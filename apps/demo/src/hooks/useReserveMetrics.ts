// apps/demo/src/hooks/useReserveMetrics.ts
import { formatUnits } from 'viem';

import { hubAssets, type XToken } from '@sodax/types';
import type { FormatReserveUSDResponse, UserReserveData } from '@sodax/sdk';
import { formatCompactNumber } from '@/lib/utils';

/**
 * React hook that computes key financial metrics for a money market reserve.
 *
 * It derives supply/borrow APRs and APYs, total supply and borrow amounts,
 * and their USD equivalents using reserve and user data from the Sodax SDK.
 * Handles special cases like merging `bnUSD` and `bnUSDVault` reserves.
 *
 * @param {XToken} token - Target token for which metrics are computed.
 * @param {FormatReserveUSDResponse[]} formattedReserves - USD-normalized reserve data.
 * @param {UserReserveData[][]} userReserves - Nested user reserve data arrays.
 *
 * @returns {ReserveMetricsResult} Computed reserve metrics, including APRs, APYs,
 * total supply/borrow (in tokens and USD), and user-specific reserve data.
 *
 * @example
 * const metrics = useReserveMetrics({ token, reserves, formattedReserves, userReserves, selectedChainId });
 * console.log(metrics.supplyAPY); // "4.62%"
 * console.log(metrics.totalLiquidityUSD); // "$15,482,100.23"
 */

const SECONDS_PER_YEAR = 31536000;

function getCompoundedRate(rate: number) {
  const ratePerSecond = rate / SECONDS_PER_YEAR;
  return ((1 + ratePerSecond) ** SECONDS_PER_YEAR - 1) * 100;
}

interface UseReserveMetricsProps {
  token: XToken;
  formattedReserves: FormatReserveUSDResponse[];
  userReserves: UserReserveData[];
}

interface ReserveMetricsResult {
  userReserve?: UserReserveData;
  formattedReserve?: FormatReserveUSDResponse;
  supplyAPR: string;
  borrowAPR: string;
  supplyAPY: string;
  borrowAPY: string;
  totalSupply: string;
  totalBorrow: string;
  totalLiquidityUSD: string;
  totalBorrowsUSD: string;
  supplyBalanceUSD: string;
  liquidationThreshold: string;
}

export function useReserveMetrics({
  token,
  formattedReserves,
  userReserves,
}: UseReserveMetricsProps): ReserveMetricsResult {
<<<<<<< HEAD
  const asset = hubAssets[token.xChainId]?.[token.address];

  if (!asset) {
=======
  try {
    const vault = hubAssets[token.xChainId][token.address].vault;
    const userReserve = userReserves.find(r => vault.toLowerCase() === r.underlyingAsset.toLowerCase());
    const formattedReserve = formattedReserves.find(r => vault.toLowerCase() === r.underlyingAsset.toLowerCase());
    // Default metrics
    let supplyAPR = '-';
    let borrowAPR = '-';
    let supplyAPY = '-';
    let borrowAPY = '-';
    let totalSupply = '-';
    let totalBorrow = '-';
    let totalLiquidityUSD = '-';
    let totalBorrowsUSD = '-';
    let supplyBalanceUSD = '-';
    let liquidationThreshold = '-';

    if (formattedReserve) {
      const liquidityRate = Number(formattedReserve.liquidityRate) / 1e27;
      const variableBorrowRate = Number(formattedReserve.variableBorrowRate) / 1e27;

      supplyAPR = `${(liquidityRate * 100).toFixed(4)}%`;
      borrowAPR = `${(variableBorrowRate * 100).toFixed(4)}%`;
      supplyAPY = `${getCompoundedRate(liquidityRate).toFixed(4)}%`;
      borrowAPY = `${getCompoundedRate(variableBorrowRate).toFixed(4)}%`;

      const availableLiquidity = Number(formatUnits(BigInt(formattedReserve.availableLiquidity), 18));
      const totalVariableDebt = Number(formattedReserve.totalScaledVariableDebt);
      const total = availableLiquidity + totalVariableDebt;
      totalSupply = formatCompactNumber(Number(total));
      totalBorrow = formatCompactNumber(Number(totalVariableDebt));

      if (formattedReserve) {
        totalLiquidityUSD = `$${Number(formattedReserve.totalLiquidityUSD ?? 0).toFixed(2)}`;
        totalBorrowsUSD = `$${Number(formattedReserve.totalDebtUSD ?? 0).toFixed(2)}`;
      }

      const ltValue = Number(formattedReserve.formattedReserveLiquidationThreshold);
      if (Number.isFinite(ltValue) && ltValue > 0) {
        liquidationThreshold = `${(ltValue * 100).toFixed(2)}%`;
      }

      if (userReserve) {
        const decimals = Number(formattedReserve.decimals ?? 18);
        const priceInUsd = Number(formattedReserve.priceInUSD);
        const suppliedTokens = Number(formatUnits(BigInt(userReserve.scaledATokenBalance), decimals));
        const suppliedUsd = suppliedTokens * priceInUsd;
        if (Number.isFinite(suppliedUsd) && suppliedUsd > 0) {
          supplyBalanceUSD = `$${suppliedUsd.toFixed(2)}`;
        }
      }
    }

    return {
      userReserve,
      formattedReserve,
      supplyAPR,
      borrowAPR,
      supplyAPY,
      borrowAPY,
      totalSupply,
      totalBorrow,
      totalLiquidityUSD,
      totalBorrowsUSD,
      supplyBalanceUSD,
      liquidationThreshold,
    };
  } catch (error) {
    console.error(`Error in useReserveMetrics for ${token.symbol} (${token.address}):`, error);
>>>>>>> bf217d0e
    return {
      userReserve: undefined,
      formattedReserve: undefined,
      supplyAPR: '-',
      borrowAPR: '-',
      supplyAPY: '-',
      borrowAPY: '-',
      totalSupply: '-',
      totalBorrow: '-',
      totalLiquidityUSD: '-',
      totalBorrowsUSD: '-',
      supplyBalanceUSD: '-',
      liquidationThreshold: '-',
    };
  }

  const vault = asset.vault.toLowerCase();

  const userReserve = userReserves.find(r => r.underlyingAsset.toLowerCase() === vault);

  const formattedReserve = formattedReserves.find(r => r.underlyingAsset.toLowerCase() === vault);

  let supplyAPR = '-';
  let borrowAPR = '-';
  let supplyAPY = '-';
  let borrowAPY = '-';
  let totalSupply = '-';
  let totalBorrow = '-';
  let totalLiquidityUSD = '-';
  let totalBorrowsUSD = '-';

  if (formattedReserve) {
    const liquidityRate = Number(formattedReserve.liquidityRate) / 1e27;
    const variableBorrowRate = Number(formattedReserve.variableBorrowRate) / 1e27;

    supplyAPR = `${(liquidityRate * 100).toFixed(4)}%`;
    borrowAPR = `${(variableBorrowRate * 100).toFixed(4)}%`;
    supplyAPY = `${getCompoundedRate(liquidityRate).toFixed(4)}%`;
    borrowAPY = `${getCompoundedRate(variableBorrowRate).toFixed(4)}%`;

    const availableLiquidity = Number(formatUnits(BigInt(formattedReserve.availableLiquidity), 18));
    const totalVariableDebt = Number(formattedReserve.totalScaledVariableDebt);

    totalSupply = formatCompactNumber(availableLiquidity + totalVariableDebt);
    totalBorrow = formatCompactNumber(totalVariableDebt);

    totalLiquidityUSD = `$${Number(formattedReserve.totalLiquidityUSD ?? 0).toFixed(2)}`;
    totalBorrowsUSD = `$${Number(formattedReserve.totalDebtUSD ?? 0).toFixed(2)}`;
  }

  return {
    userReserve,
    formattedReserve,
    supplyAPR,
    borrowAPR,
    supplyAPY,
    borrowAPY,
    totalSupply,
    totalBorrow,
    totalLiquidityUSD,
    totalBorrowsUSD,
  };
}<|MERGE_RESOLUTION|>--- conflicted
+++ resolved
@@ -58,11 +58,6 @@
   formattedReserves,
   userReserves,
 }: UseReserveMetricsProps): ReserveMetricsResult {
-<<<<<<< HEAD
-  const asset = hubAssets[token.xChainId]?.[token.address];
-
-  if (!asset) {
-=======
   try {
     const vault = hubAssets[token.xChainId][token.address].vault;
     const userReserve = userReserves.find(r => vault.toLowerCase() === r.underlyingAsset.toLowerCase());
@@ -131,7 +126,6 @@
     };
   } catch (error) {
     console.error(`Error in useReserveMetrics for ${token.symbol} (${token.address}):`, error);
->>>>>>> bf217d0e
     return {
       userReserve: undefined,
       formattedReserve: undefined,
@@ -147,51 +141,4 @@
       liquidationThreshold: '-',
     };
   }
-
-  const vault = asset.vault.toLowerCase();
-
-  const userReserve = userReserves.find(r => r.underlyingAsset.toLowerCase() === vault);
-
-  const formattedReserve = formattedReserves.find(r => r.underlyingAsset.toLowerCase() === vault);
-
-  let supplyAPR = '-';
-  let borrowAPR = '-';
-  let supplyAPY = '-';
-  let borrowAPY = '-';
-  let totalSupply = '-';
-  let totalBorrow = '-';
-  let totalLiquidityUSD = '-';
-  let totalBorrowsUSD = '-';
-
-  if (formattedReserve) {
-    const liquidityRate = Number(formattedReserve.liquidityRate) / 1e27;
-    const variableBorrowRate = Number(formattedReserve.variableBorrowRate) / 1e27;
-
-    supplyAPR = `${(liquidityRate * 100).toFixed(4)}%`;
-    borrowAPR = `${(variableBorrowRate * 100).toFixed(4)}%`;
-    supplyAPY = `${getCompoundedRate(liquidityRate).toFixed(4)}%`;
-    borrowAPY = `${getCompoundedRate(variableBorrowRate).toFixed(4)}%`;
-
-    const availableLiquidity = Number(formatUnits(BigInt(formattedReserve.availableLiquidity), 18));
-    const totalVariableDebt = Number(formattedReserve.totalScaledVariableDebt);
-
-    totalSupply = formatCompactNumber(availableLiquidity + totalVariableDebt);
-    totalBorrow = formatCompactNumber(totalVariableDebt);
-
-    totalLiquidityUSD = `$${Number(formattedReserve.totalLiquidityUSD ?? 0).toFixed(2)}`;
-    totalBorrowsUSD = `$${Number(formattedReserve.totalDebtUSD ?? 0).toFixed(2)}`;
-  }
-
-  return {
-    userReserve,
-    formattedReserve,
-    supplyAPR,
-    borrowAPR,
-    supplyAPY,
-    borrowAPY,
-    totalSupply,
-    totalBorrow,
-    totalLiquidityUSD,
-    totalBorrowsUSD,
-  };
 }