--- conflicted
+++ resolved
@@ -3,11 +3,7 @@
 import { ChainSelector } from '@/components/shared/ChainSelector';
 import { SupplyAssetsList } from '@/components/mm/lists/SupplyAssetsList';
 import { Button } from '@/components/ui/button';
-<<<<<<< HEAD
-import { useXAccount } from '@sodax/wallet-sdk-react';
-=======
 import { useWalletProvider, useXAccount } from '@sodax/wallet-sdk';
->>>>>>> 3aeaac6c
 import { useAppStore } from '@/zustand/useAppStore';
 import { useDeriveUserWalletAddress, useSpokeProvider } from '@sodax/dapp-kit';
 
