--- conflicted
+++ resolved
@@ -15,12 +15,8 @@
   DialogFooter,
 } from '@/components/ui/dialog';
 import {
-<<<<<<< HEAD
-=======
+  BridgeService,
   BASE_MAINNET_CHAIN_ID,
-  type BridgeParams,
->>>>>>> bde7b3d4
-  BridgeService,
   CreateBridgeIntentParams,
   POLYGON_MAINNET_CHAIN_ID,
   spokeChainConfig,
