import { clsx, type ClassValue } from 'clsx';
import { twMerge } from 'tailwind-merge';
import BigNumber from 'bignumber.js';
import { SolverIntentStatusCode } from '@sodax/sdk';

export function cn(...inputs: ClassValue[]) {
  return twMerge(clsx(inputs));
}

<<<<<<< HEAD
=======
export function scaleTokenAmount(amount: number | string, decimals: number): bigint {
  // Return 0n if amount is NaN (for both string and number types)
  if (
    (typeof amount === 'number' && Number.isNaN(amount)) ||
    (typeof amount === 'string' && (amount.trim() === '' || Number.isNaN(Number(amount))))
  ) {
    return 0n;
  }
  return BigInt(
    new BigNumber(amount.toString()).multipliedBy(new BigNumber(10).pow(decimals)).toFixed(0, BigNumber.ROUND_DOWN),
  );
}

export function normaliseTokenAmount(amount: number | string | bigint, decimals: number): string {
  return new BigNumber(amount.toString())
    .dividedBy(new BigNumber(10).pow(decimals))
    .toFixed(decimals, BigNumber.ROUND_DOWN);
}

export function formatTokenAmount(amount: number | string | bigint, decimals: number, displayDecimals = 2): string {
  return new BigNumber(amount.toString())
    .dividedBy(new BigNumber(10).pow(decimals))
    .toFixed(displayDecimals, BigNumber.ROUND_DOWN);
}

>>>>>>> 82071852
export function calculateExchangeRate(amount: BigNumber, toAmount: BigNumber): BigNumber {
  return new BigNumber(1).dividedBy(amount).multipliedBy(toAmount);
}

export function statusCodeToMessage(status: SolverIntentStatusCode): string {
  switch (status) {
    case SolverIntentStatusCode.NOT_FOUND:
      return 'NOT_FOUND';
    case SolverIntentStatusCode.NOT_STARTED_YET:
      return 'NOT_STARTED_YET';
    case SolverIntentStatusCode.SOLVED:
      return 'SOLVED';
    case SolverIntentStatusCode.STARTED_NOT_FINISHED:
      return 'STARTED_NOT_FINISHED';
    case SolverIntentStatusCode.FAILED:
      return 'FAILED';
    default:
      return 'UNKNOWN';
  }
}

// Helper function to format seconds for display
export function formatSeconds(seconds: bigint): string {
  return Number(seconds).toLocaleString();
}

// Helper function to calculate time remaining for unstaking
export function getTimeRemaining(startTime: bigint, unstakingPeriod: bigint): string {
  const now = Math.floor(Date.now() / 1000);
  const start = Number(startTime);
  const period = Number(unstakingPeriod);
  const elapsed = now - start;
  const remaining = period - elapsed;

  if (remaining <= 0) {
    return 'Ready to claim';
  }

  const days = Math.floor(remaining / 86400);
  const hours = Math.floor((remaining % 86400) / 3600);
  const minutes = Math.floor((remaining % 3600) / 60);

  if (days > 0) {
    return `${days}d ${hours}h ${minutes}m remaining`;
  }
  if (hours > 0) {
    return `${hours}h ${minutes}m remaining`;
  }
  return `${minutes}m remaining`;
}<|MERGE_RESOLUTION|>--- conflicted
+++ resolved
@@ -7,34 +7,6 @@
   return twMerge(clsx(inputs));
 }
 
-<<<<<<< HEAD
-=======
-export function scaleTokenAmount(amount: number | string, decimals: number): bigint {
-  // Return 0n if amount is NaN (for both string and number types)
-  if (
-    (typeof amount === 'number' && Number.isNaN(amount)) ||
-    (typeof amount === 'string' && (amount.trim() === '' || Number.isNaN(Number(amount))))
-  ) {
-    return 0n;
-  }
-  return BigInt(
-    new BigNumber(amount.toString()).multipliedBy(new BigNumber(10).pow(decimals)).toFixed(0, BigNumber.ROUND_DOWN),
-  );
-}
-
-export function normaliseTokenAmount(amount: number | string | bigint, decimals: number): string {
-  return new BigNumber(amount.toString())
-    .dividedBy(new BigNumber(10).pow(decimals))
-    .toFixed(decimals, BigNumber.ROUND_DOWN);
-}
-
-export function formatTokenAmount(amount: number | string | bigint, decimals: number, displayDecimals = 2): string {
-  return new BigNumber(amount.toString())
-    .dividedBy(new BigNumber(10).pow(decimals))
-    .toFixed(displayDecimals, BigNumber.ROUND_DOWN);
-}
-
->>>>>>> 82071852
 export function calculateExchangeRate(amount: BigNumber, toAmount: BigNumber): BigNumber {
   return new BigNumber(1).dividedBy(amount).multipliedBy(toAmount);
 }
