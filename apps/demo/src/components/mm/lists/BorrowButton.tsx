--- conflicted
+++ resolved
@@ -6,11 +6,7 @@
 import { useBorrow, useSpokeProvider } from '@sodax/dapp-kit';
 import type { XToken } from '@sodax/types';
 import { useState } from 'react';
-<<<<<<< HEAD
-import { useEvmSwitchChain } from '@sodax/wallet-sdk-react';
-=======
-import { useEvmSwitchChain, useWalletProvider } from '@sodax/wallet-sdk';
->>>>>>> afa6bc97
+import { useEvmSwitchChain, useWalletProvider } from '@sodax/wallet-sdk-react';
 
 export function BorrowButton({ token }: { token: XToken }) {
   const [amount, setAmount] = useState<string>('');
