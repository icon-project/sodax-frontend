--- conflicted
+++ resolved
@@ -2,11 +2,7 @@
 import { getSpokeTokenAddressByVault, useSpokeProvider, useUserReservesData } from '@sodax/dapp-kit';
 import { Card, CardContent, CardHeader, CardTitle } from '@/components/ui/card';
 import { Table, TableBody, TableHead, TableHeader, TableRow } from '@/components/ui/table';
-<<<<<<< HEAD
-import { useXAccount, useXBalances } from '@sodax/wallet-sdk-react';
-=======
-import { useWalletProvider, useXAccount, useXBalances } from '@sodax/wallet-sdk';
->>>>>>> afa6bc97
+import { useXAccount, useXBalances, useWalletProvider } from '@sodax/wallet-sdk-react';
 import { formatUnits } from 'viem';
 import { SupplyAssetsListItem } from './SupplyAssetsListItem';
 import { useAppStore } from '@/zustand/useAppStore';
