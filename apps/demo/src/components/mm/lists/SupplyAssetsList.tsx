import React, { useMemo } from 'react';
import { useReservesData, useSpokeProvider, useUserReservesData } from '@sodax/dapp-kit';
import { Card, CardContent, CardHeader, CardTitle } from '@/components/ui/card';
import { Table, TableBody, TableCell, TableHead, TableHeader, TableRow } from '@/components/ui/table';
import { useWalletProvider, useXAccount, useXBalances } from '@sodax/wallet-sdk-react';
import { formatUnits } from 'viem';
import { SupplyAssetsListItem } from './SupplyAssetsListItem';
import { useAppStore } from '@/zustand/useAppStore';
<<<<<<< HEAD
import {
  getMoneyMarketConfig,
  moneyMarketSupportedTokens,
  SONIC_MAINNET_CHAIN_ID,
  type UserReserveData,
} from '@sodax/sdk';
=======
import { moneyMarketSupportedTokens, type UserReserveData } from '@sodax/sdk';
>>>>>>> bae573bf
import type { Token, XToken } from '@sodax/types';
import { findReserveByUnderlyingAsset, findUserReserveBySpokeTokenAddress } from '@/lib/utils';

export function SupplyAssetsList() {
  const { selectedChainId } = useAppStore();

  const tokens = useMemo(
    () =>
      moneyMarketSupportedTokens[selectedChainId].map((t: Token) => {
        return {
          ...t,
          xChainId: selectedChainId,
        } satisfies XToken;
      }),
    [selectedChainId],
  );

  const { address } = useXAccount(selectedChainId);
  const walletProvider = useWalletProvider(selectedChainId);
  const spokeProvider = useSpokeProvider(selectedChainId, walletProvider);
  const { data: balances } = useXBalances({
    xChainId: selectedChainId,
    xTokens: tokens,
    address,
  });

  const { data: userReserves, isLoading: isUserReservesLoading } = useUserReservesData(spokeProvider, address);
  const { data: reserves, isLoading: isReservesLoading } = useReservesData();

  return (
    <Card>
      <CardHeader>
        <CardTitle>Markets</CardTitle>
      </CardHeader>
      <CardContent>
        <Table>
          <TableHeader>
            <TableRow>
              <TableHead>Asset</TableHead>
              <TableHead>Wallet Balance</TableHead>
              <TableHead>Balance</TableHead>
              <TableHead>Debt</TableHead>
              <TableHead>Available</TableHead>
              <TableHead>Action</TableHead>
              <TableHead>Action</TableHead>
              <TableHead>Action</TableHead>
              <TableHead>Action</TableHead>
            </TableRow>
          </TableHeader>
          <TableBody>
<<<<<<< HEAD
            {isUserReservesLoading || isReservesLoading || !userReserves || !reserves ? (
              <TableRow>
                <TableCell colSpan={10} className="text-center">
                  Loading...
                </TableCell>
              </TableRow>
            ) : (
              userReserves &&
              reserves &&
              tokens.map(token => {
                try {
                  let userReserve: UserReserveData;
                  if (token.symbol === 'bnUSD') {
                    // bnUSD is special case, because both bnUSD and bnUSDVault are bnUSD reserves
                    const bnUSDReserve = userReserves?.[0]?.find(
                      r =>
                        getMoneyMarketConfig(SONIC_MAINNET_CHAIN_ID).bnUSD.toLowerCase() ===
                        r.underlyingAsset.toLowerCase(),
                    );
                    const bnUSDVaultReserve = userReserves?.[0]?.find(
                      r =>
                        getMoneyMarketConfig(SONIC_MAINNET_CHAIN_ID).bnUSDVault.toLowerCase() ===
                        r.underlyingAsset.toLowerCase(),
=======
            {
              isUserReservesLoading || isReservesLoading || !userReserves || !reserves ? (
                <TableRow>
                  <TableCell colSpan={10} className="text-center">Loading...</TableCell>
                </TableRow>
              ) : (
                userReserves && reserves && tokens.map(token => {
                  try {
                    const userReserve: UserReserveData = findUserReserveBySpokeTokenAddress(userReserves[0], selectedChainId, token);
                    return (
                      <SupplyAssetsListItem
                        key={token.address}
                        token={token}
                        walletBalance={
                          balances?.[token.address] ? formatUnits(balances?.[token.address] || 0n, token.decimals) : '-'
                        }
                        balance={formatUnits(userReserve.scaledATokenBalance || 0n, 18)}
                        debt={formatUnits(userReserve.scaledVariableDebt || 0n, 18)}
                        reserve={findReserveByUnderlyingAsset(userReserve.underlyingAsset, reserves[0])}
                      />
>>>>>>> bae573bf
                    );

                    if (!bnUSDReserve || !bnUSDVaultReserve) {
                      return null;
                    }

                    // we just merge the two bnUSD reserves into one bnUSD vault reserve, but you should be aware of the differences
                    const mergedbnUSDReserve = {
                      ...bnUSDVaultReserve,
                      scaledATokenBalance: bnUSDReserve?.scaledATokenBalance + bnUSDVaultReserve?.scaledATokenBalance,
                      scaledVariableDebt: bnUSDReserve?.scaledVariableDebt + bnUSDVaultReserve?.scaledVariableDebt,
                    };
                    userReserve = mergedbnUSDReserve;
                  } else {
                    userReserve = findUserReserveBySpokeTokenAddress(userReserves[0], selectedChainId, token);
                  }
                  return (
                    <SupplyAssetsListItem
                      key={token.address}
                      token={token}
                      walletBalance={
                        balances?.[token.address] ? formatUnits(balances?.[token.address] || 0n, token.decimals) : '-'
                      }
                      balance={formatUnits(userReserve.scaledATokenBalance || 0n, 18)}
                      debt={formatUnits(userReserve.scaledVariableDebt || 0n, 18)}
                      reserve={findReserveByUnderlyingAsset(userReserve.underlyingAsset, reserves[0])}
                    />
                  );
                } catch (err) {
                  console.log('error token', token);
                }
              })
            )}
          </TableBody>
        </Table>
      </CardContent>
    </Card>
  );
}<|MERGE_RESOLUTION|>--- conflicted
+++ resolved
@@ -6,16 +6,7 @@
 import { formatUnits } from 'viem';
 import { SupplyAssetsListItem } from './SupplyAssetsListItem';
 import { useAppStore } from '@/zustand/useAppStore';
-<<<<<<< HEAD
-import {
-  getMoneyMarketConfig,
-  moneyMarketSupportedTokens,
-  SONIC_MAINNET_CHAIN_ID,
-  type UserReserveData,
-} from '@sodax/sdk';
-=======
 import { moneyMarketSupportedTokens, type UserReserveData } from '@sodax/sdk';
->>>>>>> bae573bf
 import type { Token, XToken } from '@sodax/types';
 import { findReserveByUnderlyingAsset, findUserReserveBySpokeTokenAddress } from '@/lib/utils';
 
@@ -66,7 +57,6 @@
             </TableRow>
           </TableHeader>
           <TableBody>
-<<<<<<< HEAD
             {isUserReservesLoading || isReservesLoading || !userReserves || !reserves ? (
               <TableRow>
                 <TableCell colSpan={10} className="text-center">
@@ -78,56 +68,11 @@
               reserves &&
               tokens.map(token => {
                 try {
-                  let userReserve: UserReserveData;
-                  if (token.symbol === 'bnUSD') {
-                    // bnUSD is special case, because both bnUSD and bnUSDVault are bnUSD reserves
-                    const bnUSDReserve = userReserves?.[0]?.find(
-                      r =>
-                        getMoneyMarketConfig(SONIC_MAINNET_CHAIN_ID).bnUSD.toLowerCase() ===
-                        r.underlyingAsset.toLowerCase(),
-                    );
-                    const bnUSDVaultReserve = userReserves?.[0]?.find(
-                      r =>
-                        getMoneyMarketConfig(SONIC_MAINNET_CHAIN_ID).bnUSDVault.toLowerCase() ===
-                        r.underlyingAsset.toLowerCase(),
-=======
-            {
-              isUserReservesLoading || isReservesLoading || !userReserves || !reserves ? (
-                <TableRow>
-                  <TableCell colSpan={10} className="text-center">Loading...</TableCell>
-                </TableRow>
-              ) : (
-                userReserves && reserves && tokens.map(token => {
-                  try {
-                    const userReserve: UserReserveData = findUserReserveBySpokeTokenAddress(userReserves[0], selectedChainId, token);
-                    return (
-                      <SupplyAssetsListItem
-                        key={token.address}
-                        token={token}
-                        walletBalance={
-                          balances?.[token.address] ? formatUnits(balances?.[token.address] || 0n, token.decimals) : '-'
-                        }
-                        balance={formatUnits(userReserve.scaledATokenBalance || 0n, 18)}
-                        debt={formatUnits(userReserve.scaledVariableDebt || 0n, 18)}
-                        reserve={findReserveByUnderlyingAsset(userReserve.underlyingAsset, reserves[0])}
-                      />
->>>>>>> bae573bf
-                    );
-
-                    if (!bnUSDReserve || !bnUSDVaultReserve) {
-                      return null;
-                    }
-
-                    // we just merge the two bnUSD reserves into one bnUSD vault reserve, but you should be aware of the differences
-                    const mergedbnUSDReserve = {
-                      ...bnUSDVaultReserve,
-                      scaledATokenBalance: bnUSDReserve?.scaledATokenBalance + bnUSDVaultReserve?.scaledATokenBalance,
-                      scaledVariableDebt: bnUSDReserve?.scaledVariableDebt + bnUSDVaultReserve?.scaledVariableDebt,
-                    };
-                    userReserve = mergedbnUSDReserve;
-                  } else {
-                    userReserve = findUserReserveBySpokeTokenAddress(userReserves[0], selectedChainId, token);
-                  }
+                  const userReserve: UserReserveData = findUserReserveBySpokeTokenAddress(
+                    userReserves[0],
+                    selectedChainId,
+                    token,
+                  );
                   return (
                     <SupplyAssetsListItem
                       key={token.address}
@@ -140,7 +85,7 @@
                       reserve={findReserveByUnderlyingAsset(userReserve.underlyingAsset, reserves[0])}
                     />
                   );
-                } catch (err) {
+                } catch {
                   console.log('error token', token);
                 }
               })
