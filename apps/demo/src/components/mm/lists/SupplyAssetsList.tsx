--- conflicted
+++ resolved
@@ -7,14 +7,13 @@
 import { formatUnits } from 'viem';
 import { SupplyAssetsListItem } from './SupplyAssetsListItem';
 import { useAppStore } from '@/zustand/useAppStore';
-<<<<<<< HEAD
 import { ICON_MAINNET_CHAIN_ID, moneyMarketSupportedTokens } from '@sodax/sdk';
-import { useReservesUsdFormat } from '@sodax/dapp-kit';
 
 const TABLE_HEADERS = [
   'Asset',
   'Wallet Balance',
   'Supplied',
+  'Liq. Threshold',
   'Total Supply',
   'Supply APY',
   'Supply APR',
@@ -26,12 +25,7 @@
   'Action',
 ] as const;
 
-export function SupplyAssetsList() {
-=======
-import { moneyMarketSupportedTokens } from '@sodax/sdk';
-
 export function SupplyAssetsList(): ReactElement {
->>>>>>> bf217d0e
   const { selectedChainId } = useAppStore();
 
   const tokens = moneyMarketSupportedTokens[selectedChainId];
@@ -48,12 +42,9 @@
 
   const { data: userReserves, isLoading: isUserReservesLoading } = useUserReservesData(spokeProvider, address);
   const { data: formattedReserves, isLoading: isFormattedReservesLoading } = useReservesUsdFormat();
-<<<<<<< HEAD
-=======
   const { data: userSummary } = useUserFormattedSummary(spokeProvider, address);
   const healthFactor = userSummary?.healthFactor ? Number.parseFloat(userSummary.healthFactor).toFixed(2) : undefined;
 
->>>>>>> bf217d0e
   return (
     <Card>
       <CardHeader>
@@ -68,7 +59,6 @@
         </div>
       </CardHeader>
       <CardContent>
-<<<<<<< HEAD
         {isIcon ? (
           <div className=" text-center text-cherry-dark">
             <p className="font-medium">
@@ -90,7 +80,7 @@
               <TableBody>
                 {isUserReservesLoading || isFormattedReservesLoading || !userReserves || !formattedReserves ? (
                   <TableRow>
-                    <TableCell colSpan={10} className="text-center">
+                    <TableCell colSpan={16} className="text-center">
                       Loading...
                     </TableCell>
                   </TableRow>
@@ -114,54 +104,6 @@
             </Table>
           </div>
         )}
-=======
-        <Table>
-          <TableHeader>
-            <TableRow>
-              <TableHead>Asset</TableHead>
-              <TableHead>Wallet Balance</TableHead>
-              <TableHead>Balance</TableHead>
-              <TableHead>LT</TableHead>
-              <TableHead>Total Supply</TableHead>
-              <TableHead>Supply APY</TableHead>
-              <TableHead>Supply APR</TableHead>
-              <TableHead>Total Borrow</TableHead>
-              <TableHead>Borrow APY</TableHead>
-              <TableHead>Borrow APR</TableHead>
-              <TableHead>Debt</TableHead>
-              <TableHead>Available</TableHead>
-              <TableHead>Action</TableHead>
-              <TableHead>Action</TableHead>
-              <TableHead>Action</TableHead>
-              <TableHead>Action</TableHead>
-            </TableRow>
-          </TableHeader>
-          <TableBody>
-            {isUserReservesLoading || isFormattedReservesLoading || !userReserves || !formattedReserves ? (
-              <TableRow>
-                <TableCell colSpan={16} className="text-center">
-                  Loading...
-                </TableCell>
-              </TableRow>
-            ) : (
-              userReserves &&
-              tokens.map(token => (
-                <SupplyAssetsListItem
-                  key={token.address}
-                  token={token}
-                  walletBalance={
-                    balances?.[token.address]
-                      ? Number(formatUnits(balances?.[token.address] || 0n, token.decimals)).toFixed(4)
-                      : '-'
-                  }
-                  formattedReserves={formattedReserves}
-                  userReserves={userReserves[0]}
-                />
-              ))
-            )}
-          </TableBody>
-        </Table>
->>>>>>> bf217d0e
       </CardContent>
     </Card>
   );
