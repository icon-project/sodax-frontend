--- conflicted
+++ resolved
@@ -2,7 +2,7 @@
 import { getSpokeTokenAddressByVault, useSpokeProvider, useUserReservesData } from '@sodax/dapp-kit';
 import { Card, CardContent, CardHeader, CardTitle } from '@/components/ui/card';
 import { Table, TableBody, TableHead, TableHeader, TableRow } from '@/components/ui/table';
-import { useXAccount, useXBalances, useWalletProvider } from '@sodax/wallet-sdk-react';
+import { useWalletProvider, useXAccount, useXBalances } from '@sodax/wallet-sdk';
 import { formatUnits } from 'viem';
 import { SupplyAssetsListItem } from './SupplyAssetsListItem';
 import { useAppStore } from '@/zustand/useAppStore';
@@ -32,11 +32,7 @@
     address,
   });
 
-<<<<<<< HEAD
-  const { data: userReserves } = useUserReservesData(address, spokeProvider);
-=======
   const { data: userReserves } = useUserReservesData(spokeProvider, address);
->>>>>>> 3aeaac6c
 
   return (
     <Card>
