import { SelectChain } from '@/components/solver/SelectChain';
import { Button } from '@/components/ui/button';
import { Card, CardContent, CardFooter, CardHeader, CardTitle } from '@/components/ui/card';
import {
  Dialog,
  DialogContent,
  DialogDescription,
  DialogFooter,
  DialogHeader,
  DialogTitle,
  DialogTrigger,
} from '@/components/ui/dialog';
import { Input } from '@/components/ui/input';
import { Label } from '@/components/ui/label';
import { Select, SelectContent, SelectItem, SelectTrigger, SelectValue } from '@/components/ui/select';
import { calculateExchangeRate, normaliseTokenAmount, scaleTokenAmount } from '@/lib/utils';
import {
  type CreateIntentParams,
  encodeAddress,
  type Hex,
  type Intent,
  type IntentQuoteRequest,
  type PacketData,
  spokeChainConfig,
  supportedSpokeChains,
  supportedTokensPerChain,
} from '@sodax/sdk';
import BigNumber from 'bignumber.js';
import { ArrowDownUp, ArrowLeftRight } from 'lucide-react';
import React, { type SetStateAction, useMemo, useState } from 'react';
import { useQuote, useCreateIntentOrder, useSpokeProvider, useSwapAllowance, useSwapApprove } from '@sodax/dapp-kit';
import { getXChainType, useEvmSwitchChain, useXAccount, useXDisconnect } from '@sodax/wallet-sdk';
import {
  type ChainId,
  POLYGON_MAINNET_CHAIN_ID,
  type Token,
  type SpokeChainId,
  type ChainType,
  ICON_MAINNET_CHAIN_ID,
} from '@sodax/types';
import { useAppStore } from '@/zustand/useAppStore';

export default function SwapCard({
  setOrders,
}: {
  setOrders: (value: SetStateAction<{ intentHash: Hex; intent: Intent; packet: PacketData }[]>) => void;
}) {
  const [sourceChain, setSourceChain] = useState<SpokeChainId>(ICON_MAINNET_CHAIN_ID);
  const sourceAccount = useXAccount(sourceChain);
  const sourceProvider = useSpokeProvider(sourceChain);
  const [destChain, setDestChain] = useState<SpokeChainId>(POLYGON_MAINNET_CHAIN_ID);
  const destAccount = useXAccount(destChain);
  const { openWalletModal } = useAppStore();
  const { mutateAsync: createIntentOrder } = useCreateIntentOrder(sourceProvider);
  const [sourceToken, setSourceToken] = useState<Token | undefined>(
    Object.values(spokeChainConfig[ICON_MAINNET_CHAIN_ID].supportedTokens)[0],
  );
  const [destToken, setDestToken] = useState<Token | undefined>(
    Object.values(spokeChainConfig[POLYGON_MAINNET_CHAIN_ID].supportedTokens)[0],
  );
  const [sourceAmount, setSourceAmount] = useState<string>('');
  const [intentOrderPayload, setIntentOrderPayload] = useState<CreateIntentParams | undefined>(undefined);
  const { data: hasAllowed, isLoading: isAllowanceLoading } = useSwapAllowance(intentOrderPayload, sourceProvider);
  const { approve, isLoading: isApproving } = useSwapApprove(sourceToken, sourceProvider);
  const [open, setOpen] = useState(false);
  const [slippage, setSlippage] = useState<string>('0.5');
  const onChangeDirection = () => {
    setSourceChain(destChain);
    setDestChain(sourceChain);
    setSourceToken(destToken);
    setDestToken(sourceToken);
  };

  const onSrcChainChange = (chainId: SpokeChainId) => {
    setSourceChain(chainId);
    setSourceToken(Object.values(spokeChainConfig[chainId].supportedTokens)[0]);
  };

  const onDestChainChange = (chainId: SpokeChainId) => {
    setDestChain(chainId);
    setDestToken(Object.values(spokeChainConfig[chainId].supportedTokens)[0]);
  };

  const payload = useMemo(() => {
    if (!sourceToken || !destToken) {
      return undefined;
    }

    if (Number(sourceAmount) <= 0) {
      return undefined;
    }

    return {
      token_src: sourceToken.address,
      token_src_blockchain_id: sourceChain,
      token_dst: destToken.address,
      token_dst_blockchain_id: destChain,
      amount: scaleTokenAmount(sourceAmount, sourceToken.decimals),
      quote_type: 'exact_input',
    } satisfies IntentQuoteRequest;
  }, [sourceToken, destToken, sourceChain, destChain, sourceAmount]);

  const quoteQuery = useQuote(payload);

  const quote = useMemo(() => {
    if (quoteQuery.data?.ok) {
      return quoteQuery.data.value;
    }

    return undefined;
  }, [quoteQuery]);

  const exchangeRate = useMemo(() => {
    return calculateExchangeRate(
      new BigNumber(sourceAmount),
      new BigNumber(normaliseTokenAmount(quote?.quoted_amount ?? 0n, destToken?.decimals ?? 0)),
    );
  }, [quote, sourceAmount, destToken]);

  const minOutputAmount = useMemo(() => {
    return quote?.quoted_amount
      ? new BigNumber(quote?.quoted_amount).multipliedBy(new BigNumber(100).minus(new BigNumber(slippage))).div(100)
      : undefined;
  }, [quote, slippage]);

  const onSourceAmountChange = (value: string) => {
    setSourceAmount(value);
  };

  const createIntentOrderPayload = async () => {
    if (!quote) {
      console.error('Quote undefined');
      return;
    }

    if (!sourceToken || !destToken) {
      console.error('sourceToken or destToken undefined');
      return;
    }

    if (!minOutputAmount) {
      console.error('minOutputAmount undefined');
      return;
    }

    if (!sourceAccount.address) {
      console.error('sourceAccount.address undefined');
      return;
    }

    if (!destAccount.address) {
      console.error('destAccount.address undefined');
      return;
    }

    if (!sourceProvider) {
      console.error('sourceProvider or destProvider undefined');
      return;
    }

    const createIntentParams = {
      inputToken: sourceToken.address, // The address of the input token on hub chain
      outputToken: destToken.address, // The address of the output token on hub chain
      inputAmount: scaleTokenAmount(sourceAmount, sourceToken.decimals), // The amount of input tokens
      minOutputAmount: BigInt(minOutputAmount.toFixed(0)), // The minimum amount of output tokens to accept
      deadline: BigInt(0), // Optional timestamp after which intent expires (0 = no deadline)
      allowPartialFill: false, // Whether the intent can be partially filled
      srcChain: sourceChain, // Chain ID where input tokens originate
      dstChain: destChain, // Chain ID where output tokens should be delivered
<<<<<<< HEAD
      srcAddress: encodeAddress(sourceChain, sourceAccount.address), // Source address in bytes (original address on spoke chain)
      dstAddress: encodeAddress(destChain, destAccount.address), // Destination address in bytes (original address on spoke chain)
=======
      srcAddress: await sourceProvider.walletProvider.getWalletAddress(), // Source address (original address on spoke chain)
      dstAddress: destAccount.address, // Destination address (original address on spoke chain)
>>>>>>> e8d65e1b
      solver: '0x0000000000000000000000000000000000000000', // Optional specific solver address (address(0) = any solver)
      data: '0x', // Additional arbitrary data
    } satisfies CreateIntentParams;

    setIntentOrderPayload(createIntentParams);
  };

  const { isWrongChain, handleSwitchChain } = useEvmSwitchChain(sourceChain as ChainId);

  const handleSwap = async (intentOrderPayload: CreateIntentParams) => {
    setOpen(false);
    const result = await createIntentOrder(intentOrderPayload);

    if (result.ok) {
      const [response, intent, packet] = result.value;

      setOrders(prev => [...prev, { intentHash: response.intent_hash, intent, packet }]);
    } else {
      console.error('Error creating and submitting intent:', result.error);
    }
  };

  const disconnect = useXDisconnect();
  const handleSourceAccountDisconnect = () => {
    disconnect(getXChainType(sourceChain) as ChainType);
  };

  const handleDestAccountDisconnect = () => {
    disconnect(getXChainType(destChain) as ChainType);
  };

  const handleApprove = async () => {
    await approve({ amount: sourceAmount });
  };

  return (
    <Card className="w-full max-w-lg mx-auto">
      <CardHeader>
        <CardTitle className="text-2xl font-bold text-center">Cross-Chain Swap</CardTitle>
      </CardHeader>
      <CardContent className="space-y-4">
        <div className="space-y-2">
          <SelectChain
            chainList={supportedSpokeChains}
            value={sourceChain}
            setChain={onSrcChainChange}
            placeholder={'Select source chain'}
            id={'source-chain'}
            label={'From'}
          />
        </div>
        <div className="flex space-x-2">
          <div className="flex-grow">
            <Input
              type="number"
              placeholder="0.0"
              value={sourceAmount}
              onChange={e => onSourceAmountChange(e.target.value)}
            />
          </div>
          <Select
            value={sourceToken?.symbol}
            onValueChange={v =>
              setSourceToken(supportedTokensPerChain.get(sourceChain)?.find(token => token.symbol === v))
            }
          >
            <SelectTrigger className="w-[110px]">
              <SelectValue placeholder="Token" />
            </SelectTrigger>
            <SelectContent>
              {supportedTokensPerChain.get(sourceChain)?.map(token => (
                <SelectItem key={token.address} value={token.symbol}>
                  {token.symbol}
                </SelectItem>
              ))}
            </SelectContent>
          </Select>
        </div>
        <div className="flex-grow">
          <Label htmlFor="fromAddress">Source address</Label>
          <div className="flex items-center gap-2">
            <Input id="fromAddress" type="text" placeholder="" value={sourceAccount.address || ''} disabled={true} />
            {sourceAccount.address ? (
              <Button onClick={handleSourceAccountDisconnect}>Disconnect</Button>
            ) : (
              <Button onClick={openWalletModal}>Connect</Button>
            )}
          </div>
        </div>
        <div className="flex justify-center">
          <Button variant="outline" size="icon" onClick={() => onChangeDirection()}>
            <ArrowDownUp className="h-4 w-4" />
          </Button>
        </div>
        <div className="space-y-2">
          <SelectChain
            chainList={supportedSpokeChains}
            value={destChain}
            setChain={onDestChainChange}
            placeholder={'Select destination chain'}
            id={'dest-chain'}
            label={'To'}
          />
        </div>
        <div className="flex space-x-2">
          <div className="flex-grow">
            <Input
              type="number"
              placeholder="0.0"
              value={quote ? normaliseTokenAmount(quote?.quoted_amount, destToken?.decimals ?? 0) : ''}
              readOnly
            />
          </div>
          <Select
            value={destToken?.symbol}
            onValueChange={v => setDestToken(supportedTokensPerChain.get(destChain)?.find(token => token.symbol === v))}
          >
            <SelectTrigger className="w-[110px]">
              <SelectValue placeholder="Token" />
            </SelectTrigger>
            <SelectContent>
              {supportedTokensPerChain.get(destChain)?.map(token => (
                <SelectItem key={token.address} value={token.symbol}>
                  {token.symbol}
                </SelectItem>
              ))}
            </SelectContent>
          </Select>
        </div>
        <div className="flex-grow">
          <Label htmlFor="toAddress">Destination address</Label>
          <div className="flex items-center gap-2">
            <Input id="toAddress" type="text" value={destAccount.address || ''} placeholder="" disabled={true} />
            {destAccount.address ? (
              <Button onClick={handleDestAccountDisconnect}>Disconnect</Button>
            ) : (
              <Button onClick={openWalletModal}>Connect</Button>
            )}
          </div>
        </div>
      </CardContent>
      <CardFooter className="flex flex-col space-y-4">
        <div className="w-full text-sm text-muted-foreground">
          <div className="flex justify-between items-center">
            <span>Exchange Rate</span>
            <span>
              1 {sourceToken?.symbol} ≈ {exchangeRate.toString()} {destToken?.symbol}
            </span>
          </div>
          <div className="flex justify-between items-center">
            <span>Slippage:</span>
            <div className="flex items-center gap-2">
              <Input type="number" value={slippage} onChange={e => setSlippage(e.target.value)} />
              <span>%</span>
            </div>
          </div>

          <div className="flex justify-between items-center">
            <span>Minimum Output Amount</span>
            <span>
              {minOutputAmount ? normaliseTokenAmount(minOutputAmount.toString(), destToken?.decimals ?? 0) : '0'}{' '}
              {destToken?.symbol}
            </span>
          </div>
        </div>

        <div className="">
          {quoteQuery.data?.ok === false && <div className="text-red-500">{quoteQuery.data.error.detail.message}</div>}
        </div>

        <Dialog open={open} onOpenChange={setOpen}>
          <DialogTrigger asChild>
            <Button variant="outline" onClick={() => createIntentOrderPayload()}>
              Swap
            </Button>
          </DialogTrigger>
          <DialogContent className="max-w-3xl">
            <DialogHeader>
              <DialogTitle>Intent Swap Order</DialogTitle>
              <DialogDescription>See details of intent order.</DialogDescription>
            </DialogHeader>
            <div className="">
              <div className="flex flex-col">
                <div>
                  inputToken: {intentOrderPayload?.inputToken} on {intentOrderPayload?.srcChain}
                </div>
                <div>
                  outputToken: {intentOrderPayload?.outputToken} on {intentOrderPayload?.dstChain}
                </div>
                <div>
                  inputAmount: {normaliseTokenAmount(intentOrderPayload?.inputAmount ?? 0n, sourceToken?.decimals ?? 0)}
                </div>
                <div>deadline: {intentOrderPayload?.deadline.toString()}</div>
                <div>allowPartialFill: {intentOrderPayload?.allowPartialFill.toString()}</div>
                <div>srcAddress: {intentOrderPayload?.srcAddress}</div>
                <div>dstAddress: {intentOrderPayload?.dstAddress}</div>
                <div>solver: {intentOrderPayload?.solver}</div>
                <div>data: {intentOrderPayload?.data}</div>
                <div>
                  amount: {normaliseTokenAmount(intentOrderPayload?.inputAmount ?? 0n, sourceToken?.decimals ?? 0)}
                </div>
                <div>
                  outputAmount:{' '}
                  {normaliseTokenAmount(intentOrderPayload?.minOutputAmount ?? 0n, destToken?.decimals ?? 0)}
                </div>
              </div>
            </div>
            <DialogFooter>
              <Button
                className="w-full"
                type="button"
                variant="default"
                onClick={handleApprove}
                disabled={isAllowanceLoading || hasAllowed || isApproving}
              >
                {isApproving ? 'Approving...' : hasAllowed ? 'Approved' : 'Approve'}
              </Button>

              {isWrongChain && (
                <Button className="w-full" type="button" variant="default" onClick={handleSwitchChain}>
                  Switch Chain
                </Button>
              )}

              {!isWrongChain &&
                (intentOrderPayload ? (
                  <Button className="w-full" onClick={() => handleSwap(intentOrderPayload)} disabled={!hasAllowed}>
                    <ArrowLeftRight className="mr-2 h-4 w-4" /> Swap
                  </Button>
                ) : (
                  <span>Intent Order undefined</span>
                ))}
            </DialogFooter>
          </DialogContent>
        </Dialog>
      </CardFooter>
    </Card>
  );
}<|MERGE_RESOLUTION|>--- conflicted
+++ resolved
@@ -167,13 +167,8 @@
       allowPartialFill: false, // Whether the intent can be partially filled
       srcChain: sourceChain, // Chain ID where input tokens originate
       dstChain: destChain, // Chain ID where output tokens should be delivered
-<<<<<<< HEAD
-      srcAddress: encodeAddress(sourceChain, sourceAccount.address), // Source address in bytes (original address on spoke chain)
-      dstAddress: encodeAddress(destChain, destAccount.address), // Destination address in bytes (original address on spoke chain)
-=======
       srcAddress: await sourceProvider.walletProvider.getWalletAddress(), // Source address (original address on spoke chain)
       dstAddress: destAccount.address, // Destination address (original address on spoke chain)
->>>>>>> e8d65e1b
       solver: '0x0000000000000000000000000000000000000000', // Optional specific solver address (address(0) = any solver)
       data: '0x', // Additional arbitrary data
     } satisfies CreateIntentParams;
