import React from 'react';
import { ScrollArea } from '@/components/ui/scroll-area';
import { Separator } from '@/components/ui/separator';
import { Sheet, SheetContent, SheetDescription, SheetTitle } from '@/components/ui/sheet';
import { cn } from '@/lib/utils';
import * as VisuallyHidden from '@radix-ui/react-visually-hidden';
import type { WalletItemProps } from './wallet-item';
import WalletItem from './wallet-item';

type WalletModalProps = {
  isOpen: boolean;
  onDismiss: () => void;
};

export const xChainTypes: WalletItemProps[] = [
  {
    name: 'EVM',
    xChainType: 'EVM',
  },
  {
    name: 'Injective',
    xChainType: 'INJECTIVE',
  },
  {
    name: 'Solana',
    xChainType: 'SOLANA',
  },
  {
    name: 'Sui',
    xChainType: 'SUI',
  },
  {
    name: 'Stellar',
    xChainType: 'STELLAR',
  },
<<<<<<< HEAD
  {
    name: 'Archway',
    xChainType: 'ARCHWAY',
  },
  {
    name: 'ICON',
    xChainType: 'ICON',
  },
=======
  // {
  //   name: 'ICON',
  //   xChainType: 'ICON',
  // },
>>>>>>> 847cd3de
  {
    name: 'Havah',
    xChainType: 'HAVAH',
  },
];

export const WalletModal = ({ isOpen, onDismiss }: WalletModalProps) => {
  return (
    <Sheet open={isOpen} onOpenChange={_ => onDismiss()} modal={false}>
      <SheetContent side={'right'}>
        <VisuallyHidden.Root>
          <SheetTitle>Wallet Modal</SheetTitle>
          <SheetDescription>Wallet Modal</SheetDescription>
        </VisuallyHidden.Root>
        <div className="mt-10 p-4">
          <div className={cn('flex flex-col justify-between', 'h-[calc(100vh-290px)]')}>
            <ScrollArea className="h-full">
              <div className="w-full flex flex-col gap-4 mt-2">
                <Separator className="h-1 bg-[#ffffff59]" />

                {xChainTypes.map(wallet => (
                  <>
                    <WalletItem key={`wallet_${wallet.xChainType}`} {...wallet} />
                    <Separator key={`wallet_${wallet.xChainType}_separator`} className="h-1 bg-[#ffffff59]" />
                  </>
                ))}
              </div>
            </ScrollArea>
          </div>
        </div>
      </SheetContent>
    </Sheet>
  );
};<|MERGE_RESOLUTION|>--- conflicted
+++ resolved
@@ -33,21 +33,10 @@
     name: 'Stellar',
     xChainType: 'STELLAR',
   },
-<<<<<<< HEAD
-  {
-    name: 'Archway',
-    xChainType: 'ARCHWAY',
-  },
   {
     name: 'ICON',
     xChainType: 'ICON',
   },
-=======
-  // {
-  //   name: 'ICON',
-  //   xChainType: 'ICON',
-  // },
->>>>>>> 847cd3de
   {
     name: 'Havah',
     xChainType: 'HAVAH',
