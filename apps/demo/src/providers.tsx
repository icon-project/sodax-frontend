import React, { useMemo, type ReactNode } from 'react';

import { QueryClient, QueryClientProvider } from '@tanstack/react-query';
import { SodaxWalletProvider } from '@sodax/wallet-sdk-react';
import type { RpcConfig } from '@sodax/types';
import { SodaxProvider } from '@sodax/dapp-kit';
import { productionSolverConfig, stagingSolverConfig } from './constants';
<<<<<<< HEAD
import {
  ARBITRUM_MAINNET_CHAIN_ID,
  AVALANCHE_MAINNET_CHAIN_ID,
  BASE_MAINNET_CHAIN_ID,
  BSC_MAINNET_CHAIN_ID,
  OPTIMISM_MAINNET_CHAIN_ID,
  POLYGON_MAINNET_CHAIN_ID,
  SONIC_MAINNET_CHAIN_ID,
  HYPEREVM_MAINNET_CHAIN_ID,
  LIGHTLINK_MAINNET_CHAIN_ID,
  ETHEREUM_MAINNET_CHAIN_ID,
} from '@sodax/types';
=======
>>>>>>> cdfa2c8f
import type { SodaxConfig } from '@sodax/sdk';
import { useAppStore } from './zustand/useAppStore';

const queryClient = new QueryClient();

const rpcConfig: RpcConfig = {
  //solana
  solana: process.env.SOLANA_RPC_URL || 'https://solana-mainnet.g.alchemy.com/v2/fnxOcaJJQBJZeMMFpLqwg',
  //stellar
  stellar: {
    horizonRpcUrl: 'https://horizon.stellar.org',
    sorobanRpcUrl: 'https://magical-bitter-frost.stellar-mainnet.quiknode.pro/78709b736890cf5a9bcb36e118b9d18e8ecdb7ee',
  },
};

export default function Providers({ children }: { children: ReactNode }) {
  const { isSolverProduction } = useAppStore();

  const sodaxConfig = useMemo(() => {
    return {
      solver: isSolverProduction ? productionSolverConfig : stagingSolverConfig,
    } satisfies SodaxConfig;
  }, [isSolverProduction]);

  return (
    <SodaxProvider testnet={false} config={sodaxConfig} rpcConfig={rpcConfig}>
      <QueryClientProvider client={queryClient}>
<<<<<<< HEAD
        <SodaxWalletProvider
          config={{
            EVM: {
              chains: [
                ARBITRUM_MAINNET_CHAIN_ID,
                AVALANCHE_MAINNET_CHAIN_ID,
                BASE_MAINNET_CHAIN_ID,
                BSC_MAINNET_CHAIN_ID,
                OPTIMISM_MAINNET_CHAIN_ID,
                POLYGON_MAINNET_CHAIN_ID,
                SONIC_MAINNET_CHAIN_ID,
                HYPEREVM_MAINNET_CHAIN_ID,
                LIGHTLINK_MAINNET_CHAIN_ID,
                ETHEREUM_MAINNET_CHAIN_ID,
              ],
            },
            SUI: {
              isMainnet: true,
            },
            SOLANA: {
              endpoint: 'https://solana-mainnet.g.alchemy.com/v2/i3q5fE3cYSFBE4Lcg1kS5',
            },
            ICON: {},
            INJECTIVE: {},
            STELLAR: {},
          }}
        >
          {children}
        </SodaxWalletProvider>
=======
        <SodaxWalletProvider rpcConfig={rpcConfig}>{children}</SodaxWalletProvider>
>>>>>>> cdfa2c8f
      </QueryClientProvider>
    </SodaxProvider>
  );
}<|MERGE_RESOLUTION|>--- conflicted
+++ resolved
@@ -5,21 +5,6 @@
 import type { RpcConfig } from '@sodax/types';
 import { SodaxProvider } from '@sodax/dapp-kit';
 import { productionSolverConfig, stagingSolverConfig } from './constants';
-<<<<<<< HEAD
-import {
-  ARBITRUM_MAINNET_CHAIN_ID,
-  AVALANCHE_MAINNET_CHAIN_ID,
-  BASE_MAINNET_CHAIN_ID,
-  BSC_MAINNET_CHAIN_ID,
-  OPTIMISM_MAINNET_CHAIN_ID,
-  POLYGON_MAINNET_CHAIN_ID,
-  SONIC_MAINNET_CHAIN_ID,
-  HYPEREVM_MAINNET_CHAIN_ID,
-  LIGHTLINK_MAINNET_CHAIN_ID,
-  ETHEREUM_MAINNET_CHAIN_ID,
-} from '@sodax/types';
-=======
->>>>>>> cdfa2c8f
 import type { SodaxConfig } from '@sodax/sdk';
 import { useAppStore } from './zustand/useAppStore';
 
@@ -47,39 +32,7 @@
   return (
     <SodaxProvider testnet={false} config={sodaxConfig} rpcConfig={rpcConfig}>
       <QueryClientProvider client={queryClient}>
-<<<<<<< HEAD
-        <SodaxWalletProvider
-          config={{
-            EVM: {
-              chains: [
-                ARBITRUM_MAINNET_CHAIN_ID,
-                AVALANCHE_MAINNET_CHAIN_ID,
-                BASE_MAINNET_CHAIN_ID,
-                BSC_MAINNET_CHAIN_ID,
-                OPTIMISM_MAINNET_CHAIN_ID,
-                POLYGON_MAINNET_CHAIN_ID,
-                SONIC_MAINNET_CHAIN_ID,
-                HYPEREVM_MAINNET_CHAIN_ID,
-                LIGHTLINK_MAINNET_CHAIN_ID,
-                ETHEREUM_MAINNET_CHAIN_ID,
-              ],
-            },
-            SUI: {
-              isMainnet: true,
-            },
-            SOLANA: {
-              endpoint: 'https://solana-mainnet.g.alchemy.com/v2/i3q5fE3cYSFBE4Lcg1kS5',
-            },
-            ICON: {},
-            INJECTIVE: {},
-            STELLAR: {},
-          }}
-        >
-          {children}
-        </SodaxWalletProvider>
-=======
         <SodaxWalletProvider rpcConfig={rpcConfig}>{children}</SodaxWalletProvider>
->>>>>>> cdfa2c8f
       </QueryClientProvider>
     </SodaxProvider>
   );
