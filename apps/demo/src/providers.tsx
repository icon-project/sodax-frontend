--- conflicted
+++ resolved
@@ -1,15 +1,9 @@
 import React, { useMemo, type ReactNode } from 'react';
 
 import { QueryClient, QueryClientProvider } from '@tanstack/react-query';
-<<<<<<< HEAD
 import { XWagmiProviders } from '@sodax/wallet-sdk-react';
-import { SodaxProvider } from '@sodax/dapp-kit';
-import { productionSolverConfig, stagingSolverConfig, sodaxConfig } from './constants';
-=======
-import { XWagmiProviders } from '@sodax/wallet-sdk';
-import { SodaxProvider, type RpcConfig } from '@sodax/dapp-kit';
+import { type RpcConfig, SodaxProvider } from '@sodax/dapp-kit';
 import { productionSolverConfig, stagingSolverConfig } from './constants';
->>>>>>> afa6bc97
 import {
   ARBITRUM_MAINNET_CHAIN_ID,
   AVALANCHE_MAINNET_CHAIN_ID,
