--- conflicted
+++ resolved
@@ -30,13 +30,8 @@
     "@sodax/dapp-kit": "workspace:*",
     "@sodax/sdk": "workspace:*",
     "@sodax/types": "workspace:*",
-<<<<<<< HEAD
-    "@sodax/wallet-sdk-react": "1.0.1-beta-rc3",
-    "@tanstack/react-query": "catalog:",
-=======
     "@sodax/wallet-sdk-react": "workspace:*",
     "@tanstack/react-query": "5.87.4",
->>>>>>> d9fd6642
     "@types/node": "catalog:",
     "@vitejs/plugin-react": "4.2.1",
     "bignumber.js": "catalog:",
