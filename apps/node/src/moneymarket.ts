--- conflicted
+++ resolved
@@ -11,11 +11,7 @@
   SonicSpokeProvider,
   spokeChainConfig,
 } from '@sodax/sdk';
-<<<<<<< HEAD
-import { ARBITRUM_MAINNET_CHAIN_ID, type Hex, SONIC_MAINNET_CHAIN_ID, type HubChainId } from '@sodax/types';
-=======
-import { Hex, SONIC_MAINNET_CHAIN_ID, type HubChainId } from '@sodax/types';
->>>>>>> db2eb2ec
+import { type Hex, SONIC_MAINNET_CHAIN_ID, type HubChainId } from '@sodax/types';
 import { EvmWalletProvider } from './wallet-providers/EvmWalletProvider.js';
 
 // load PK from .env
