--- conflicted
+++ resolved
@@ -14,19 +14,12 @@
   SonicSpokeService,
   type SpokeChainId,
   erc20Abi,
-<<<<<<< HEAD
-  MoneyMarketSupplyParams,
-  MoneyMarketBorrowParams,
-  MoneyMarketWithdrawParams,
-  MoneyMarketRepayParams,
-  IconEoaAddress,
-  IcxCreateRevertMigrationParams,
-=======
   type MoneyMarketSupplyParams,
   type MoneyMarketBorrowParams,
   type MoneyMarketWithdrawParams,
   type MoneyMarketRepayParams,
->>>>>>> 77fc04ec
+  IconEoaAddress,
+  IcxCreateRevertMigrationParams,
 } from '@sodax/sdk';
 import { EvmWalletProvider } from './wallet-providers/EvmWalletProvider.js';
 
