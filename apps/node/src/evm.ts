--- conflicted
+++ resolved
@@ -23,13 +23,8 @@
   type SodaxConfig,
   Sodax,
   type EvmRawTransaction,
-<<<<<<< HEAD
-  type SolverConfigParams,
-} from '@new-world/sdk';
-=======
   SolverConfigParams,
 } from '@sodax/sdk';
->>>>>>> 5bbe254c
 import { EvmWalletProvider } from './wallet-providers';
 
 // load PK from .env
