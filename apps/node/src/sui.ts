import type { Address, Hash, Hex } from 'viem';
import {
  EvmAssetManagerService,
  EvmHubProvider,
  EvmWalletAbstraction,
  getHubChainConfig,
  spokeChainConfig,
  SpokeService,
  type SuiSpokeChainConfig,
  SuiSpokeProvider,
  SONIC_MAINNET_CHAIN_ID,
  getMoneyMarketConfig,
  SUI_MAINNET_CHAIN_ID,
  type EvmHubProviderConfig,
  Sodax,
  type SodaxConfig,
  type SolverConfigParams,
<<<<<<< HEAD
} from '@new-world/sdk';
import { SuiWalletProvider } from './sui-wallet-provider';
=======
} from '@sodax/sdk';
>>>>>>> 645a6eb5

import dotenv from 'dotenv';
import { EvmWalletProvider } from './wallet-providers/EvmWalletProvider';
dotenv.config();
// load PK from .env
const privateKey = process.env.PRIVATE_KEY;
const IS_TESTNET = process.env.IS_TESTNET === 'true';
const HUB_RPC_URL = IS_TESTNET ? 'https://rpc.blaze.soniclabs.com' : 'https://rpc.soniclabs.com';
const HUB_CHAIN_ID = SONIC_MAINNET_CHAIN_ID;
const SUI_CHAIN_ID = SUI_MAINNET_CHAIN_ID;
const SUI_RPC_URL = IS_TESTNET ? 'https://fullnode.testnet.sui.io' : 'https://fullnode.mainnet.sui.io';

if (!privateKey) {
  throw new Error('PRIVATE_KEY environment variable is required');
}

const hubEvmWallet = new EvmWalletProvider(privateKey as Hex, HUB_CHAIN_ID, HUB_RPC_URL);

const hubChainConfig = getHubChainConfig(HUB_CHAIN_ID);
const hubProvider = new EvmHubProvider({
  hubRpcUrl: HUB_RPC_URL,
  chainConfig: hubChainConfig,
});

const hubConfig = {
  hubRpcUrl: HUB_RPC_URL,
  chainConfig: getHubChainConfig(HUB_CHAIN_ID),
} satisfies EvmHubProviderConfig;

const solverConfig = {
  intentsContract: '0x6382D6ccD780758C5e8A6123c33ee8F4472F96ef',
  solverApiEndpoint: 'https://staging-sodax.iconblockchain.xyz',
  partnerFee: undefined,
} satisfies SolverConfigParams;

const moneyMarketConfig = getMoneyMarketConfig(HUB_CHAIN_ID);

const sodax = new Sodax({
  solver: solverConfig,
  moneyMarket: moneyMarketConfig,
  hubProviderConfig: hubConfig,
} satisfies SodaxConfig);

const suiConfig = spokeChainConfig[SUI_CHAIN_ID] as SuiSpokeChainConfig;
const suiWalletMnemonics = process.env.MNEMONICS;

if (!suiWalletMnemonics) {
  throw new Error('SUI_MNEMONICS environment variable is required');
}
const suiWalletProvider = new SuiWalletProvider(SUI_RPC_URL, suiWalletMnemonics);
const suiSpokeProvider = new SuiSpokeProvider(suiConfig, suiWalletProvider);

async function getBalance(token: string) {
  const balance = await suiSpokeProvider.getBalance(token);
  console.log('[Balance]:', balance);
}

async function depositTo(token: string, amount: bigint, recipient: Address) {
  const hubWallet = await EvmWalletAbstraction.getUserHubWalletAddress(
    suiSpokeProvider.chainConfig.chain.id,
    suiSpokeProvider.getWalletAddressBytes(),
    hubProvider,
  );
  const data = EvmAssetManagerService.depositToData(
    {
      token,
      to: recipient,
      amount,
    },
    suiSpokeProvider.chainConfig.chain.id,
  );

  const txHash: Hash = await SpokeService.deposit(
    {
      from: suiSpokeProvider.getWalletAddressBytes(),
      to: hubWallet,
      token,
      amount,
      data,
    },
    suiSpokeProvider,
    hubProvider,
  );

  console.log('[depositTo] txHash', txHash);
}

async function withdrawAsset(
  token: string,
  amount: bigint,
  recipient: string, // sui address
) {
  const hubWallet = await EvmWalletAbstraction.getUserHubWalletAddress(
    suiSpokeProvider.chainConfig.chain.id,
    suiSpokeProvider.getWalletAddressBytes(),
    hubProvider,
  );
  const data = EvmAssetManagerService.withdrawAssetData(
    {
      token,
      to: SuiSpokeProvider.getAddressBCSBytes(recipient),
      amount,
    },
    hubProvider,
    suiSpokeProvider.chainConfig.chain.id,
  );
  const txHash: Hash = await SpokeService.callWallet(hubWallet, data, suiSpokeProvider, hubProvider);

  console.log('[withdrawAsset] txHash', txHash);
}

async function supply(token: string, amount: bigint) {
  const hubWallet = await EvmWalletAbstraction.getUserHubWalletAddress(
    suiSpokeProvider.chainConfig.chain.id,
    suiSpokeProvider.getWalletAddressBytes(),
    hubProvider,
  );

  const data = sodax.moneyMarket.supplyData(token, hubWallet, amount, suiSpokeProvider.chainConfig.chain.id);

  const txHash = await SpokeService.deposit(
    {
      from: suiSpokeProvider.getWalletAddressBytes(),
      token,
      amount,
      data,
    },
    suiSpokeProvider,
    hubProvider,
  );

  console.log('[supply] txHash', txHash);
}

async function borrow(token: string, amount: bigint) {
  const hubWallet = await EvmWalletAbstraction.getUserHubWalletAddress(
    suiSpokeProvider.chainConfig.chain.id,
    suiSpokeProvider.getWalletAddressBytes(),
    hubProvider,
  );
  console.log(hubWallet);
  const data: Hex = sodax.moneyMarket.borrowData(
    hubWallet,
    suiSpokeProvider.getWalletAddressBytes(),
    token,
    amount,
    suiSpokeProvider.chainConfig.chain.id,
  );

  const txHash: Hash = await SpokeService.callWallet(hubWallet, data, suiSpokeProvider, hubProvider);

  console.log('[borrow] txHash', txHash);
}

async function withdraw(token: string, amount: bigint) {
  const hubWallet = await EvmWalletAbstraction.getUserHubWalletAddress(
    suiSpokeProvider.chainConfig.chain.id,
    suiSpokeProvider.getWalletAddressBytes(),
    hubProvider,
  );

  const data: Hex = sodax.moneyMarket.withdrawData(
    hubWallet,
    suiSpokeProvider.getWalletAddressBytes(),
    token,
    amount,
    suiSpokeProvider.chainConfig.chain.id,
  );

  const txHash: Hash = await SpokeService.callWallet(hubWallet, data, suiSpokeProvider, hubProvider);

  console.log('[withdraw] txHash', txHash);
}

async function repay(token: string, amount: bigint) {
  const hubWallet = await EvmWalletAbstraction.getUserHubWalletAddress(
    suiSpokeProvider.chainConfig.chain.id,
    suiSpokeProvider.getWalletAddressBytes(),
    hubProvider,
  );
  const data: Hex = sodax.moneyMarket.repayData(token, hubWallet, amount, suiSpokeProvider.chainConfig.chain.id);

  const txHash: Hash = await SpokeService.deposit(
    {
      from: suiSpokeProvider.getWalletAddressBytes(),
      token,
      amount,
      data,
    },
    suiSpokeProvider,
    hubProvider,
  );

  console.log('[repay] txHash', txHash);
}

// Main function to decide which function to call
async function main() {
  console.log(process.argv);
  const functionName = process.argv[2];

  if (functionName === 'deposit') {
    const token = process.argv[3] as Hex; // Get token address from command line argument
    const amount = BigInt(process.argv[4]); // Get amount from command line argument
    const recipient = process.argv[5] as Hex; // Get recipient address from command line argument
    await depositTo(token, amount, recipient);
  } else if (functionName === 'withdrawAsset') {
    const token = process.argv[3] as Hex; // Get token address from command line argument
    const amount = BigInt(process.argv[4]); // Get amount from command line argument
    const recipient = process.argv[5] as Hex; // Get recipient address from command line argument
    await withdrawAsset(token, amount, recipient);
  } else if (functionName === 'supply') {
    const token = process.argv[3] as Hex; // Get token address from command line argument
    const amount = BigInt(process.argv[4]); // Get amount from command line argument
    await supply(token, amount);
  } else if (functionName === 'borrow') {
    const token = process.argv[3] as Hex; // Get token address from command line argument
    const amount = BigInt(process.argv[4]); // Get amount from command line argument
    await borrow(token, amount);
  } else if (functionName === 'withdraw') {
    const token = process.argv[3] as Hex; // Get token address from command line argument
    const amount = BigInt(process.argv[4]); // Get amount from command line argument
    await withdraw(token, amount);
  } else if (functionName === 'repay') {
    const token = process.argv[3] as Address; // Get token address from command line argument
    const amount = BigInt(process.argv[4]); // Get amount from command line argument
    await repay(token, amount);
  } else if (functionName === 'balance') {
    const token = process.argv[3] as string;
    await getBalance(token);
  } else {
    console.log('Function not recognized. Please use "deposit" or "anotherFunction".');
  }
}

main();<|MERGE_RESOLUTION|>--- conflicted
+++ resolved
@@ -15,12 +15,8 @@
   Sodax,
   type SodaxConfig,
   type SolverConfigParams,
-<<<<<<< HEAD
-} from '@new-world/sdk';
+} from '@sodax/sdk';
 import { SuiWalletProvider } from './sui-wallet-provider';
-=======
-} from '@sodax/sdk';
->>>>>>> 645a6eb5
 
 import dotenv from 'dotenv';
 import { EvmWalletProvider } from './wallet-providers/EvmWalletProvider';
