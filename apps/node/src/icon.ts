<<<<<<< HEAD
// import type { Address, Hash, Hex } from 'viem';
// import {
//   EvmAssetManagerService,
//   EvmHubProvider,
//   EvmWalletAbstraction,
//   getHubChainConfig,
//   spokeChainConfig,
//   SpokeService,
//   type IconSpokeChainConfig,
//   IconSpokeProvider,
//   type IconAddress,
//   getIconAddressBytes,
//   getMoneyMarketConfig,
//   type EvmHubProviderConfig,
//   Sodax,
//   type SodaxConfig,
//   type SolverConfigParams,
// } from '@sodax/sdk';
// import { IconWalletProvider } from './wallet-providers/IconWalletProvider.js';
// import { SONIC_MAINNET_CHAIN_ID, type HubChainId, ICON_MAINNET_CHAIN_ID } from '@sodax/types';

// // load PK from .env
// const privateKey = process.env.PRIVATE_KEY;

// if (!privateKey) {
//   throw new Error('PRIVATE_KEY environment variable is required');
// }

// const IS_TESTNET = process.env.IS_TESTNET === 'true';
// const HUB_CHAIN_ID: HubChainId = SONIC_MAINNET_CHAIN_ID;
// const HUB_RPC_URL = 'https://rpc.soniclabs.com';

// const DEFAULT_SPOKE_RPC_URL = IS_TESTNET
//   ? 'https://lisbon.net.solidwallet.io/api/v3'
//   : 'https://ctz.solidwallet.io/api/v3';
// const DEFAULT_SPOKE_CHAIN_ID = ICON_MAINNET_CHAIN_ID;

// const iconSpokeWallet = new IconWalletProvider({
//   privateKey: privateKey as Hex,
//   rpcUrl: DEFAULT_SPOKE_RPC_URL,
// });
// const iconSpokeChainConfig = spokeChainConfig[DEFAULT_SPOKE_CHAIN_ID];
// const iconSpokeProvider = new IconSpokeProvider(iconSpokeWallet, iconSpokeChainConfig as IconSpokeChainConfig);

// const hubConfig = {
//   hubRpcUrl: HUB_RPC_URL,
//   chainConfig: getHubChainConfig(SONIC_MAINNET_CHAIN_ID),
// } satisfies EvmHubProviderConfig;
// const hubProvider = new EvmHubProvider(hubConfig);

// const moneyMarketConfig = getMoneyMarketConfig(HUB_CHAIN_ID);

// const solverConfig = {
//   intentsContract: '0x6382D6ccD780758C5e8A6123c33ee8F4472F96ef', // mainnet
//   solverApiEndpoint: 'https://staging-sodax.iconblockchain.xyz',
//   partnerFee: undefined,
// } satisfies SolverConfigParams;

// const sodax = new Sodax({
//   solver: solverConfig,
//   moneyMarket: moneyMarketConfig,
//   hubProviderConfig: hubConfig,
// } satisfies SodaxConfig);

// async function depositTo(token: IconAddress, amount: bigint, recipient: Address) {
//   const data = EvmAssetManagerService.depositToData(
//     {
//       token,
//       to: recipient,
//       amount,
//     },
//     iconSpokeChainConfig.chain.id,
//   );

//   const walletAddress = (await iconSpokeProvider.walletProvider.getWalletAddress()) as IconAddress;
//   const txHash: Hash = await SpokeService.deposit(
//     {
//       from: walletAddress,
//       token,
//       amount,
//       data: data,
//     },
//     iconSpokeProvider,
//     hubProvider,
//   );

//   console.log('[depositTo] txHash', txHash);
// }

// async function withdrawAsset(token: IconAddress, amount: bigint, recipient: IconAddress) {
//   const walletAddressBytes = await iconSpokeProvider.walletProvider.getWalletAddressBytes();
//   const hubWallet = await EvmWalletAbstraction.getUserHubWalletAddress(
//     iconSpokeProvider.chainConfig.chain.id,
//     walletAddressBytes,
//     hubProvider,
//   );

//   const data = EvmAssetManagerService.withdrawAssetData(
//     {
//       token,
//       to: getIconAddressBytes(recipient),
//       amount,
//     },
//     hubProvider,
//     iconSpokeChainConfig.chain.id,
//   );
//   const txHash: Hash = await SpokeService.callWallet(hubWallet, data, iconSpokeProvider, hubProvider);

//   console.log('[withdrawAsset] txHash', txHash);
// }

// async function supply(token: IconAddress, amount: bigint) {
//   const walletAddressBytes = await iconSpokeProvider.walletProvider.getWalletAddressBytes();
//   const hubWallet = await EvmWalletAbstraction.getUserHubWalletAddress(
//     iconSpokeProvider.chainConfig.chain.id,
//     walletAddressBytes,
//     hubProvider,
//   );

//   const data = sodax.moneyMarket.supplyData(token, hubWallet, amount, iconSpokeChainConfig.chain.id);

//   const walletAddress = (await iconSpokeProvider.walletProvider.getWalletAddress()) as IconAddress;
//   const txHash = await SpokeService.deposit(
//     {
//       from: walletAddress,
//       token,
//       amount,
//       data,
//     },
//     iconSpokeProvider,
//     hubProvider,
//   );

//   console.log('[supply] txHash', txHash);
// }

// async function borrow(token: IconAddress, amount: bigint) {
//   const walletAddressBytes = await iconSpokeProvider.walletProvider.getWalletAddressBytes();
//   const hubWallet = await EvmWalletAbstraction.getUserHubWalletAddress(
//     iconSpokeProvider.chainConfig.chain.id,
//     walletAddressBytes,
//     hubProvider,
//   );
//   const data: Hex = sodax.moneyMarket.borrowData(
//     hubWallet,
//     walletAddressBytes,
//     token,
//     amount,
//     iconSpokeChainConfig.chain.id,
//   );

//   const txHash: Hash = await SpokeService.callWallet(hubWallet, data, iconSpokeProvider, hubProvider);

//   console.log('[borrow] txHash', txHash);
// }

// async function withdraw(token: IconAddress, amount: bigint) {
//   const walletAddressBytes = await iconSpokeProvider.walletProvider.getWalletAddressBytes();
//   const hubWallet = await EvmWalletAbstraction.getUserHubWalletAddress(
//     iconSpokeProvider.chainConfig.chain.id,
//     walletAddressBytes,
//     hubProvider,
//   );

//   const data: Hex = sodax.moneyMarket.withdrawData(
//     hubWallet,
//     walletAddressBytes,
//     token,
//     amount,
//     iconSpokeChainConfig.chain.id,
//   );

//   const txHash: Hash = await SpokeService.callWallet(hubWallet, data, iconSpokeProvider, hubProvider);

//   console.log('[withdraw] txHash', txHash);
// }

// async function repay(token: IconAddress, amount: bigint) {
//   const walletAddressBytes = await iconSpokeProvider.walletProvider.getWalletAddressBytes();
//   const hubWallet = await EvmWalletAbstraction.getUserHubWalletAddress(
//     iconSpokeProvider.chainConfig.chain.id,
//     walletAddressBytes,
//     hubProvider,
//   );
//   const data: Hex = sodax.moneyMarket.repayData(token, hubWallet, amount, iconSpokeChainConfig.chain.id);

//   const walletAddress = (await iconSpokeProvider.walletProvider.getWalletAddress()) as IconAddress;
//   const txHash: Hash = await SpokeService.deposit(
//     {
//       from: walletAddress,
//       token,
//       amount,
//       data,
//     },
//     iconSpokeProvider,
//     hubProvider,
//   );

//   console.log('[repay] txHash', txHash);
// }

// // Main function to decide which function to call
// async function main() {
//   const functionName = process.argv[2]; // Get function name from command line argument

//   if (functionName === 'deposit') {
//     const token = process.argv[3] as IconAddress; // Get token address from command line argument
//     const amount = BigInt(process.argv[4]); // Get amount from command line argument
//     const recipient = process.argv[5] as Address; // Get recipient address from command line argument
//     await depositTo(token, amount, recipient);
//   } else if (functionName === 'withdrawAsset') {
//     const token = process.argv[3] as IconAddress; // Get token address from command line argument
//     const amount = BigInt(process.argv[4]); // Get amount from command line argument
//     const recipient = process.argv[5] as IconAddress; // Get recipient address from command line argument
//     await withdrawAsset(token, amount, recipient);
//   } else if (functionName === 'supply') {
//     const token = process.argv[3] as IconAddress; // Get token address from command line argument
//     const amount = BigInt(process.argv[4]); // Get amount from command line argument
//     await supply(token, amount);
//   } else if (functionName === 'borrow') {
//     const token = process.argv[3] as IconAddress; // Get token address from command line argument
//     const amount = BigInt(process.argv[4]); // Get amount from command line argument
//     await borrow(token, amount);
//   } else if (functionName === 'withdraw') {
//     const token = process.argv[3] as IconAddress; // Get token address from command line argument
//     const amount = BigInt(process.argv[4]); // Get amount from command line argument
//     await withdraw(token, amount);
//   } else if (functionName === 'repay') {
//     const token = process.argv[3] as IconAddress; // Get token address from command line argument
//     const amount = BigInt(process.argv[4]); // Get amount from command line argument
//     await repay(token, amount);
//   } else {
//     console.log('Function not recognized. Please use "deposit" or "anotherFunction".');
//   }
// }

// main();
=======
import 'dotenv/config';
import type { Address, Hash, Hex } from 'viem';
import {
  EvmAssetManagerService,
  EvmHubProvider,
  EvmWalletAbstraction,
  getHubChainConfig,
  spokeChainConfig,
  SpokeService,
  type IconSpokeChainConfig,
  IconSpokeProvider,
  type IconAddress,
  getIconAddressBytes,
  getMoneyMarketConfig,
  type EvmHubProviderConfig,
  Sodax,
  type SodaxConfig,
  type SolverConfigParams,
  MigrationParams,
} from '@sodax/sdk';
import { IconWalletProvider } from './wallet-providers/IconWalletProvider.js';
import { SONIC_MAINNET_CHAIN_ID, type HubChainId, ICON_MAINNET_CHAIN_ID } from '@sodax/types';

// load PK from .env
const privateKey = process.env.PRIVATE_KEY;

if (!privateKey) {
  throw new Error('PRIVATE_KEY environment variable is required');
}

const IS_TESTNET = process.env.IS_TESTNET === 'true';
const HUB_CHAIN_ID: HubChainId = SONIC_MAINNET_CHAIN_ID;
const HUB_RPC_URL = 'https://rpc.soniclabs.com';

const DEFAULT_SPOKE_RPC_URL = IS_TESTNET
  ? 'https://lisbon.net.solidwallet.io/api/v3'
  : 'https://ctz.solidwallet.io/api/v3';
const DEFAULT_SPOKE_CHAIN_ID = ICON_MAINNET_CHAIN_ID;

const iconSpokeWallet = new IconWalletProvider({
  privateKey: privateKey as Hex,
  rpcUrl: DEFAULT_SPOKE_RPC_URL,
});
const iconSpokeChainConfig = spokeChainConfig[DEFAULT_SPOKE_CHAIN_ID];
const iconSpokeProvider = new IconSpokeProvider(iconSpokeWallet, iconSpokeChainConfig as IconSpokeChainConfig);

const hubConfig = {
  hubRpcUrl: HUB_RPC_URL,
  chainConfig: getHubChainConfig(SONIC_MAINNET_CHAIN_ID),
} satisfies EvmHubProviderConfig;
const hubProvider = new EvmHubProvider(hubConfig);

const moneyMarketConfig = getMoneyMarketConfig(HUB_CHAIN_ID);

const solverConfig = {
  intentsContract: '0x6382D6ccD780758C5e8A6123c33ee8F4472F96ef', // mainnet
  solverApiEndpoint: 'https://staging-sodax.iconblockchain.xyz',
  partnerFee: undefined,
} satisfies SolverConfigParams;

const sodax = new Sodax({
  solver: solverConfig,
  moneyMarket: moneyMarketConfig,
  hubProviderConfig: hubConfig,
} satisfies SodaxConfig);

async function depositTo(token: IconAddress, amount: bigint, recipient: Address) {
  const data = EvmAssetManagerService.depositToData(
    {
      token,
      to: recipient,
      amount,
    },
    iconSpokeChainConfig.chain.id,
  );

  const walletAddress = (await iconSpokeProvider.walletProvider.getWalletAddress()) as IconAddress;
  const txHash: Hash = await SpokeService.deposit(
    {
      from: walletAddress,
      token,
      amount,
      data: data,
    },
    iconSpokeProvider,
    hubProvider,
  );

  console.log('[depositTo] txHash', txHash);
}

async function withdrawAsset(token: IconAddress, amount: bigint, recipient: IconAddress) {
  const walletAddressBytes = await iconSpokeProvider.walletProvider.getWalletAddressBytes();
  const hubWallet = await EvmWalletAbstraction.getUserHubWalletAddress(
    iconSpokeProvider.chainConfig.chain.id,
    walletAddressBytes,
    hubProvider,
  );

  const data = EvmAssetManagerService.withdrawAssetData(
    {
      token,
      to: getIconAddressBytes(recipient),
      amount,
    },
    hubProvider,
    iconSpokeChainConfig.chain.id,
  );
  const txHash: Hash = await SpokeService.callWallet(hubWallet, data, iconSpokeProvider, hubProvider);

  console.log('[withdrawAsset] txHash', txHash);
}

async function supply(token: IconAddress, amount: bigint) {
  const walletAddressBytes = await iconSpokeProvider.walletProvider.getWalletAddressBytes();
  const hubWallet = await EvmWalletAbstraction.getUserHubWalletAddress(
    iconSpokeProvider.chainConfig.chain.id,
    walletAddressBytes,
    hubProvider,
  );

  const data = sodax.moneyMarket.supplyData(token, hubWallet, amount, iconSpokeChainConfig.chain.id);

  const walletAddress = (await iconSpokeProvider.walletProvider.getWalletAddress()) as IconAddress;
  const txHash = await SpokeService.deposit(
    {
      from: walletAddress,
      token,
      amount,
      data,
    },
    iconSpokeProvider,
    hubProvider,
  );

  console.log('[supply] txHash', txHash);
}

async function borrow(token: IconAddress, amount: bigint) {
  const walletAddressBytes = await iconSpokeProvider.walletProvider.getWalletAddressBytes();
  const hubWallet = await EvmWalletAbstraction.getUserHubWalletAddress(
    iconSpokeProvider.chainConfig.chain.id,
    walletAddressBytes,
    hubProvider,
  );
  const data: Hex = sodax.moneyMarket.borrowData(
    hubWallet,
    walletAddressBytes,
    token,
    amount,
    iconSpokeChainConfig.chain.id,
  );

  const txHash: Hash = await SpokeService.callWallet(hubWallet, data, iconSpokeProvider, hubProvider);

  console.log('[borrow] txHash', txHash);
}

async function withdraw(token: IconAddress, amount: bigint) {
  const walletAddressBytes = await iconSpokeProvider.walletProvider.getWalletAddressBytes();
  const hubWallet = await EvmWalletAbstraction.getUserHubWalletAddress(
    iconSpokeProvider.chainConfig.chain.id,
    walletAddressBytes,
    hubProvider,
  );

  const data: Hex = sodax.moneyMarket.withdrawData(
    hubWallet,
    walletAddressBytes,
    token,
    amount,
    iconSpokeChainConfig.chain.id,
  );

  const txHash: Hash = await SpokeService.callWallet(hubWallet, data, iconSpokeProvider, hubProvider);

  console.log('[withdraw] txHash', txHash);
}

async function repay(token: IconAddress, amount: bigint) {
  const walletAddressBytes = await iconSpokeProvider.walletProvider.getWalletAddressBytes();
  const hubWallet = await EvmWalletAbstraction.getUserHubWalletAddress(
    iconSpokeProvider.chainConfig.chain.id,
    walletAddressBytes,
    hubProvider,
  );
  const data: Hex = sodax.moneyMarket.repayData(token, hubWallet, amount, iconSpokeChainConfig.chain.id);

  const walletAddress = (await iconSpokeProvider.walletProvider.getWalletAddress()) as IconAddress;
  const txHash: Hash = await SpokeService.deposit(
    {
      from: walletAddress,
      token,
      amount,
      data,
    },
    iconSpokeProvider,
    hubProvider,
  );

  console.log('[repay] txHash', txHash);
}

/**
 * Migrates wICX tokens from ICON to the hub chain.
 * This function handles the migration of wICX tokens to SODA tokens on the hub chain.
 *
 * @param wICX - The ICON address of the wICX token to migrate
 * @param amount - The amount of wICX tokens to migrate
 * @param recipient - The address that will receive the migrated SODA tokens
 */
async function migrate(amount: bigint, recipient: Address): Promise<void> {
  const params = {
    token: 'ICX',
    icx: iconSpokeChainConfig.nativeToken,
    amount,
    to: recipient,
    action: 'migrate',
  } satisfies MigrationParams;

  const result = await sodax.migration.createAndSubmitMigrateIntent(params, iconSpokeProvider);

  if (result.ok) {
    console.log('[migrate] txHash', result.value);
    const [hubTxHash, spokeTxHash] = result.value;
    console.log('[migrate] hubTxHash', hubTxHash);
    console.log('[migrate] spokeTxHash', spokeTxHash);
  } else {
    console.error('[migrate] error', result.error);
  }
}

// Main function to decide which function to call
async function main() {
  const functionName = process.argv[2]; // Get function name from command line argument

  if (functionName === 'deposit') {
    const token = process.argv[3] as IconAddress; // Get token address from command line argument
    const amount = BigInt(process.argv[4]); // Get amount from command line argument
    const recipient = process.argv[5] as Address; // Get recipient address from command line argument
    await depositTo(token, amount, recipient);
  } else if (functionName === 'withdrawAsset') {
    const token = process.argv[3] as IconAddress; // Get token address from command line argument
    const amount = BigInt(process.argv[4]); // Get amount from command line argument
    const recipient = process.argv[5] as IconAddress; // Get recipient address from command line argument
    await withdrawAsset(token, amount, recipient);
  } else if (functionName === 'supply') {
    const token = process.argv[3] as IconAddress; // Get token address from command line argument
    const amount = BigInt(process.argv[4]); // Get amount from command line argument
    await supply(token, amount);
  } else if (functionName === 'borrow') {
    const token = process.argv[3] as IconAddress; // Get token address from command line argument
    const amount = BigInt(process.argv[4]); // Get amount from command line argument
    await borrow(token, amount);
  } else if (functionName === 'withdraw') {
    const token = process.argv[3] as IconAddress; // Get token address from command line argument
    const amount = BigInt(process.argv[4]); // Get amount from command line argument
    await withdraw(token, amount);
  } else if (functionName === 'repay') {
    const token = process.argv[3] as IconAddress; // Get token address from command line argument
    const amount = BigInt(process.argv[4]); // Get amount from command line argument
    await repay(token, amount);
  }else if (functionName === 'migrate') {
    const amount = BigInt(process.argv[3]); // Get amount from command line argument
    const recipient = process.argv[4] as Address; // Get recipient address from command line argument
    await migrate(amount, recipient);
  } else {
    console.log(
      'Function not recognized. Please use one of: "deposit", "withdrawAsset", "supply", "borrow", "withdraw", "repay", or "migrate".',
    );
    console.log('Usage examples:');
    console.log('  npm run icon migrate <wICX_address> <amount> <recipient_address>');
    console.log('  npm run icon deposit <token_address> <amount> <recipient_address>');
    console.log('  npm run icon supply <token_address> <amount>');
  }
}

main();
>>>>>>> 6a46a467
<|MERGE_RESOLUTION|>--- conflicted
+++ resolved
@@ -1,242 +1,3 @@
-<<<<<<< HEAD
-// import type { Address, Hash, Hex } from 'viem';
-// import {
-//   EvmAssetManagerService,
-//   EvmHubProvider,
-//   EvmWalletAbstraction,
-//   getHubChainConfig,
-//   spokeChainConfig,
-//   SpokeService,
-//   type IconSpokeChainConfig,
-//   IconSpokeProvider,
-//   type IconAddress,
-//   getIconAddressBytes,
-//   getMoneyMarketConfig,
-//   type EvmHubProviderConfig,
-//   Sodax,
-//   type SodaxConfig,
-//   type SolverConfigParams,
-// } from '@sodax/sdk';
-// import { IconWalletProvider } from './wallet-providers/IconWalletProvider.js';
-// import { SONIC_MAINNET_CHAIN_ID, type HubChainId, ICON_MAINNET_CHAIN_ID } from '@sodax/types';
-
-// // load PK from .env
-// const privateKey = process.env.PRIVATE_KEY;
-
-// if (!privateKey) {
-//   throw new Error('PRIVATE_KEY environment variable is required');
-// }
-
-// const IS_TESTNET = process.env.IS_TESTNET === 'true';
-// const HUB_CHAIN_ID: HubChainId = SONIC_MAINNET_CHAIN_ID;
-// const HUB_RPC_URL = 'https://rpc.soniclabs.com';
-
-// const DEFAULT_SPOKE_RPC_URL = IS_TESTNET
-//   ? 'https://lisbon.net.solidwallet.io/api/v3'
-//   : 'https://ctz.solidwallet.io/api/v3';
-// const DEFAULT_SPOKE_CHAIN_ID = ICON_MAINNET_CHAIN_ID;
-
-// const iconSpokeWallet = new IconWalletProvider({
-//   privateKey: privateKey as Hex,
-//   rpcUrl: DEFAULT_SPOKE_RPC_URL,
-// });
-// const iconSpokeChainConfig = spokeChainConfig[DEFAULT_SPOKE_CHAIN_ID];
-// const iconSpokeProvider = new IconSpokeProvider(iconSpokeWallet, iconSpokeChainConfig as IconSpokeChainConfig);
-
-// const hubConfig = {
-//   hubRpcUrl: HUB_RPC_URL,
-//   chainConfig: getHubChainConfig(SONIC_MAINNET_CHAIN_ID),
-// } satisfies EvmHubProviderConfig;
-// const hubProvider = new EvmHubProvider(hubConfig);
-
-// const moneyMarketConfig = getMoneyMarketConfig(HUB_CHAIN_ID);
-
-// const solverConfig = {
-//   intentsContract: '0x6382D6ccD780758C5e8A6123c33ee8F4472F96ef', // mainnet
-//   solverApiEndpoint: 'https://staging-sodax.iconblockchain.xyz',
-//   partnerFee: undefined,
-// } satisfies SolverConfigParams;
-
-// const sodax = new Sodax({
-//   solver: solverConfig,
-//   moneyMarket: moneyMarketConfig,
-//   hubProviderConfig: hubConfig,
-// } satisfies SodaxConfig);
-
-// async function depositTo(token: IconAddress, amount: bigint, recipient: Address) {
-//   const data = EvmAssetManagerService.depositToData(
-//     {
-//       token,
-//       to: recipient,
-//       amount,
-//     },
-//     iconSpokeChainConfig.chain.id,
-//   );
-
-//   const walletAddress = (await iconSpokeProvider.walletProvider.getWalletAddress()) as IconAddress;
-//   const txHash: Hash = await SpokeService.deposit(
-//     {
-//       from: walletAddress,
-//       token,
-//       amount,
-//       data: data,
-//     },
-//     iconSpokeProvider,
-//     hubProvider,
-//   );
-
-//   console.log('[depositTo] txHash', txHash);
-// }
-
-// async function withdrawAsset(token: IconAddress, amount: bigint, recipient: IconAddress) {
-//   const walletAddressBytes = await iconSpokeProvider.walletProvider.getWalletAddressBytes();
-//   const hubWallet = await EvmWalletAbstraction.getUserHubWalletAddress(
-//     iconSpokeProvider.chainConfig.chain.id,
-//     walletAddressBytes,
-//     hubProvider,
-//   );
-
-//   const data = EvmAssetManagerService.withdrawAssetData(
-//     {
-//       token,
-//       to: getIconAddressBytes(recipient),
-//       amount,
-//     },
-//     hubProvider,
-//     iconSpokeChainConfig.chain.id,
-//   );
-//   const txHash: Hash = await SpokeService.callWallet(hubWallet, data, iconSpokeProvider, hubProvider);
-
-//   console.log('[withdrawAsset] txHash', txHash);
-// }
-
-// async function supply(token: IconAddress, amount: bigint) {
-//   const walletAddressBytes = await iconSpokeProvider.walletProvider.getWalletAddressBytes();
-//   const hubWallet = await EvmWalletAbstraction.getUserHubWalletAddress(
-//     iconSpokeProvider.chainConfig.chain.id,
-//     walletAddressBytes,
-//     hubProvider,
-//   );
-
-//   const data = sodax.moneyMarket.supplyData(token, hubWallet, amount, iconSpokeChainConfig.chain.id);
-
-//   const walletAddress = (await iconSpokeProvider.walletProvider.getWalletAddress()) as IconAddress;
-//   const txHash = await SpokeService.deposit(
-//     {
-//       from: walletAddress,
-//       token,
-//       amount,
-//       data,
-//     },
-//     iconSpokeProvider,
-//     hubProvider,
-//   );
-
-//   console.log('[supply] txHash', txHash);
-// }
-
-// async function borrow(token: IconAddress, amount: bigint) {
-//   const walletAddressBytes = await iconSpokeProvider.walletProvider.getWalletAddressBytes();
-//   const hubWallet = await EvmWalletAbstraction.getUserHubWalletAddress(
-//     iconSpokeProvider.chainConfig.chain.id,
-//     walletAddressBytes,
-//     hubProvider,
-//   );
-//   const data: Hex = sodax.moneyMarket.borrowData(
-//     hubWallet,
-//     walletAddressBytes,
-//     token,
-//     amount,
-//     iconSpokeChainConfig.chain.id,
-//   );
-
-//   const txHash: Hash = await SpokeService.callWallet(hubWallet, data, iconSpokeProvider, hubProvider);
-
-//   console.log('[borrow] txHash', txHash);
-// }
-
-// async function withdraw(token: IconAddress, amount: bigint) {
-//   const walletAddressBytes = await iconSpokeProvider.walletProvider.getWalletAddressBytes();
-//   const hubWallet = await EvmWalletAbstraction.getUserHubWalletAddress(
-//     iconSpokeProvider.chainConfig.chain.id,
-//     walletAddressBytes,
-//     hubProvider,
-//   );
-
-//   const data: Hex = sodax.moneyMarket.withdrawData(
-//     hubWallet,
-//     walletAddressBytes,
-//     token,
-//     amount,
-//     iconSpokeChainConfig.chain.id,
-//   );
-
-//   const txHash: Hash = await SpokeService.callWallet(hubWallet, data, iconSpokeProvider, hubProvider);
-
-//   console.log('[withdraw] txHash', txHash);
-// }
-
-// async function repay(token: IconAddress, amount: bigint) {
-//   const walletAddressBytes = await iconSpokeProvider.walletProvider.getWalletAddressBytes();
-//   const hubWallet = await EvmWalletAbstraction.getUserHubWalletAddress(
-//     iconSpokeProvider.chainConfig.chain.id,
-//     walletAddressBytes,
-//     hubProvider,
-//   );
-//   const data: Hex = sodax.moneyMarket.repayData(token, hubWallet, amount, iconSpokeChainConfig.chain.id);
-
-//   const walletAddress = (await iconSpokeProvider.walletProvider.getWalletAddress()) as IconAddress;
-//   const txHash: Hash = await SpokeService.deposit(
-//     {
-//       from: walletAddress,
-//       token,
-//       amount,
-//       data,
-//     },
-//     iconSpokeProvider,
-//     hubProvider,
-//   );
-
-//   console.log('[repay] txHash', txHash);
-// }
-
-// // Main function to decide which function to call
-// async function main() {
-//   const functionName = process.argv[2]; // Get function name from command line argument
-
-//   if (functionName === 'deposit') {
-//     const token = process.argv[3] as IconAddress; // Get token address from command line argument
-//     const amount = BigInt(process.argv[4]); // Get amount from command line argument
-//     const recipient = process.argv[5] as Address; // Get recipient address from command line argument
-//     await depositTo(token, amount, recipient);
-//   } else if (functionName === 'withdrawAsset') {
-//     const token = process.argv[3] as IconAddress; // Get token address from command line argument
-//     const amount = BigInt(process.argv[4]); // Get amount from command line argument
-//     const recipient = process.argv[5] as IconAddress; // Get recipient address from command line argument
-//     await withdrawAsset(token, amount, recipient);
-//   } else if (functionName === 'supply') {
-//     const token = process.argv[3] as IconAddress; // Get token address from command line argument
-//     const amount = BigInt(process.argv[4]); // Get amount from command line argument
-//     await supply(token, amount);
-//   } else if (functionName === 'borrow') {
-//     const token = process.argv[3] as IconAddress; // Get token address from command line argument
-//     const amount = BigInt(process.argv[4]); // Get amount from command line argument
-//     await borrow(token, amount);
-//   } else if (functionName === 'withdraw') {
-//     const token = process.argv[3] as IconAddress; // Get token address from command line argument
-//     const amount = BigInt(process.argv[4]); // Get amount from command line argument
-//     await withdraw(token, amount);
-//   } else if (functionName === 'repay') {
-//     const token = process.argv[3] as IconAddress; // Get token address from command line argument
-//     const amount = BigInt(process.argv[4]); // Get amount from command line argument
-//     await repay(token, amount);
-//   } else {
-//     console.log('Function not recognized. Please use "deposit" or "anotherFunction".');
-//   }
-// }
-
-// main();
-=======
 import 'dotenv/config';
 import type { Address, Hash, Hex } from 'viem';
 import {
@@ -260,185 +21,185 @@
 import { IconWalletProvider } from './wallet-providers/IconWalletProvider.js';
 import { SONIC_MAINNET_CHAIN_ID, type HubChainId, ICON_MAINNET_CHAIN_ID } from '@sodax/types';
 
-// load PK from .env
-const privateKey = process.env.PRIVATE_KEY;
-
-if (!privateKey) {
-  throw new Error('PRIVATE_KEY environment variable is required');
-}
-
-const IS_TESTNET = process.env.IS_TESTNET === 'true';
-const HUB_CHAIN_ID: HubChainId = SONIC_MAINNET_CHAIN_ID;
-const HUB_RPC_URL = 'https://rpc.soniclabs.com';
-
-const DEFAULT_SPOKE_RPC_URL = IS_TESTNET
-  ? 'https://lisbon.net.solidwallet.io/api/v3'
-  : 'https://ctz.solidwallet.io/api/v3';
-const DEFAULT_SPOKE_CHAIN_ID = ICON_MAINNET_CHAIN_ID;
-
-const iconSpokeWallet = new IconWalletProvider({
-  privateKey: privateKey as Hex,
-  rpcUrl: DEFAULT_SPOKE_RPC_URL,
-});
-const iconSpokeChainConfig = spokeChainConfig[DEFAULT_SPOKE_CHAIN_ID];
-const iconSpokeProvider = new IconSpokeProvider(iconSpokeWallet, iconSpokeChainConfig as IconSpokeChainConfig);
-
-const hubConfig = {
-  hubRpcUrl: HUB_RPC_URL,
-  chainConfig: getHubChainConfig(SONIC_MAINNET_CHAIN_ID),
-} satisfies EvmHubProviderConfig;
-const hubProvider = new EvmHubProvider(hubConfig);
-
-const moneyMarketConfig = getMoneyMarketConfig(HUB_CHAIN_ID);
-
-const solverConfig = {
-  intentsContract: '0x6382D6ccD780758C5e8A6123c33ee8F4472F96ef', // mainnet
-  solverApiEndpoint: 'https://staging-sodax.iconblockchain.xyz',
-  partnerFee: undefined,
-} satisfies SolverConfigParams;
-
-const sodax = new Sodax({
-  solver: solverConfig,
-  moneyMarket: moneyMarketConfig,
-  hubProviderConfig: hubConfig,
-} satisfies SodaxConfig);
-
-async function depositTo(token: IconAddress, amount: bigint, recipient: Address) {
-  const data = EvmAssetManagerService.depositToData(
-    {
-      token,
-      to: recipient,
-      amount,
-    },
-    iconSpokeChainConfig.chain.id,
-  );
-
-  const walletAddress = (await iconSpokeProvider.walletProvider.getWalletAddress()) as IconAddress;
-  const txHash: Hash = await SpokeService.deposit(
-    {
-      from: walletAddress,
-      token,
-      amount,
-      data: data,
-    },
-    iconSpokeProvider,
-    hubProvider,
-  );
-
-  console.log('[depositTo] txHash', txHash);
-}
-
-async function withdrawAsset(token: IconAddress, amount: bigint, recipient: IconAddress) {
-  const walletAddressBytes = await iconSpokeProvider.walletProvider.getWalletAddressBytes();
-  const hubWallet = await EvmWalletAbstraction.getUserHubWalletAddress(
-    iconSpokeProvider.chainConfig.chain.id,
-    walletAddressBytes,
-    hubProvider,
-  );
-
-  const data = EvmAssetManagerService.withdrawAssetData(
-    {
-      token,
-      to: getIconAddressBytes(recipient),
-      amount,
-    },
-    hubProvider,
-    iconSpokeChainConfig.chain.id,
-  );
-  const txHash: Hash = await SpokeService.callWallet(hubWallet, data, iconSpokeProvider, hubProvider);
-
-  console.log('[withdrawAsset] txHash', txHash);
-}
-
-async function supply(token: IconAddress, amount: bigint) {
-  const walletAddressBytes = await iconSpokeProvider.walletProvider.getWalletAddressBytes();
-  const hubWallet = await EvmWalletAbstraction.getUserHubWalletAddress(
-    iconSpokeProvider.chainConfig.chain.id,
-    walletAddressBytes,
-    hubProvider,
-  );
-
-  const data = sodax.moneyMarket.supplyData(token, hubWallet, amount, iconSpokeChainConfig.chain.id);
-
-  const walletAddress = (await iconSpokeProvider.walletProvider.getWalletAddress()) as IconAddress;
-  const txHash = await SpokeService.deposit(
-    {
-      from: walletAddress,
-      token,
-      amount,
-      data,
-    },
-    iconSpokeProvider,
-    hubProvider,
-  );
-
-  console.log('[supply] txHash', txHash);
-}
-
-async function borrow(token: IconAddress, amount: bigint) {
-  const walletAddressBytes = await iconSpokeProvider.walletProvider.getWalletAddressBytes();
-  const hubWallet = await EvmWalletAbstraction.getUserHubWalletAddress(
-    iconSpokeProvider.chainConfig.chain.id,
-    walletAddressBytes,
-    hubProvider,
-  );
-  const data: Hex = sodax.moneyMarket.borrowData(
-    hubWallet,
-    walletAddressBytes,
-    token,
-    amount,
-    iconSpokeChainConfig.chain.id,
-  );
-
-  const txHash: Hash = await SpokeService.callWallet(hubWallet, data, iconSpokeProvider, hubProvider);
-
-  console.log('[borrow] txHash', txHash);
-}
-
-async function withdraw(token: IconAddress, amount: bigint) {
-  const walletAddressBytes = await iconSpokeProvider.walletProvider.getWalletAddressBytes();
-  const hubWallet = await EvmWalletAbstraction.getUserHubWalletAddress(
-    iconSpokeProvider.chainConfig.chain.id,
-    walletAddressBytes,
-    hubProvider,
-  );
-
-  const data: Hex = sodax.moneyMarket.withdrawData(
-    hubWallet,
-    walletAddressBytes,
-    token,
-    amount,
-    iconSpokeChainConfig.chain.id,
-  );
-
-  const txHash: Hash = await SpokeService.callWallet(hubWallet, data, iconSpokeProvider, hubProvider);
-
-  console.log('[withdraw] txHash', txHash);
-}
-
-async function repay(token: IconAddress, amount: bigint) {
-  const walletAddressBytes = await iconSpokeProvider.walletProvider.getWalletAddressBytes();
-  const hubWallet = await EvmWalletAbstraction.getUserHubWalletAddress(
-    iconSpokeProvider.chainConfig.chain.id,
-    walletAddressBytes,
-    hubProvider,
-  );
-  const data: Hex = sodax.moneyMarket.repayData(token, hubWallet, amount, iconSpokeChainConfig.chain.id);
-
-  const walletAddress = (await iconSpokeProvider.walletProvider.getWalletAddress()) as IconAddress;
-  const txHash: Hash = await SpokeService.deposit(
-    {
-      from: walletAddress,
-      token,
-      amount,
-      data,
-    },
-    iconSpokeProvider,
-    hubProvider,
-  );
-
-  console.log('[repay] txHash', txHash);
-}
+// // load PK from .env
+// const privateKey = process.env.PRIVATE_KEY;
+
+// if (!privateKey) {
+//   throw new Error('PRIVATE_KEY environment variable is required');
+// }
+
+// const IS_TESTNET = process.env.IS_TESTNET === 'true';
+// const HUB_CHAIN_ID: HubChainId = SONIC_MAINNET_CHAIN_ID;
+// const HUB_RPC_URL = 'https://rpc.soniclabs.com';
+
+// const DEFAULT_SPOKE_RPC_URL = IS_TESTNET
+//   ? 'https://lisbon.net.solidwallet.io/api/v3'
+//   : 'https://ctz.solidwallet.io/api/v3';
+// const DEFAULT_SPOKE_CHAIN_ID = ICON_MAINNET_CHAIN_ID;
+
+// const iconSpokeWallet = new IconWalletProvider({
+//   privateKey: privateKey as Hex,
+//   rpcUrl: DEFAULT_SPOKE_RPC_URL,
+// });
+// const iconSpokeChainConfig = spokeChainConfig[DEFAULT_SPOKE_CHAIN_ID];
+// const iconSpokeProvider = new IconSpokeProvider(iconSpokeWallet, iconSpokeChainConfig as IconSpokeChainConfig);
+
+// const hubConfig = {
+//   hubRpcUrl: HUB_RPC_URL,
+//   chainConfig: getHubChainConfig(SONIC_MAINNET_CHAIN_ID),
+// } satisfies EvmHubProviderConfig;
+// const hubProvider = new EvmHubProvider(hubConfig);
+
+// const moneyMarketConfig = getMoneyMarketConfig(HUB_CHAIN_ID);
+
+// const solverConfig = {
+//   intentsContract: '0x6382D6ccD780758C5e8A6123c33ee8F4472F96ef', // mainnet
+//   solverApiEndpoint: 'https://staging-sodax.iconblockchain.xyz',
+//   partnerFee: undefined,
+// } satisfies SolverConfigParams;
+
+// const sodax = new Sodax({
+//   solver: solverConfig,
+//   moneyMarket: moneyMarketConfig,
+//   hubProviderConfig: hubConfig,
+// } satisfies SodaxConfig);
+
+// async function depositTo(token: IconAddress, amount: bigint, recipient: Address) {
+//   const data = EvmAssetManagerService.depositToData(
+//     {
+//       token,
+//       to: recipient,
+//       amount,
+//     },
+//     iconSpokeChainConfig.chain.id,
+//   );
+
+//   const walletAddress = (await iconSpokeProvider.walletProvider.getWalletAddress()) as IconAddress;
+//   const txHash: Hash = await SpokeService.deposit(
+//     {
+//       from: walletAddress,
+//       token,
+//       amount,
+//       data: data,
+//     },
+//     iconSpokeProvider,
+//     hubProvider,
+//   );
+
+//   console.log('[depositTo] txHash', txHash);
+// }
+
+// async function withdrawAsset(token: IconAddress, amount: bigint, recipient: IconAddress) {
+//   const walletAddressBytes = await iconSpokeProvider.walletProvider.getWalletAddressBytes();
+//   const hubWallet = await EvmWalletAbstraction.getUserHubWalletAddress(
+//     iconSpokeProvider.chainConfig.chain.id,
+//     walletAddressBytes,
+//     hubProvider,
+//   );
+
+//   const data = EvmAssetManagerService.withdrawAssetData(
+//     {
+//       token,
+//       to: getIconAddressBytes(recipient),
+//       amount,
+//     },
+//     hubProvider,
+//     iconSpokeChainConfig.chain.id,
+//   );
+//   const txHash: Hash = await SpokeService.callWallet(hubWallet, data, iconSpokeProvider, hubProvider);
+
+//   console.log('[withdrawAsset] txHash', txHash);
+// }
+
+// async function supply(token: IconAddress, amount: bigint) {
+//   const walletAddressBytes = await iconSpokeProvider.walletProvider.getWalletAddressBytes();
+//   const hubWallet = await EvmWalletAbstraction.getUserHubWalletAddress(
+//     iconSpokeProvider.chainConfig.chain.id,
+//     walletAddressBytes,
+//     hubProvider,
+//   );
+
+//   const data = sodax.moneyMarket.supplyData(token, hubWallet, amount, iconSpokeChainConfig.chain.id);
+
+//   const walletAddress = (await iconSpokeProvider.walletProvider.getWalletAddress()) as IconAddress;
+//   const txHash = await SpokeService.deposit(
+//     {
+//       from: walletAddress,
+//       token,
+//       amount,
+//       data,
+//     },
+//     iconSpokeProvider,
+//     hubProvider,
+//   );
+
+//   console.log('[supply] txHash', txHash);
+// }
+
+// async function borrow(token: IconAddress, amount: bigint) {
+//   const walletAddressBytes = await iconSpokeProvider.walletProvider.getWalletAddressBytes();
+//   const hubWallet = await EvmWalletAbstraction.getUserHubWalletAddress(
+//     iconSpokeProvider.chainConfig.chain.id,
+//     walletAddressBytes,
+//     hubProvider,
+//   );
+//   const data: Hex = sodax.moneyMarket.borrowData(
+//     hubWallet,
+//     walletAddressBytes,
+//     token,
+//     amount,
+//     iconSpokeChainConfig.chain.id,
+//   );
+
+//   const txHash: Hash = await SpokeService.callWallet(hubWallet, data, iconSpokeProvider, hubProvider);
+
+//   console.log('[borrow] txHash', txHash);
+// }
+
+// async function withdraw(token: IconAddress, amount: bigint) {
+//   const walletAddressBytes = await iconSpokeProvider.walletProvider.getWalletAddressBytes();
+//   const hubWallet = await EvmWalletAbstraction.getUserHubWalletAddress(
+//     iconSpokeProvider.chainConfig.chain.id,
+//     walletAddressBytes,
+//     hubProvider,
+//   );
+
+//   const data: Hex = sodax.moneyMarket.withdrawData(
+//     hubWallet,
+//     walletAddressBytes,
+//     token,
+//     amount,
+//     iconSpokeChainConfig.chain.id,
+//   );
+
+//   const txHash: Hash = await SpokeService.callWallet(hubWallet, data, iconSpokeProvider, hubProvider);
+
+//   console.log('[withdraw] txHash', txHash);
+// }
+
+// async function repay(token: IconAddress, amount: bigint) {
+//   const walletAddressBytes = await iconSpokeProvider.walletProvider.getWalletAddressBytes();
+//   const hubWallet = await EvmWalletAbstraction.getUserHubWalletAddress(
+//     iconSpokeProvider.chainConfig.chain.id,
+//     walletAddressBytes,
+//     hubProvider,
+//   );
+//   const data: Hex = sodax.moneyMarket.repayData(token, hubWallet, amount, iconSpokeChainConfig.chain.id);
+
+//   const walletAddress = (await iconSpokeProvider.walletProvider.getWalletAddress()) as IconAddress;
+//   const txHash: Hash = await SpokeService.deposit(
+//     {
+//       from: walletAddress,
+//       token,
+//       amount,
+//       data,
+//     },
+//     iconSpokeProvider,
+//     hubProvider,
+//   );
+
+//   console.log('[repay] txHash', txHash);
+// }
 
 /**
  * Migrates wICX tokens from ICON to the hub chain.
@@ -514,5 +275,4 @@
   }
 }
 
-main();
->>>>>>> 6a46a467
+// main();