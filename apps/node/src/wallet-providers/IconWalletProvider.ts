import type { IconTransactionResult, IcxCallTransaction, IIconWalletProvider } from '@sodax/types';
<<<<<<< HEAD
import * as IconSdk from 'icon-sdk-js';

// Use the default export for IconService and other classes
const { Wallet, SignedTransaction, Builder: IconBuilder, Converter: IconConverter, IconService } = IconSdk.default;
import type { Wallet as IconSdkWallet, IconService as IconSdkService } from 'icon-sdk-js';
=======
import type { IconService, Wallet as IconSdkWallet } from 'icon-sdk-js';
import * as IconSdkRaw from 'icon-sdk-js';
const IconSdk = ('default' in IconSdkRaw.default ? IconSdkRaw.default : IconSdkRaw) as typeof IconSdkRaw;
const { Converter, CallTransactionBuilder, Wallet, SignedTransaction } = IconSdk;
>>>>>>> ce2c13ce

export class IconWalletProvider implements IIconWalletProvider {
  private readonly wallet: IconWallet;
  public readonly iconService: IconService;

  constructor(wallet: IconWalletConfig) {
    if (isPrivateKeyIconWalletConfig(wallet)) {
      this.wallet = {
        type: 'PRIVATE_KEY',
        wallet: Wallet.loadPrivateKey(wallet.privateKey.slice(2)),
      };
<<<<<<< HEAD
      this.iconService = new IconService(new IconService.HttpProvider(wallet.rpcUrl));
=======
      this.iconService = new IconSdk.IconService(new IconSdk.IconService.HttpProvider(wallet.rpcUrl));
>>>>>>> ce2c13ce
    } else if (isBrowserExtensionIconWalletConfig(wallet)) {
      this.wallet = {
        type: 'BROWSER_EXTENSION',
        wallet: wallet.walletAddress,
      };
<<<<<<< HEAD
      this.iconService = new IconService(new IconService.HttpProvider(wallet.rpcUrl));
=======
      this.iconService = new IconSdk.IconService(new IconSdk.IconService.HttpProvider(wallet.rpcUrl));
>>>>>>> ce2c13ce
    } else {
      throw new Error('Invalid Icon wallet config');
    }
  }

  public async sendTransaction(tx: IcxCallTransaction): Promise<Hash> {
    const builtTx = new CallTransactionBuilder()
      .from(tx.from)
      .to(tx.to)
<<<<<<< HEAD
      .stepLimit(IconConverter.toBigNumber('5000000'))
=======
      .stepLimit(Converter.toBigNumber('2000000'))
>>>>>>> ce2c13ce
      .nid(tx.nid)
      .version(tx.version ?? '0x3')
      .timestamp(tx.timestamp ?? new Date().getTime() * 1000)
      .value(tx.value)
      .method(tx.method)
      .params(tx.params)
      .build();

    if (!isIconPkWallet(this.wallet)) {
      // if wallet starts with 0x, it's a private key
      const result = await requestJsonRpc(builtTx);

      return result.result satisfies string as Hash;
    }
    const signedTx = new SignedTransaction(builtTx, this.wallet.wallet);
    const result = await this.iconService.sendTransaction(signedTx).execute();

    return result satisfies string as Hash;
  }

  public async waitForTransactionReceipt(txHash: Hash): Promise<IconTransactionResult> {
    const result = await this.iconService.waitTransactionResult(txHash).execute();

    return {
      ...result,
      status: +result.status,
      cumulativeStepUsed: BigNumberToBigInt(result.cumulativeStepUsed),
      stepUsed: BigNumberToBigInt(result.stepUsed),
      stepPrice: BigNumberToBigInt(result.stepPrice),
    } satisfies IconTransactionResult;
  }

  async getWalletAddress(): Promise<IconEoaAddress> {
    return isIconPkWallet(this.wallet) ? (this.wallet.wallet.getAddress() as IconEoaAddress) : this.wallet.wallet;
  }

  async getWalletAddressBytes(): Promise<Hex> {
    const address = await this.getWalletAddress();
    return `0x${Buffer.from(address.replace('cx', '01').replace('hx', '00') ?? 'f8', 'hex').toString('hex')}`;
  }
}

/**
 * Icon Types
 */

export type IconJsonRpcVersion = '2.0';

export type Hex = `0x${string}`;
export type Hash = `0x${string}`;
export type IconAddress = `hx${string}` | `cx${string}`;
export type IconEoaAddress = `hx${string}`;

export type PrivateKeyIconWalletConfig = {
  privateKey: `0x${string}`;
  rpcUrl: `http${string}`;
};

export type BrowserExtensionIconWalletConfig = {
  walletAddress: IconEoaAddress;
  rpcUrl: `http${string}`;
};

export type IconWalletConfig = PrivateKeyIconWalletConfig | BrowserExtensionIconWalletConfig;

export type IconPkWallet = {
  type: 'PRIVATE_KEY';
  wallet: IconSdkWallet;
};

export type IconBrowserExtensionWallet = {
  type: 'BROWSER_EXTENSION';
  wallet: IconEoaAddress;
};

export type IconWallet = IconPkWallet | IconBrowserExtensionWallet;

export type HanaWalletRequestEvent =
  | 'REQUEST_HAS_ACCOUNT'
  | 'REQUEST_HAS_ADDRESS'
  | 'REQUEST_ADDRESS'
  | 'REQUEST_JSON'
  | 'REQUEST_SIGNING'
  | 'REQUEST_JSON-RPC';
export type HanaWalletResponseEvent =
  | 'RESPONSE_HAS_ACCOUNT'
  | 'RESPONSE_HAS_ADDRESS'
  | 'RESPONSE_ADDRESS'
  | 'RESPONSE_JSON-RPC'
  | 'RESPONSE_SIGNING'
  | 'CANCEL_SIGNING'
  | 'CANCEL_JSON-RPC';

export type ResponseAddressType = {
  type: 'RESPONSE_ADDRESS';
  payload: IconAddress;
};

export type ResponseSigningType = {
  type: 'RESPONSE_SIGNING';
  payload: string;
};

export type RelayRequestDetail = {
  type: HanaWalletRequestEvent;
  payload?: {
    jsonrpc: IconJsonRpcVersion;
    method: string;
    params: unknown;
    id: number | undefined;
  };
};

export type RelayRequestSigning = {
  type: 'REQUEST_SIGNING';
  payload: {
    from: IconAddress;
    hash: string;
  };
};

export type JsonRpcPayloadResponse = {
  id: number;
  result: string; // txHash
};

interface RelayResponseEventDetail {
  type: HanaWalletResponseEvent;
  payload: unknown;
}

/**
 * Icon Type Guards
 */

export function isIconPkWallet(wallet: IconWallet): wallet is IconPkWallet {
  return wallet.type === 'PRIVATE_KEY';
}

export function isIconBrowserExtensionWallet(wallet: IconWallet): wallet is IconBrowserExtensionWallet {
  return wallet.type === 'BROWSER_EXTENSION';
}

export function isPrivateKeyIconWalletConfig(config: IconWalletConfig): config is PrivateKeyIconWalletConfig {
  return 'privateKey' in config && config.privateKey.startsWith('0x');
}

export function isBrowserExtensionIconWalletConfig(
  config: IconWalletConfig,
): config is BrowserExtensionIconWalletConfig {
  return 'walletAddress' in config && isIconEoaAddress(config.walletAddress);
}

export function isIconAddress(value: unknown): value is IconAddress {
  return typeof value === 'string' && /^hx[a-f0-9]{40}$|^cx[a-f0-9]{40}$/.test(value);
}

export function isIconEoaAddress(value: unknown): value is IconEoaAddress {
  return typeof value === 'string' && /^hx[a-f0-9]{40}$/.test(value);
}

export function isResponseAddressType(value: unknown): value is ResponseAddressType {
  return (
    typeof value === 'object' &&
    value !== null &&
    'type' in value &&
    'payload' in value &&
    value.type === 'RESPONSE_ADDRESS' &&
    isIconAddress(value.payload)
  );
}

export function isResponseSigningType(value: unknown): value is ResponseSigningType {
  return (
    typeof value === 'object' &&
    value !== null &&
    'type' in value &&
    'payload' in value &&
    value.type === 'RESPONSE_SIGNING' &&
    typeof value.payload === 'string'
  );
}

export function isJsonRpcPayloadResponse(value: unknown): value is JsonRpcPayloadResponse {
  return (
    typeof value === 'object' &&
    value !== null &&
    'id' in value &&
    'result' in value &&
    typeof value.result === 'string'
  );
}

/**
 * Methods to interact with Icon Browser Extension Wallet (e.g. Hana Wallet)
 */

export function requestAddress(): Promise<IconAddress> {
  return new Promise(resolve => {
    const eventHandler = (event: Event) => {
      const customEvent = event as CustomEvent<RelayResponseEventDetail>;
      const response = customEvent.detail;
      if (isResponseAddressType(response)) {
        window.removeEventListener('ICONEX_RELAY_RESPONSE', eventHandler as EventListener, false);
        resolve(response.payload);
      }
    };

    window.removeEventListener('ICONEX_RELAY_RESPONSE', eventHandler, false);
    window.addEventListener('ICONEX_RELAY_RESPONSE', eventHandler, false);
    window.dispatchEvent(
      new CustomEvent<RelayRequestDetail>('ICONEX_RELAY_REQUEST', {
        detail: {
          type: 'REQUEST_ADDRESS',
        },
      }),
    );
  });
}

export function requestSigning(from: IconAddress, hash: string): Promise<string> {
  return new Promise((resolve, reject) => {
    const signRequest = new CustomEvent<RelayRequestSigning>('ICONEX_RELAY_REQUEST', {
      detail: {
        type: 'REQUEST_SIGNING',
        payload: {
          from,
          hash,
        },
      },
    });

    const eventHandler = (event: Event) => {
      const customEvent = event as CustomEvent<RelayResponseEventDetail>;
      const response = customEvent.detail;
      if (isResponseSigningType(response)) {
        window.removeEventListener('ICONEX_RELAY_RESPONSE', eventHandler as EventListener, false);

        // resolve signature
        resolve(response.payload);
      } else if (response.type === 'CANCEL_SIGNING') {
        reject(new Error('CANCEL_SIGNING'));
      }
    };

    window.removeEventListener('ICONEX_RELAY_RESPONSE', eventHandler as EventListener, false);
    window.addEventListener('ICONEX_RELAY_RESPONSE', eventHandler as EventListener, false);
    window.dispatchEvent(signRequest);
  });
}

export function requestJsonRpc(rawTransaction: unknown, id = 99999): Promise<JsonRpcPayloadResponse> {
  return new Promise((resolve, reject) => {
    const eventHandler = (event: Event) => {
      const customEvent = event as CustomEvent<RelayResponseEventDetail>;
      const { type, payload } = customEvent.detail;
      if (type === 'RESPONSE_JSON-RPC') {
        window.removeEventListener('ICONEX_RELAY_RESPONSE', eventHandler as EventListener, false);

        if (isJsonRpcPayloadResponse(payload)) {
          resolve(payload);
        } else {
          reject(new Error('Invalid payload response type (expected JsonRpcPayloadResponse)'));
        }
      } else if (type === 'CANCEL_JSON-RPC') {
        window.removeEventListener('ICONEX_RELAY_RESPONSE', eventHandler as EventListener, false);
        reject(new Error('CANCEL_JSON-RPC'));
      }
    };

    window.removeEventListener('ICONEX_RELAY_RESPONSE', eventHandler as EventListener, false);
    window.addEventListener('ICONEX_RELAY_RESPONSE', eventHandler as EventListener, false);
    window.dispatchEvent(
      new CustomEvent<RelayRequestDetail>('ICONEX_RELAY_REQUEST', {
        detail: {
          type: 'REQUEST_JSON-RPC',
          payload: {
            jsonrpc: '2.0',
            method: 'icx_sendTransaction',
            params: rawTransaction,
            id: id,
          },
        },
      }),
    );
  });
}

/**
 * Icon Utils
 */

export function BigNumberToBigInt(bigNumber: BigNumber): bigint {
  if (!bigNumber.isInteger()) {
    throw new Error('Cannot convert decimal number to BigInt');
  }
  return BigInt(bigNumber.toFixed(0));
}<|MERGE_RESOLUTION|>--- conflicted
+++ resolved
@@ -1,16 +1,8 @@
 import type { IconTransactionResult, IcxCallTransaction, IIconWalletProvider } from '@sodax/types';
-<<<<<<< HEAD
-import * as IconSdk from 'icon-sdk-js';
-
-// Use the default export for IconService and other classes
-const { Wallet, SignedTransaction, Builder: IconBuilder, Converter: IconConverter, IconService } = IconSdk.default;
-import type { Wallet as IconSdkWallet, IconService as IconSdkService } from 'icon-sdk-js';
-=======
 import type { IconService, Wallet as IconSdkWallet } from 'icon-sdk-js';
 import * as IconSdkRaw from 'icon-sdk-js';
 const IconSdk = ('default' in IconSdkRaw.default ? IconSdkRaw.default : IconSdkRaw) as typeof IconSdkRaw;
 const { Converter, CallTransactionBuilder, Wallet, SignedTransaction } = IconSdk;
->>>>>>> ce2c13ce
 
 export class IconWalletProvider implements IIconWalletProvider {
   private readonly wallet: IconWallet;
@@ -20,23 +12,16 @@
     if (isPrivateKeyIconWalletConfig(wallet)) {
       this.wallet = {
         type: 'PRIVATE_KEY',
+
         wallet: Wallet.loadPrivateKey(wallet.privateKey.slice(2)),
       };
-<<<<<<< HEAD
-      this.iconService = new IconService(new IconService.HttpProvider(wallet.rpcUrl));
-=======
       this.iconService = new IconSdk.IconService(new IconSdk.IconService.HttpProvider(wallet.rpcUrl));
->>>>>>> ce2c13ce
     } else if (isBrowserExtensionIconWalletConfig(wallet)) {
       this.wallet = {
         type: 'BROWSER_EXTENSION',
         wallet: wallet.walletAddress,
       };
-<<<<<<< HEAD
-      this.iconService = new IconService(new IconService.HttpProvider(wallet.rpcUrl));
-=======
       this.iconService = new IconSdk.IconService(new IconSdk.IconService.HttpProvider(wallet.rpcUrl));
->>>>>>> ce2c13ce
     } else {
       throw new Error('Invalid Icon wallet config');
     }
@@ -46,11 +31,7 @@
     const builtTx = new CallTransactionBuilder()
       .from(tx.from)
       .to(tx.to)
-<<<<<<< HEAD
-      .stepLimit(IconConverter.toBigNumber('5000000'))
-=======
       .stepLimit(Converter.toBigNumber('2000000'))
->>>>>>> ce2c13ce
       .nid(tx.nid)
       .version(tx.version ?? '0x3')
       .timestamp(tx.timestamp ?? new Date().getTime() * 1000)
