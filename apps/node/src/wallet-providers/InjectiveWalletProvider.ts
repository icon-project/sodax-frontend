--- conflicted
+++ resolved
@@ -51,12 +51,7 @@
     senderAddress: string,
     contractAddress: string,
     msg: JsonObject,
-<<<<<<< HEAD
-  ): InjectiveRawTransaction {
-=======
-    memo?: string,
   ): Promise<InjectiveRawTransaction> {
->>>>>>> 20db4650
     const msgExec = MsgExecuteContract.fromJSON({
       contractAddress: contractAddress,
       sender: senderAddress,
@@ -71,7 +66,7 @@
       accountNumber: 0,
       chainId: chainId,
     });
-    
+
     const rawTx = {
       from: senderAddress as Hex,
       to: contractAddress as Hex,
