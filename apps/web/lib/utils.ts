--- conflicted
+++ resolved
@@ -14,11 +14,8 @@
 }
 
 export const delay = (ms: number) => new Promise(resolve => setTimeout(resolve, ms));
-<<<<<<< HEAD
 import { isAddress } from 'viem';
 import { normaliseTokenAmount } from '@/app/(apps)/migrate/_utils/migration-utils';
-=======
->>>>>>> b3dc69c0
 
 /**
  * Shortens a blockchain address for display purposes
