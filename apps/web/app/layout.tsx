import type { Metadata } from 'next';
import localFont from 'next/font/local';
import './globals.css';
import Providers from '../providers/providers';
import AppSidebar from '@/components/landing/sidebar';
<<<<<<< HEAD
import { SidebarProvider } from '@/components/ui/sidebar';

=======
import { SidebarProvider, SidebarTrigger } from '@/components/ui/sidebar';
>>>>>>> 46fbdb21
const geistSans = localFont({
  src: './fonts/GeistVF.woff',
  variable: '--font-geist-sans',
});
const geistMono = localFont({
  src: './fonts/GeistMonoVF.woff',
  variable: '--font-geist-mono',
});

export const metadata: Metadata = {
  title: 'SODAX · Money, as it Should be Be',
  description:
    'SODAX is a DeFi execution layer that lets you swap, lend, and borrow seamlessly. One platform, coordinated liquidity, and smarter yield — no slippage, no friction.',
};

export default function RootLayout({
  children,
}: Readonly<{
  children: React.ReactNode;
}>) {
  return (
    <html lang="en" suppressHydrationWarning={true}>
      <body className={`${geistSans.variable} ${geistMono.variable}`}>
        <div className="h-screen overflow-x-hidden">
          <SidebarProvider>
            <AppSidebar />
            <Providers>{children}</Providers>
          </SidebarProvider>
        </div>
      </body>
    </html>
  );
}<|MERGE_RESOLUTION|>--- conflicted
+++ resolved
@@ -3,12 +3,7 @@
 import './globals.css';
 import Providers from '../providers/providers';
 import AppSidebar from '@/components/landing/sidebar';
-<<<<<<< HEAD
 import { SidebarProvider } from '@/components/ui/sidebar';
-
-=======
-import { SidebarProvider, SidebarTrigger } from '@/components/ui/sidebar';
->>>>>>> 46fbdb21
 const geistSans = localFont({
   src: './fonts/GeistVF.woff',
   variable: '--font-geist-sans',
