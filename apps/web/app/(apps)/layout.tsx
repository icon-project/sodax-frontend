--- conflicted
+++ resolved
@@ -35,33 +35,13 @@
         }
       });
 
-<<<<<<< HEAD
-    calculateHeight();
-
-    // Watch for content size changes using ResizeObserver
-    if (pathname === '/savings' && ref.current) {
-      const resizeObserver = new ResizeObserver(entries => {
-        for (const entry of entries) {
-          const newHeight = entry.target.getBoundingClientRect().height;
-          if (newHeight > 0) {
-            setHeight(newHeight);
-          }
-        }
-      });
-
-=======
->>>>>>> 396af7e9
       resizeObserver.observe(ref.current);
 
       return () => {
         resizeObserver.disconnect();
       };
     }
-<<<<<<< HEAD
-  }, [pathname]);
-=======
   }, []);
->>>>>>> 396af7e9
 
   useEffect(() => {
     if (shouldTriggerAnimation) {
