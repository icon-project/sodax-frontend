--- conflicted
+++ resolved
@@ -20,11 +20,8 @@
 export type ChainItemProps = {
   chainType: ChainType;
   setActiveXChainType: (chainType: ChainType) => void;
-<<<<<<< HEAD
-=======
   hoveredChainType?: ChainType | undefined;
   setHoveredChainType?: (chainType: ChainType | undefined) => void;
->>>>>>> cdfa2c8f
   onSuccess?: (xConnector: XConnector, xAccount: XAccount) => Promise<void>;
 };
 
@@ -52,11 +49,7 @@
 
     if (xConnectors.length === 1) {
       try {
-<<<<<<< HEAD
-        const xAccount = await xConnect(xConnectors[0] as XConnector);
-=======
         await xConnect(xConnectors[0] as XConnector);
->>>>>>> cdfa2c8f
         setConnected(true);
         await delay(500);
       } catch (e) {}
