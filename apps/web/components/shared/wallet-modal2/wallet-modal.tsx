import React, { useEffect, useMemo, useState } from 'react';
import { Dialog, DialogContent, DialogTitle, DialogClose } from '@/components/ui/dialog';
import Image from 'next/image';
import { useModalOpen, useModalStore } from '@/stores/modal-store-provider';
import { MODAL_ID } from '@/stores/modal-store';
import { ChainItem } from './chain-item';
import type { ChainType } from '@sodax/types';
import { Separator } from '@/components/ui/separator';
import { XIcon } from 'lucide-react';
import { ArrowLeftIcon } from 'lucide-react';
import { useXAccounts, useXConnectors } from '@sodax/wallet-sdk-react';
import { WalletItem } from './wallet-item';
import { AllSupportItem } from './all-support-item';
import { isRegisteredUser } from '@/apis/users';

type WalletModalProps = {
  modalId?: MODAL_ID;
};

type ChainGroup = {
  name: string;
  chainType: ChainType;
  icon: string;
};

export const chainGroups: ChainGroup[] = [
  {
    name: 'EVM',
    chainType: 'EVM',
    icon: '/coin/s1.png',
  },
  {
    name: 'ICON',
    chainType: 'ICON',
    icon: '/chain/0x1.icon.png',
  },
  // {
  //   name: 'Injective',
  //   chainType: 'INJECTIVE',
  //   icon: '/chain/injective-1.png',
  // },
  {
    name: 'Solana',
    chainType: 'SOLANA',
    icon: '/chain/solana.png',
  },
  {
    name: 'Sui',
    chainType: 'SUI',
    icon: '/chain/sui.png',
  },
  {
    name: 'Stellar',
    chainType: 'STELLAR',
    icon: '/chain/stellar.png',
  },
];

export const chainGroupMap: { [key in ChainType]: ChainGroup } = chainGroups.reduce(
  (acc, chainGroup) => {
    acc[chainGroup.chainType] = chainGroup;
    return acc;
  },
  {} as { [key in ChainType]: ChainGroup },
);

export const WalletModal = ({ modalId = MODAL_ID.WALLET_MODAL }: WalletModalProps) => {
  const open = useModalOpen(modalId);
  const closeModal = useModalStore(state => state.closeModal);
  const openModal = useModalStore(state => state.openModal);

  const [activeXChainType, setActiveXChainType] = useState<ChainType | undefined>(undefined);
  const [isExpanded, setIsExpanded] = useState<boolean>(false);
  const [hoveredChainType, setHoveredChainType] = useState<ChainType | undefined>(undefined);
  const xConnectors = useXConnectors(activeXChainType);

  const handleToggleExpanded = (expanded: boolean): void => {
    setIsExpanded(expanded);
  };

  const handleClose = () => {
    setIsExpanded(false);
    closeModal(modalId);
    setActiveXChainType(undefined);
  };

  const modalData = useModalStore(state => state.modals[modalId]?.modalData) as
    | { primaryChainType: ChainType; isExpanded: boolean }
    | undefined;

  const primaryChainGroups = useMemo(
    () => chainGroups.filter(chainGroup => chainGroup.chainType === (modalData?.primaryChainType || 'EVM')),
    [modalData?.primaryChainType],
  );

  const sortedXConnectors = useMemo(() => {
    const hanaXConnector = xConnectors.find(xConnector => xConnector.name.toLowerCase().includes('hana'));
    if (hanaXConnector) {
      return [hanaXConnector, ...xConnectors.filter(xConnector => !xConnector.name.toLowerCase().includes('hana'))];
    }
    return xConnectors;
  }, [xConnectors]);

  return (
    <Dialog open={open} onOpenChange={handleClose}>
      <DialogContent
        className="max-w-full w-full md:max-w-[480px] pt-12 px-12 pb-8 w-[90%] shadow-none bg-vibrant-white gap-4"
        hideCloseButton
      >
        {activeXChainType ? (
          <>
            <DialogTitle>
              <div className="flex flex-row justify-between items-center">
                <div
                  data-property-1="Left default"
                  className="w-6 h-6 bg-cream-white hover:bg-cherry-bright hover:text-white rounded-[80px] inline-flex justify-center items-center cursor-pointer transition-colors duration-200"
                  onClick={() => setActiveXChainType(undefined)}
                >
                  <ArrowLeftIcon className="w-3 h-3" />
                </div>
                <div className="flex flex-row justify-between items-center gap-4">
                  <div className="text-right justify-end text-clay-light text-(length:--body-small) font-medium font-['InterRegular'] leading-none">
                    Connect your {activeXChainType} wallet
                  </div>
                  <DialogClose asChild>
                    <XIcon className="w-4 h-4 cursor-pointer text-clay-light hover:text-clay" />
                  </DialogClose>
                </div>
              </div>
            </DialogTitle>
            <div className="w-full flex flex-col">
              <Separator className="h-1 bg-clay opacity-30" />
              {sortedXConnectors.map(xConnector => (
                <React.Fragment key={xConnector.id}>
                  <WalletItem
                    xConnector={xConnector}
                    onSuccess={async (_xConnector, xAccount) => {
                      setActiveXChainType(undefined);
<<<<<<< HEAD
                      const isRegistered = await isRegisteredUser({
                        address: xAccount.address as string,
                      });
                      if (xConnector.xChainType !== 'ICON' && !isRegistered) {
=======
                      if (xAccount.xChainType === 'STELLAR' || xAccount.xChainType === 'ICON') {
                        return;
                      }
                      if (!xAccount.address) {
                        return;
                      }
                      const isRegistered = await isRegisteredUser({
                        address: xAccount.address,
                        chainType: xConnector.xChainType,
                      });
                      if (!isRegistered) {
>>>>>>> cdfa2c8f
                        openModal(MODAL_ID.TERMS_CONFIRMATION_MODAL, { chainType: xConnector.xChainType });
                      }
                    }}
                  />
                </React.Fragment>
              ))}
            </div>
          </>
        ) : !(isExpanded || modalData?.isExpanded) ? (
          <>
            <DialogTitle className="flex w-full justify-between items-center">
              <div className="inline-flex justify-center items-center gap-2">
                <Image
                  src="/symbol_dark.png"
                  alt="SODAX Symbol"
                  width={16}
                  height={16}
                  className="mix-blend-multiply"
                />
                <div className="flex-1 justify-center text-espresso text-base font-['InterBold'] leading-snug text-(length:--body-super-comfortable)">
                  Connect wallets
                </div>
              </div>
              <DialogClose asChild>
                <XIcon className="w-4 h-4 cursor-pointer text-clay-light hover:text-clay" />
              </DialogClose>
            </DialogTitle>
            <div className=" justify-start text-clay-light font-medium font-['InterRegular'] leading-tight text-(length:--body-comfortable)">
              You will need to connect your wallet to proceed.
            </div>
            <div>
              <Separator className="h-1 bg-clay opacity-30" />
              <div className="w-full flex flex-col">
                {primaryChainGroups.map(chainGroup => (
                  <React.Fragment key={chainGroup.chainType}>
                    <ChainItem
                      key={chainGroup.chainType}
                      chainType={chainGroup.chainType}
                      setActiveXChainType={setActiveXChainType}
<<<<<<< HEAD
                      onSuccess={async (_xConnector, xAccount) => {
                        const isRegistered = await isRegisteredUser({ address: xAccount.address as string });
                        if (chainGroup.chainType !== 'ICON' && !isRegistered) {
=======
                      setHoveredChainType={setHoveredChainType}
                      hoveredChainType={hoveredChainType}
                      onSuccess={async (_xConnector, xAccount) => {
                        if (xAccount.xChainType === 'STELLAR' || xAccount.xChainType === 'ICON') {
                          return;
                        }
                        if (!xAccount.address) {
                          return;
                        }
                        const isRegistered = await isRegisteredUser({
                          address: xAccount.address,
                          chainType: chainGroup.chainType,
                        });
                        if (!isRegistered) {
>>>>>>> cdfa2c8f
                          openModal(MODAL_ID.TERMS_CONFIRMATION_MODAL, { chainType: chainGroup.chainType });
                        }
                      }}
                    />
                  </React.Fragment>
                ))}
              </div>
              <Separator className="h-1 bg-clay opacity-30" />
              <AllSupportItem onToggleExpanded={handleToggleExpanded} isExpanded={isExpanded} />
              <Separator className="h-1 bg-clay opacity-30" />
            </div>

            <div className=" justify-start flex gap-1 text-(length:--body-comfortable)">
              <span className="text-clay-light font-medium font-['InterRegular'] leading-tight">
                Need help? Check our guide{' '}
              </span>
              <span className="text-clay-light font-medium font-['InterRegular'] underline leading-tight cursor-pointer hover:font-bold">
                here
              </span>
            </div>
          </>
        ) : (
          <>
            <DialogTitle className="flex w-full justify-end">
              <DialogClose asChild>
                <XIcon className="w-4 h-4 cursor-pointer text-clay-light hover:text-clay" />
              </DialogClose>
            </DialogTitle>
            <div className="w-full flex flex-col -mt-4">
              {chainGroups.map((chainGroup, index) => (
                <React.Fragment key={chainGroup.chainType}>
                  <ChainItem
                    chainType={chainGroup.chainType}
                    setActiveXChainType={setActiveXChainType}
<<<<<<< HEAD
                    onSuccess={async (_xConnector, xAccount) => {
                      const isRegistered = await isRegisteredUser({ address: xAccount.address as string });
                      if (chainGroup.chainType !== 'ICON' && !isRegistered) {
=======
                    setHoveredChainType={setHoveredChainType}
                    hoveredChainType={hoveredChainType}
                    onSuccess={async (_xConnector, xAccount) => {
                      if (xAccount.xChainType === 'STELLAR' || xAccount.xChainType === 'ICON') {
                        return;
                      }
                      if (!xAccount.address) {
                        return;
                      }
                      const isRegistered = await isRegisteredUser({
                        address: xAccount.address,
                        chainType: chainGroup.chainType,
                      });
                      if (!isRegistered) {
>>>>>>> cdfa2c8f
                        openModal(MODAL_ID.TERMS_CONFIRMATION_MODAL, { chainType: chainGroup.chainType });
                      }
                    }}
                  />
                  {index < chainGroups.length - 1 && <Separator className="h-1 bg-clay opacity-30" />}
                </React.Fragment>
              ))}
            </div>
          </>
        )}
      </DialogContent>
    </Dialog>
  );
};

export default WalletModal;<|MERGE_RESOLUTION|>--- conflicted
+++ resolved
@@ -1,4 +1,4 @@
-import React, { useEffect, useMemo, useState } from 'react';
+import React, { useMemo, useState } from 'react';
 import { Dialog, DialogContent, DialogTitle, DialogClose } from '@/components/ui/dialog';
 import Image from 'next/image';
 import { useModalOpen, useModalStore } from '@/stores/modal-store-provider';
@@ -8,7 +8,7 @@
 import { Separator } from '@/components/ui/separator';
 import { XIcon } from 'lucide-react';
 import { ArrowLeftIcon } from 'lucide-react';
-import { useXAccounts, useXConnectors } from '@sodax/wallet-sdk-react';
+import { useXConnectors } from '@sodax/wallet-sdk-react';
 import { WalletItem } from './wallet-item';
 import { AllSupportItem } from './all-support-item';
 import { isRegisteredUser } from '@/apis/users';
@@ -136,12 +136,6 @@
                     xConnector={xConnector}
                     onSuccess={async (_xConnector, xAccount) => {
                       setActiveXChainType(undefined);
-<<<<<<< HEAD
-                      const isRegistered = await isRegisteredUser({
-                        address: xAccount.address as string,
-                      });
-                      if (xConnector.xChainType !== 'ICON' && !isRegistered) {
-=======
                       if (xAccount.xChainType === 'STELLAR' || xAccount.xChainType === 'ICON') {
                         return;
                       }
@@ -153,7 +147,6 @@
                         chainType: xConnector.xChainType,
                       });
                       if (!isRegistered) {
->>>>>>> cdfa2c8f
                         openModal(MODAL_ID.TERMS_CONFIRMATION_MODAL, { chainType: xConnector.xChainType });
                       }
                     }}
@@ -193,11 +186,6 @@
                       key={chainGroup.chainType}
                       chainType={chainGroup.chainType}
                       setActiveXChainType={setActiveXChainType}
-<<<<<<< HEAD
-                      onSuccess={async (_xConnector, xAccount) => {
-                        const isRegistered = await isRegisteredUser({ address: xAccount.address as string });
-                        if (chainGroup.chainType !== 'ICON' && !isRegistered) {
-=======
                       setHoveredChainType={setHoveredChainType}
                       hoveredChainType={hoveredChainType}
                       onSuccess={async (_xConnector, xAccount) => {
@@ -212,7 +200,6 @@
                           chainType: chainGroup.chainType,
                         });
                         if (!isRegistered) {
->>>>>>> cdfa2c8f
                           openModal(MODAL_ID.TERMS_CONFIRMATION_MODAL, { chainType: chainGroup.chainType });
                         }
                       }}
@@ -247,11 +234,6 @@
                   <ChainItem
                     chainType={chainGroup.chainType}
                     setActiveXChainType={setActiveXChainType}
-<<<<<<< HEAD
-                    onSuccess={async (_xConnector, xAccount) => {
-                      const isRegistered = await isRegisteredUser({ address: xAccount.address as string });
-                      if (chainGroup.chainType !== 'ICON' && !isRegistered) {
-=======
                     setHoveredChainType={setHoveredChainType}
                     hoveredChainType={hoveredChainType}
                     onSuccess={async (_xConnector, xAccount) => {
@@ -266,7 +248,6 @@
                         chainType: chainGroup.chainType,
                       });
                       if (!isRegistered) {
->>>>>>> cdfa2c8f
                         openModal(MODAL_ID.TERMS_CONFIRMATION_MODAL, { chainType: chainGroup.chainType });
                       }
                     }}
