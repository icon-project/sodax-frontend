import type React from 'react';
import { useState } from 'react';
import { Dialog, DialogContent, DialogTitle } from '@/components/ui/dialog';
import { Button } from '@/components/ui/button';
import { Checkbox } from '@/components/ui/checkbox';
import Image from 'next/image';
import { ArrowRight } from 'lucide-react';
import { MODAL_ID } from '@/stores/modal-store';
import { useModalOpen } from '@/stores/modal-store-provider';
import { useModalStore } from '@/stores/modal-store-provider';
import { useXAccount, useXDisconnect, useXSignMessage } from '@sodax/wallet-sdk-react';
import type { ChainType } from '@sodax/types';
import { TermsContent } from './terms-content';
import { Loader2 } from 'lucide-react';
import { registerUser } from '@/apis/users';
<<<<<<< HEAD
=======
import { ScrollAreaPrimitive, ScrollBar } from '@/components/ui/scroll-area';
>>>>>>> cdfa2c8f

interface TermsConfirmationModalProps {
  modalId?: MODAL_ID;
}

const TermsConfirmationModal: React.FC<TermsConfirmationModalProps> = ({
  modalId = MODAL_ID.TERMS_CONFIRMATION_MODAL,
}) => {
  const [isPending, setIsPending] = useState<boolean>(false);
  const open = useModalOpen(modalId);
  const closeModal = useModalStore(state => state.closeModal);
  // const openModal = useModalStore(state => state.openModal);
  const modalData = useModalStore(state => state.modals[modalId]?.modalData) as { chainType: ChainType } | undefined;
  const xDisconnect = useXDisconnect();

  const xAccount = useXAccount(modalData?.chainType);

  const [acceptedTerms, setAcceptedTerms] = useState<boolean>(false);
  const [isTermsExpanded, setIsTermsExpanded] = useState<boolean>(false);

  const { mutateAsync: signMessage } = useXSignMessage();

  const handleAccept = async (): Promise<void> => {
    if (acceptedTerms && modalData?.chainType) {
      // openModal(MODAL_ID.WALLET_MODAL);
      // if (typeof window !== 'undefined') localStorage.setItem('acceptedTerms', 'accepted');

      try {
        const message = `By signing this I confirm that I have read and I agree to the terms of service and legal disclaimer provided by Sodax on ${new Date()}`;
        setIsPending(true);
        const signature = await signMessage({
          xChainType: modalData?.chainType,
          message,
        });

        await registerUser({
          address: xAccount?.address as string,
          signature: signature as string,
          chainType: modalData?.chainType,
          message,
        });
        setIsPending(false);
        closeModal(modalId);
        setAcceptedTerms(false);
      } catch (e) {
        console.log(e);
        setIsPending(false);
      }
    }
  };

  const disconnectWallet = async (): Promise<void> => {
    closeModal(modalId);
    if (modalData?.chainType) {
      xDisconnect(modalData.chainType);
    }
  };

  return (
    <Dialog open={open} onOpenChange={() => closeModal(modalId)}>
      <DialogContent
        className="gap-0 max-w-full h-[calc(100vh-205px)] sm:h-fit md:max-w-[480px] shadow-none bg-vibrant-white py-22 md:py-10 px-12 fixed bottom-0 left-0 right-0 top-auto translate-y-0 translate-x-0 sm:top-[50%] sm:left-[50%] sm:translate-x-[-50%] sm:translate-y-[-50%] rounded-t-[32px] rounded-b-[0px] sm:rounded-[32px] flex flex-col"
        hideCloseButton
        onInteractOutside={e => {
          e.preventDefault();
        }}
      >
        <DialogTitle>
          <div className="flex flex-row justify-between items-center">
            <div className="inline-flex justify-start items-center gap-2">
              <Image src="/symbol_dark.png" alt="SODAX Symbol" width={16} height={16} className="mix-blend-multiply" />
              <div className="mix-blend-multiply justify-end text-espresso font-['InterBold'] leading-snug text-(length:--subtitle)">
                Confirm terms
              </div>
            </div>
          </div>
        </DialogTitle>

        <div className="text-clay-light mt-6">
          <p className="font-['InterRegular'] font-medium leading-[1.4] text-(length:--body-comfortable)">
            SODAX is a decentralized, non-custodial DeFi platform. By connecting to SODAX, you agree to the following
            terms.
          </p>
        </div>

        <div className="flex gap-2 items-center mt-6">
          <Checkbox
            id="accept-terms"
            checked={acceptedTerms}
            onCheckedChange={checked => setAcceptedTerms(checked as boolean)}
          />
          <label
            htmlFor="accept-terms"
            className="text-sm text-espresso cursor-pointer font-['InterRegular'] inline-flex items-center gap-1"
          >
            Accept{' '}
            <button
              type="button"
              className="underline hover:text-cherry-brighter transition-colors flex items-center gap-1 cursor-pointer"
              onClick={() => setIsTermsExpanded(!isTermsExpanded)}
            >
              terms and conditions
            </button>
          </label>
        </div>

        <div
          className={`transition-all duration-300 ease-in-out relative ${
            isTermsExpanded ? 'max-h-96 opacity-100 mt-6 mb-6' : 'max-h-0 opacity-0 mt-6'
          }`}
        >
          <ScrollAreaPrimitive.Root>
            <ScrollAreaPrimitive.Viewport className="text-(length:--body-comfortable) text-clay font-['InterRegular'] leading-relaxed h-[100px] md:h-[380px] pr-2 pb-5">
              <TermsContent />
              <ScrollBar className="w-2" />
            </ScrollAreaPrimitive.Viewport>
          </ScrollAreaPrimitive.Root>
          <div className="absolute bottom-0 left-0 right-0 h-8 bg-gradient-to-t from-vibrant-white to-transparent pointer-events-none"></div>
        </div>

        <div className="flex gap-2 z-60">
          <Button
            variant="cherry"
            onClick={handleAccept}
            disabled={!acceptedTerms}
            className="bg-cherry-bright hover:bg-cherry-brighter disabled:bg-cherry-grey disabled:cursor-not-allowed lg:max-w-[240px] md:max-w-[240px] h-10 font-['InterRegular'] cursor-pointer w-[200px]"
          >
            {isPending ? 'Accepting terms...' : 'Accept terms'}
            {isPending ? <Loader2 className="w-4 h-4 animate-spin" /> : <ArrowRight className="w-4 h-4" />}
          </Button>
          <Button
            variant="outline"
            onClick={disconnectWallet}
            className="h-10 font-['InterRegular'] cursor-pointer w-30 outline-cherry-grey text-espresso"
          >
            Disconnect
          </Button>
        </div>
      </DialogContent>
    </Dialog>
  );
};

export default TermsConfirmationModal;<|MERGE_RESOLUTION|>--- conflicted
+++ resolved
@@ -13,10 +13,7 @@
 import { TermsContent } from './terms-content';
 import { Loader2 } from 'lucide-react';
 import { registerUser } from '@/apis/users';
-<<<<<<< HEAD
-=======
 import { ScrollAreaPrimitive, ScrollBar } from '@/components/ui/scroll-area';
->>>>>>> cdfa2c8f
 
 interface TermsConfirmationModalProps {
   modalId?: MODAL_ID;
