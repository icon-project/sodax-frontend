--- conflicted
+++ resolved
@@ -60,28 +60,8 @@
           <div className="justify-start text-cherry-bright text-base font-normal font-['Shrikhand'] leading-[16px]">
             resources
           </div>
-          <FooterLink href="https://sodax.gitbook.io/sodax/readme-1" showArrow>
-<<<<<<< HEAD
-            Documentation
-          </FooterLink>
-          {/* <FooterLink href="https://github.com/icon-project/sodax-frontend" showArrow>
-            Frontend Github
-          </FooterLink> */}
-=======
-            Gitbook
-          </FooterLink>
-          <FooterLink href="https://github.com/icon-project/sodax-frontend" showArrow>
-            Frontend Github
-          </FooterLink>
->>>>>>> a21ece4f
-          <FooterLink
-            href="https://www.figma.com/design/lZi3whUFdj24pQnYDOkIee/SODAX-Brand-guide?node-id=0-1&t=FzVNlqCMO4D36P36-1"
-            showArrow
-          >
-            Media Kit
-          </FooterLink>
-          <FooterLink href="#" onClick={handleTermsClick}>
-            Terms
+          <FooterLink href="#" showArrow>
+            Partners
           </FooterLink>
         </div>
         {/* <div className="inline-flex flex-col justify-start items-start gap-3 w-[134px]">
