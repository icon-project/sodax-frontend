'use client';

import type { ReactNode } from 'react';

import { QueryClientProvider } from '@tanstack/react-query';
import { SodaxWalletProvider } from '@sodax/wallet-sdk-react';
import { SodaxProvider } from '@sodax/dapp-kit';
import { sodaxConfig, rpcConfig } from './constants';
import { getQueryClient } from '@/app/get-query-client';

export default function Providers({ children }: { children: ReactNode }) {
  const queryClient = getQueryClient();

  return (
    <SodaxProvider testnet={false} config={sodaxConfig} rpcConfig={rpcConfig}>
      <QueryClientProvider client={queryClient}>
<<<<<<< HEAD
        <SodaxWalletProvider
          config={{
            EVM: {
              chains: [
                ARBITRUM_MAINNET_CHAIN_ID,
                AVALANCHE_MAINNET_CHAIN_ID,
                BASE_MAINNET_CHAIN_ID,
                BSC_MAINNET_CHAIN_ID,
                OPTIMISM_MAINNET_CHAIN_ID,
                POLYGON_MAINNET_CHAIN_ID,
                SONIC_MAINNET_CHAIN_ID,
              ],
            },
            SUI: {
              isMainnet: true,
            },
            SOLANA: {
              endpoint: 'https://solana-mainnet.g.alchemy.com/v2/i3q5fE3cYSFBE4Lcg1kS5',
            },
            ICON: undefined as unknown,
            INJECTIVE: undefined as unknown,
            STELLAR: undefined as unknown,
            NEAR: undefined as unknown,

          }}
        >
          {children}
        </SodaxWalletProvider>
=======
        <SodaxWalletProvider rpcConfig={rpcConfig}>{children}</SodaxWalletProvider>
>>>>>>> a6a48583
      </QueryClientProvider>
    </SodaxProvider>
  );
}<|MERGE_RESOLUTION|>--- conflicted
+++ resolved
@@ -14,38 +14,7 @@
   return (
     <SodaxProvider testnet={false} config={sodaxConfig} rpcConfig={rpcConfig}>
       <QueryClientProvider client={queryClient}>
-<<<<<<< HEAD
-        <SodaxWalletProvider
-          config={{
-            EVM: {
-              chains: [
-                ARBITRUM_MAINNET_CHAIN_ID,
-                AVALANCHE_MAINNET_CHAIN_ID,
-                BASE_MAINNET_CHAIN_ID,
-                BSC_MAINNET_CHAIN_ID,
-                OPTIMISM_MAINNET_CHAIN_ID,
-                POLYGON_MAINNET_CHAIN_ID,
-                SONIC_MAINNET_CHAIN_ID,
-              ],
-            },
-            SUI: {
-              isMainnet: true,
-            },
-            SOLANA: {
-              endpoint: 'https://solana-mainnet.g.alchemy.com/v2/i3q5fE3cYSFBE4Lcg1kS5',
-            },
-            ICON: undefined as unknown,
-            INJECTIVE: undefined as unknown,
-            STELLAR: undefined as unknown,
-            NEAR: undefined as unknown,
-
-          }}
-        >
-          {children}
-        </SodaxWalletProvider>
-=======
         <SodaxWalletProvider rpcConfig={rpcConfig}>{children}</SodaxWalletProvider>
->>>>>>> a6a48583
       </QueryClientProvider>
     </SodaxProvider>
   );
