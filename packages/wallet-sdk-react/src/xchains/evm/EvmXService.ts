import { XService } from '@/core/XService';
import type { RpcConfig, XToken } from '@sodax/types';
import { getWagmiChainId, isNativeToken } from '@/utils';

import { type Address, defineChain, erc20Abi } from 'viem';
import { getPublicClient } from 'wagmi/actions';
import { type Config, createConfig, http } from 'wagmi';
import {
  mainnet,
  avalanche,
  base,
  optimism,
  polygon,
  arbitrum,
  bsc,
  sonic,
  nibiru,
  lightlinkPhoenix,
} from 'wagmi/chains';

<<<<<<< HEAD
import {
  AVALANCHE_MAINNET_CHAIN_ID,
  ARBITRUM_MAINNET_CHAIN_ID,
  BASE_MAINNET_CHAIN_ID,
  BSC_MAINNET_CHAIN_ID,
  SONIC_MAINNET_CHAIN_ID,
  OPTIMISM_MAINNET_CHAIN_ID,
  POLYGON_MAINNET_CHAIN_ID,
  NIBIRU_MAINNET_CHAIN_ID,
  HYPEREVM_MAINNET_CHAIN_ID,
  LIGHTLINK_MAINNET_CHAIN_ID,
  ETHEREUM_MAINNET_CHAIN_ID,
} from '@sodax/types';

=======
>>>>>>> cdfa2c8f
// HyperEVM chain is not supported by viem, so we need to define it manually
export const hyper = /*#__PURE__*/ defineChain({
  id: 999,
  name: 'HyperEVM',
  nativeCurrency: {
    decimals: 18,
    name: 'HYPE',
    symbol: 'HYPE',
  },
  rpcUrls: {
    default: { http: ['https://rpc.hyperliquid.xyz/evm'] },
  },
  blockExplorers: {
    default: {
      name: 'HyperEVMScan',
      url: 'https://hyperevmscan.io/',
    },
  },
  contracts: {
    multicall3: {
      address: '0xcA11bde05977b3631167028862bE2a173976CA11',
      blockCreated: 13051,
    },
  },
});

<<<<<<< HEAD
const evmChainMap = {
  [AVALANCHE_MAINNET_CHAIN_ID]: avalanche,
  [ARBITRUM_MAINNET_CHAIN_ID]: arbitrum,
  [BASE_MAINNET_CHAIN_ID]: base,
  [BSC_MAINNET_CHAIN_ID]: bsc,
  [SONIC_MAINNET_CHAIN_ID]: sonic,
  [OPTIMISM_MAINNET_CHAIN_ID]: optimism,
  [POLYGON_MAINNET_CHAIN_ID]: polygon,
  [NIBIRU_MAINNET_CHAIN_ID]: nibiru,
  [HYPEREVM_MAINNET_CHAIN_ID]: hyper,
  [LIGHTLINK_MAINNET_CHAIN_ID]: lightlinkPhoenix,
  [ETHEREUM_MAINNET_CHAIN_ID]: mainnet,
} as const;

export type EvmChainId = keyof typeof evmChainMap;

export const getWagmiConfig = (chains: EvmChainId[]) => {
  const mappedChains = chains.map(chain => evmChainMap[chain]);
  const finalChains = mappedChains.length > 0 ? mappedChains : [mainnet];

  const transports = finalChains.reduce(
    (acc, chain) => {
      acc[chain.id] = http();
      return acc;
    },
    {} as Record<number, Transport>,
  );

=======
export const createWagmiConfig = (config: RpcConfig) => {
>>>>>>> cdfa2c8f
  return createConfig({
    chains: [mainnet, avalanche, arbitrum, base, bsc, sonic, optimism, polygon, nibiru, hyper, lightlinkPhoenix],
    transports: {
      [mainnet.id]: http(config['mainnet']),
      [avalanche.id]: http(config['avalanche']),
      [arbitrum.id]: http(config['arbitrum']),
      [base.id]: http(config['base']),
      [bsc.id]: http(config['bsc']),
      [sonic.id]: http(config['sonic']),
      [optimism.id]: http(config['optimism']),
      [polygon.id]: http(config['polygon']),
      [nibiru.id]: http(config['nibiru']),
      [hyper.id]: http(config['hyper']),
      [lightlinkPhoenix.id]: http(config['lightlinkPhoenix']),
    },
  });
};

/**
 * Service class for handling EVM chain interactions.
 * Implements singleton pattern and provides methods for wallet/chain operations.
 */

export class EvmXService extends XService {
  private static instance: EvmXService;
  public wagmiConfig: Config | undefined;

  private constructor() {
    super('EVM');
  }

  getXConnectors() {
    return [];
  }

  public static getInstance(): EvmXService {
    if (!EvmXService.instance) {
      EvmXService.instance = new EvmXService();
    }
    return EvmXService.instance;
  }

  async getBalance(address: string | undefined, xToken: XToken): Promise<bigint> {
    if (!address) return 0n;
    if (!this.wagmiConfig) return 0n;

    const chainId = getWagmiChainId(xToken.xChainId);

    if (isNativeToken(xToken)) {
      const balance = await getPublicClient(this.wagmiConfig, { chainId: chainId })?.getBalance({
        address: address as Address,
      });
      return balance || 0n;
    }

    throw new Error(`Unsupported token: ${xToken.symbol}`);
  }

  async getBalances(address: string | undefined, xTokens: XToken[]) {
    if (!address) return {};
    if (!this.wagmiConfig) return {};

    const balancePromises = xTokens
      .filter(xToken => isNativeToken(xToken))
      .map(async xToken => {
        const balance = await this.getBalance(address, xToken);
        return { symbol: xToken.symbol, address: xToken.address, balance };
      });

    const balances = await Promise.all(balancePromises);
    const tokenMap = balances.reduce((map, { address, balance }) => {
      if (balance) map[address] = balance;
      return map;
    }, {});

    const nonNativeXTokens = xTokens.filter(xToken => !isNativeToken(xToken));
    const xChainId = xTokens[0].xChainId;
    const result = await getPublicClient(this.wagmiConfig, { chainId: getWagmiChainId(xChainId) })?.multicall({
      contracts: nonNativeXTokens.map(token => ({
        abi: erc20Abi,
        address: token.address as `0x${string}`,
        functionName: 'balanceOf',
        args: [address],
        chainId: getWagmiChainId(xChainId),
      })),
    });

    return nonNativeXTokens
      .map((token, index) => ({
        symbol: token.symbol,
        address: token.address,
        balance: result?.[index]?.result?.toString() || '0',
      }))
      .reduce((acc, balance) => {
        acc[balance.address] = balance.balance;
        return acc;
      }, tokenMap);
  }
}<|MERGE_RESOLUTION|>--- conflicted
+++ resolved
@@ -18,23 +18,6 @@
   lightlinkPhoenix,
 } from 'wagmi/chains';
 
-<<<<<<< HEAD
-import {
-  AVALANCHE_MAINNET_CHAIN_ID,
-  ARBITRUM_MAINNET_CHAIN_ID,
-  BASE_MAINNET_CHAIN_ID,
-  BSC_MAINNET_CHAIN_ID,
-  SONIC_MAINNET_CHAIN_ID,
-  OPTIMISM_MAINNET_CHAIN_ID,
-  POLYGON_MAINNET_CHAIN_ID,
-  NIBIRU_MAINNET_CHAIN_ID,
-  HYPEREVM_MAINNET_CHAIN_ID,
-  LIGHTLINK_MAINNET_CHAIN_ID,
-  ETHEREUM_MAINNET_CHAIN_ID,
-} from '@sodax/types';
-
-=======
->>>>>>> cdfa2c8f
 // HyperEVM chain is not supported by viem, so we need to define it manually
 export const hyper = /*#__PURE__*/ defineChain({
   id: 999,
@@ -61,38 +44,7 @@
   },
 });
 
-<<<<<<< HEAD
-const evmChainMap = {
-  [AVALANCHE_MAINNET_CHAIN_ID]: avalanche,
-  [ARBITRUM_MAINNET_CHAIN_ID]: arbitrum,
-  [BASE_MAINNET_CHAIN_ID]: base,
-  [BSC_MAINNET_CHAIN_ID]: bsc,
-  [SONIC_MAINNET_CHAIN_ID]: sonic,
-  [OPTIMISM_MAINNET_CHAIN_ID]: optimism,
-  [POLYGON_MAINNET_CHAIN_ID]: polygon,
-  [NIBIRU_MAINNET_CHAIN_ID]: nibiru,
-  [HYPEREVM_MAINNET_CHAIN_ID]: hyper,
-  [LIGHTLINK_MAINNET_CHAIN_ID]: lightlinkPhoenix,
-  [ETHEREUM_MAINNET_CHAIN_ID]: mainnet,
-} as const;
-
-export type EvmChainId = keyof typeof evmChainMap;
-
-export const getWagmiConfig = (chains: EvmChainId[]) => {
-  const mappedChains = chains.map(chain => evmChainMap[chain]);
-  const finalChains = mappedChains.length > 0 ? mappedChains : [mainnet];
-
-  const transports = finalChains.reduce(
-    (acc, chain) => {
-      acc[chain.id] = http();
-      return acc;
-    },
-    {} as Record<number, Transport>,
-  );
-
-=======
 export const createWagmiConfig = (config: RpcConfig) => {
->>>>>>> cdfa2c8f
   return createConfig({
     chains: [mainnet, avalanche, arbitrum, base, bsc, sonic, optimism, polygon, nibiru, hyper, lightlinkPhoenix],
     transports: {
