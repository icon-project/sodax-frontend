import { XService } from '@/core/XService';
import {
  ARBITRUM_MAINNET_CHAIN_ID,
  AVALANCHE_MAINNET_CHAIN_ID,
  BASE_MAINNET_CHAIN_ID,
  BSC_MAINNET_CHAIN_ID,
  ETHEREUM_MAINNET_CHAIN_ID,
  HYPEREVM_MAINNET_CHAIN_ID,
  LIGHTLINK_MAINNET_CHAIN_ID,
  OPTIMISM_MAINNET_CHAIN_ID,
  POLYGON_MAINNET_CHAIN_ID,
  REDBELLY_MAINNET_CHAIN_ID,
  SONIC_MAINNET_CHAIN_ID,
  type RpcConfig,
  type XToken,
} from '@sodax/types';
import { getWagmiChainId, isNativeToken } from '@/utils';

import { type Address, type Chain, defineChain, erc20Abi } from 'viem';
import { getPublicClient } from 'wagmi/actions';
import { type Config, createConfig, http } from 'wagmi';
import {
  mainnet,
  avalanche,
  base,
  optimism,
  polygon,
  arbitrum,
  bsc,
  sonic,
  lightlinkPhoenix,
  redbellyMainnet,
} from 'wagmi/chains';

// HyperEVM chain is not supported by viem, so we need to define it manually
export const hyper = /*#__PURE__*/ defineChain({
  id: 999,
  name: 'HyperEVM',
  nativeCurrency: {
    decimals: 18,
    name: 'HYPE',
    symbol: 'HYPE',
  },
  rpcUrls: {
    default: { http: ['https://rpc.hyperliquid.xyz/evm'] },
  },
  blockExplorers: {
    default: {
      name: 'HyperEVMScan',
      url: 'https://hyperevmscan.io/',
    },
  },
  contracts: {
    multicall3: {
      address: '0xcA11bde05977b3631167028862bE2a173976CA11',
      blockCreated: 13051,
    },
  },
});

export const createWagmiConfig = (config: RpcConfig) => {
  return createConfig({
<<<<<<< HEAD
    chains: [
      mainnet,
      avalanche,
      arbitrum,
      base,
      bsc,
      sonic,
      optimism,
      polygon,
      nibiru,
      hyper,
      lightlinkPhoenix,
      redbellyMainnet,
    ],
=======
    chains: [mainnet, avalanche, arbitrum, base, bsc, sonic, optimism, polygon, hyper, lightlinkPhoenix],
>>>>>>> bae573bf
    transports: {
      [mainnet.id]: http(config[ETHEREUM_MAINNET_CHAIN_ID]),
      [avalanche.id]: http(config[AVALANCHE_MAINNET_CHAIN_ID]),
      [arbitrum.id]: http(config[ARBITRUM_MAINNET_CHAIN_ID]),
      [base.id]: http(config[BASE_MAINNET_CHAIN_ID]),
      [bsc.id]: http(config[BSC_MAINNET_CHAIN_ID]),
      [sonic.id]: http(config[SONIC_MAINNET_CHAIN_ID]),
      [optimism.id]: http(config[OPTIMISM_MAINNET_CHAIN_ID]),
      [polygon.id]: http(config[POLYGON_MAINNET_CHAIN_ID]),
      [hyper.id]: http(config[HYPEREVM_MAINNET_CHAIN_ID]),
      [lightlinkPhoenix.id]: http(config[LIGHTLINK_MAINNET_CHAIN_ID]),
      [redbellyMainnet.id]: http(config[REDBELLY_MAINNET_CHAIN_ID]),
    },
  });
};

/**
 * Service class for handling EVM chain interactions.
 * Implements singleton pattern and provides methods for wallet/chain operations.
 */

export class EvmXService extends XService {
  private static instance: EvmXService;
  public wagmiConfig: Config | undefined;

  private constructor() {
    super('EVM');
  }

  getXConnectors() {
    return [];
  }

  public static getInstance(): EvmXService {
    if (!EvmXService.instance) {
      EvmXService.instance = new EvmXService();
    }
    return EvmXService.instance;
  }

  async getBalance(address: string | undefined, xToken: XToken): Promise<bigint> {
    if (!address) return 0n;
    if (!this.wagmiConfig) return 0n;

    const chainId = getWagmiChainId(xToken.xChainId);

    if (isNativeToken(xToken)) {
      return this._getChainBalance(address, chainId);
    }

    throw new Error(`Unsupported token: ${xToken.symbol}`);
  }

  // get erc20 token balance in a chain (evm chain only)
  async _getTokenBalance(address: string | undefined, chainId: number, tokenAddress: string): Promise<bigint> {
    const publicClient = getPublicClient(this.wagmiConfig as Config, { chainId: chainId });
    if (!publicClient) throw new Error('Public client not found');
    const balance = await publicClient.readContract({
      abi: erc20Abi,
      address: tokenAddress as `0x${string}`,
      functionName: 'balanceOf',
      args: [address as `0x${string}`],
    });
    return balance || 0n;
  }

  //get native balance of the chain (evm chain only)
  async _getChainBalance(address: string | undefined, chainId: number) {
    const balance = await getPublicClient(this.wagmiConfig as Config, { chainId: chainId })?.getBalance({
      address: address as Address,
    });
    return balance || 0n;
  }

  async getBalances(address: string | undefined, xTokens: XToken[]) {
    if (!address) return {};
    if (!this.wagmiConfig) return {};

    const nativeTokenBalancePromises = xTokens
      .filter(xToken => isNativeToken(xToken))
      .map(async xToken => {
        const balance = await this.getBalance(address, xToken);
        return { symbol: xToken.symbol, address: xToken.address, balance };
      });

    const nativeTokenBalances = await Promise.all(nativeTokenBalancePromises);
    const tokenMap = nativeTokenBalances.reduce((map, { address, balance }) => {
      if (balance) map[address] = balance;
      return map;
    }, {});

    const nonNativeXTokens = xTokens.filter(xToken => !isNativeToken(xToken));
    const xChainId = xTokens[0].xChainId;

    const viemChain: Chain = this.wagmiConfig.chains.find(chain => chain.id === getWagmiChainId(xChainId)) as Chain;
    const chainId = getWagmiChainId(xChainId);

    const publicClient = getPublicClient(this.wagmiConfig, { chainId: chainId });
    if (!publicClient) throw new Error('Public client not found');

    if (viemChain?.contracts?.multicall3) {
      //multicall supports
      const result = await publicClient.multicall({
        contracts: nonNativeXTokens.map(token => ({
          abi: erc20Abi,
          address: token.address as `0x${string}`,
          functionName: 'balanceOf',
          args: [address],
        })),
      });

      return nonNativeXTokens.reduce((acc, token, index) => {
        acc[token.address] = result?.[index]?.result?.toString() || '0';
        return acc;
      }, tokenMap);
    }

    const nonNativeTokenBalances: bigint[] = await Promise.all(
      nonNativeXTokens.map(token => this._getTokenBalance(address, chainId, token.address)),
    );

    return nonNativeXTokens.reduce((acc, token, idx) => {
      acc[token.address] = nonNativeTokenBalances[idx] || '0';
      return acc;
    }, tokenMap);
  }
}<|MERGE_RESOLUTION|>--- conflicted
+++ resolved
@@ -60,7 +60,6 @@
 
 export const createWagmiConfig = (config: RpcConfig) => {
   return createConfig({
-<<<<<<< HEAD
     chains: [
       mainnet,
       avalanche,
@@ -70,14 +69,10 @@
       sonic,
       optimism,
       polygon,
-      nibiru,
       hyper,
       lightlinkPhoenix,
       redbellyMainnet,
     ],
-=======
-    chains: [mainnet, avalanche, arbitrum, base, bsc, sonic, optimism, polygon, hyper, lightlinkPhoenix],
->>>>>>> bae573bf
     transports: {
       [mainnet.id]: http(config[ETHEREUM_MAINNET_CHAIN_ID]),
       [avalanche.id]: http(config[AVALANCHE_MAINNET_CHAIN_ID]),
