import { xChainMap } from '@/constants/xChains';
import type { ChainId, XToken } from '@sodax/types';

export const isNativeToken = (xToken: XToken) => {
  const nativeAddresses = [
    'cx0000000000000000000000000000000000000000',
    '0x0000000000000000000000000000000000000000',
    'inj',
    '0x0000000000000000000000000000000000000000000000000000000000000002::sui::SUI',
    'hx0000000000000000000000000000000000000000',
    '11111111111111111111111111111111', // solana
    'CAS3J7GYLGXMF6TDJBBYYSE3HQ6BBSMLNUQ34T6TZMYMW2EVH34XOWMA', // stellar,
  ];

  return nativeAddresses.includes(xToken.address);
};

export const getWagmiChainId = (xChainId: ChainId): number => {
<<<<<<< HEAD
  const xChainMap = {
    '0xa869.fuji': 43113,
    'sonic-blaze': 57054,
    sonic: 146,
    '0xa86a.avax': 43114,
    '0x38.bsc': 56,
    '0xa4b1.arbitrum': 42161,
    '0x2105.base': 8453,
    '0xa.optimism': 10,
    '0x89.polygon': 137,
    hyper: 999,
    lightlink: 1890,
    ethereum: 1,
  };
  return xChainMap[xChainId] ?? 0;
=======
  return xChainMap[xChainId].id as number;
>>>>>>> cdfa2c8f
};<|MERGE_RESOLUTION|>--- conflicted
+++ resolved
@@ -16,23 +16,5 @@
 };
 
 export const getWagmiChainId = (xChainId: ChainId): number => {
-<<<<<<< HEAD
-  const xChainMap = {
-    '0xa869.fuji': 43113,
-    'sonic-blaze': 57054,
-    sonic: 146,
-    '0xa86a.avax': 43114,
-    '0x38.bsc': 56,
-    '0xa4b1.arbitrum': 42161,
-    '0x2105.base': 8453,
-    '0xa.optimism': 10,
-    '0x89.polygon': 137,
-    hyper: 999,
-    lightlink: 1890,
-    ethereum: 1,
-  };
-  return xChainMap[xChainId] ?? 0;
-=======
   return xChainMap[xChainId].id as number;
->>>>>>> cdfa2c8f
 };