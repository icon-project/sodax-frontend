import type { GetAllConfigApiResponse } from '../backend/index.js';
import type {
  Address,
  BaseSpokeChainInfo,
  ChainId,
  ChainType,
  EvmHubChainConfig,
  EvmSpokeChainConfig,
  HubAsset,
  HubChainId,
  HubVaultSymbol,
  IconSpokeChainConfig,
  InjectiveSpokeChainConfig,
  IntentRelayChainId,
  MoneyMarketConfig,
  SolanaChainConfig,
  SolverConfig,
  SonicSpokeChainConfig,
  SpokeChainConfigMap,
  SpokeChainId,
  StellarSpokeChainConfig,
  SuiSpokeChainConfig,
  Token,
  VaultType,
  XToken,
} from '../common/index.js';

// chain ids (actual for evm chains), custom for other chains not having native ids
export const AVALANCHE_MAINNET_CHAIN_ID = '0xa86a.avax';
export const ARBITRUM_MAINNET_CHAIN_ID = '0xa4b1.arbitrum';
export const BASE_MAINNET_CHAIN_ID = '0x2105.base';
export const BSC_MAINNET_CHAIN_ID = '0x38.bsc';
export const INJECTIVE_MAINNET_CHAIN_ID = 'injective-1';
export const SONIC_MAINNET_CHAIN_ID = 'sonic';
export const ICON_MAINNET_CHAIN_ID = '0x1.icon';
export const SUI_MAINNET_CHAIN_ID = 'sui';
export const OPTIMISM_MAINNET_CHAIN_ID = '0xa.optimism';
export const POLYGON_MAINNET_CHAIN_ID = '0x89.polygon';
export const SOLANA_MAINNET_CHAIN_ID = 'solana';
export const STELLAR_MAINNET_CHAIN_ID = 'stellar';
export const NIBIRU_MAINNET_CHAIN_ID = 'nibiru';
export const HYPEREVM_MAINNET_CHAIN_ID = 'hyper';
export const LIGHTLINK_MAINNET_CHAIN_ID = 'lightlink';
export const ETHEREUM_MAINNET_CHAIN_ID = 'ethereum';

export const HUB_CHAIN_IDS = [SONIC_MAINNET_CHAIN_ID] as const;

// ordered with Sonic first as it can act as both hub and spoke
export const CHAIN_IDS = [
  SONIC_MAINNET_CHAIN_ID,
  AVALANCHE_MAINNET_CHAIN_ID,
  ARBITRUM_MAINNET_CHAIN_ID,
  BASE_MAINNET_CHAIN_ID,
  BSC_MAINNET_CHAIN_ID,
  INJECTIVE_MAINNET_CHAIN_ID,
  SUI_MAINNET_CHAIN_ID,
  OPTIMISM_MAINNET_CHAIN_ID,
  POLYGON_MAINNET_CHAIN_ID,
  SOLANA_MAINNET_CHAIN_ID,
  ICON_MAINNET_CHAIN_ID,
  STELLAR_MAINNET_CHAIN_ID,
  NIBIRU_MAINNET_CHAIN_ID,
  HYPEREVM_MAINNET_CHAIN_ID,
  LIGHTLINK_MAINNET_CHAIN_ID,
<<<<<<< HEAD
  ETHEREUM_MAINNET_CHAIN_ID,
] as const;
=======
] as const;

export const EVM_CHAIN_IDS = [
  AVALANCHE_MAINNET_CHAIN_ID,
  ARBITRUM_MAINNET_CHAIN_ID,
  BASE_MAINNET_CHAIN_ID,
  BSC_MAINNET_CHAIN_ID,
  SONIC_MAINNET_CHAIN_ID,
  OPTIMISM_MAINNET_CHAIN_ID,
  POLYGON_MAINNET_CHAIN_ID,
  NIBIRU_MAINNET_CHAIN_ID,
  HYPEREVM_MAINNET_CHAIN_ID,
  LIGHTLINK_MAINNET_CHAIN_ID,
] as const;

export const baseChainInfo = {
  [SONIC_MAINNET_CHAIN_ID]: {
    name: 'Sonic',
    id: SONIC_MAINNET_CHAIN_ID,
    type: 'EVM',
    chainId: 146,
  },
  [SOLANA_MAINNET_CHAIN_ID]: {
    name: 'Solana',
    id: SOLANA_MAINNET_CHAIN_ID,
    type: 'SOLANA',
    chainId: 'solana',
  },
  [AVALANCHE_MAINNET_CHAIN_ID]: {
    name: 'Avalanche',
    id: AVALANCHE_MAINNET_CHAIN_ID,
    type: 'EVM',
    chainId: 43_114,
  },
  [NIBIRU_MAINNET_CHAIN_ID]: {
    name: 'Nibiru',
    id: NIBIRU_MAINNET_CHAIN_ID,
    type: 'EVM',
    chainId: 6_900,
  },
  [ARBITRUM_MAINNET_CHAIN_ID]: {
    name: 'Arbitrum',
    id: ARBITRUM_MAINNET_CHAIN_ID,
    type: 'EVM',
    chainId: 42_161,
  },
  [BASE_MAINNET_CHAIN_ID]: {
    name: 'Base',
    id: BASE_MAINNET_CHAIN_ID,
    type: 'EVM',
    chainId: 8453,
  },
  [OPTIMISM_MAINNET_CHAIN_ID]: {
    name: 'Optimism',
    id: OPTIMISM_MAINNET_CHAIN_ID,
    type: 'EVM',
    chainId: 10,
  },
  [BSC_MAINNET_CHAIN_ID]: {
    name: 'BSC',
    id: BSC_MAINNET_CHAIN_ID,
    type: 'EVM',
    chainId: 56,
  },
  [POLYGON_MAINNET_CHAIN_ID]: {
    name: 'Polygon',
    id: POLYGON_MAINNET_CHAIN_ID,
    type: 'EVM',
    chainId: 137,
  },
  [HYPEREVM_MAINNET_CHAIN_ID]: {
    name: 'Hyper',
    id: HYPEREVM_MAINNET_CHAIN_ID,
    type: 'EVM',
    chainId: 999,
  },
  [LIGHTLINK_MAINNET_CHAIN_ID]: {
    name: 'LightLink',
    id: LIGHTLINK_MAINNET_CHAIN_ID,
    type: 'EVM',
    chainId: 1890,
  },
  [INJECTIVE_MAINNET_CHAIN_ID]: {
    name: 'Injective',
    id: INJECTIVE_MAINNET_CHAIN_ID,
    type: 'INJECTIVE',
    chainId: 'injective-1',
  },
  [STELLAR_MAINNET_CHAIN_ID]: {
    name: 'Stellar',
    id: STELLAR_MAINNET_CHAIN_ID,
    type: 'STELLAR',
    chainId: 'stellar',
  },
  [SUI_MAINNET_CHAIN_ID]: {
    name: 'SUI',
    id: SUI_MAINNET_CHAIN_ID,
    type: 'SUI',
    chainId: 'sui',
  },
  [ICON_MAINNET_CHAIN_ID]: {
    name: 'ICON',
    id: ICON_MAINNET_CHAIN_ID,
    type: 'ICON',
    chainId: '0x1.icon',
  },
} as const satisfies Record<ChainId, BaseSpokeChainInfo<ChainType>>;

// NOTE: This is not the same as the actual chain ids (wormhole based ids), only used for intent relay
export const ChainIdToIntentRelayChainId = {
  [AVALANCHE_MAINNET_CHAIN_ID]: 6n,
  [ARBITRUM_MAINNET_CHAIN_ID]: 23n,
  [BASE_MAINNET_CHAIN_ID]: 30n,
  [BSC_MAINNET_CHAIN_ID]: 4n,
  [INJECTIVE_MAINNET_CHAIN_ID]: 19n,
  [SONIC_MAINNET_CHAIN_ID]: 146n,
  [OPTIMISM_MAINNET_CHAIN_ID]: 24n,
  [POLYGON_MAINNET_CHAIN_ID]: 5n,
  [SOLANA_MAINNET_CHAIN_ID]: 1n,
  [SUI_MAINNET_CHAIN_ID]: 21n,
  [STELLAR_MAINNET_CHAIN_ID]: 27n,
  [ICON_MAINNET_CHAIN_ID]: 1768124270n,
  [NIBIRU_MAINNET_CHAIN_ID]: 7235938n,
  [HYPEREVM_MAINNET_CHAIN_ID]: 26745n,
  [LIGHTLINK_MAINNET_CHAIN_ID]: 27756n,
} as const;

export const getIntentRelayChainId = (chainId: ChainId): IntentRelayChainId => ChainIdToIntentRelayChainId[chainId];

export const HubVaultSymbols = [
  'sodaAVAX',
  'sodaBNB',
  'sodaETH',
  'sodaBTC',
  'sodaSUI',
  'sodaINJ',
  'sodaXLM',
  'sodaSOL',
  'sodaSODA',
  'sodaUSDT',
  'sodaUSDC',
  'bnUSD',
  'sodaPOL',
  'sodaNIBI',
  'sodaS',
  'IbnUSD',
  'sodaHYPE',
] as const;

export const SodaTokens = {
  sodaBNB: {
    symbol: 'sodaBNB',
    name: 'Soda BNB',
    decimals: 18,
    address: '0x40Cd41b35DB9e5109ae7E54b44De8625dB320E6b',
    xChainId: SONIC_MAINNET_CHAIN_ID,
  },
  sodaAVAX: {
    symbol: 'sodaAVAX',
    name: 'Soda AVAX',
    decimals: 18,
    address: '0x14238D267557E9d799016ad635B53CD15935d290',
    xChainId: SONIC_MAINNET_CHAIN_ID,
  },
  sodaETH: {
    symbol: 'sodaETH',
    name: 'Soda ETH',
    decimals: 18,
    address: '0x4effB5813271699683C25c734F4daBc45B363709',
    xChainId: SONIC_MAINNET_CHAIN_ID,
  },
  sodaBTC: {
    symbol: 'sodaBTC',
    name: 'Soda BTC',
    decimals: 18,
    address: '0x7A1A5555842Ad2D0eD274d09b5c4406a95799D5d',
    xChainId: SONIC_MAINNET_CHAIN_ID,
  },
  sodaSOL: {
    symbol: 'sodaSOL',
    name: 'Soda SOL',
    decimals: 18,
    address: '0xdEa692287E2cE8Cb08FA52917Be0F16b1DACDC87',
    xChainId: SONIC_MAINNET_CHAIN_ID,
  },
  sodaXLM: {
    symbol: 'sodaXLM',
    name: 'Soda XLM',
    decimals: 18,
    address: '0x6BC8C37cba91F76E68C9e6d689A9C21E4d32079B',
    xChainId: SONIC_MAINNET_CHAIN_ID,
  },
  sodaINJ: {
    symbol: 'sodaINJ',
    name: 'Soda INJ',
    decimals: 18,
    address: '0x1f22279C89B213944b7Ea41daCB0a868DdCDFd13',
    xChainId: SONIC_MAINNET_CHAIN_ID,
  },
  sodaNIBI: {
    symbol: 'sodaNIBI',
    name: 'Soda NIBI',
    decimals: 18,
    address: '0xc6c85287a8b173A509C2F198bB719A8a5a2d0C68',
    xChainId: SONIC_MAINNET_CHAIN_ID,
  },
  sodaSUI: {
    symbol: 'sodaSUI',
    name: 'Soda SUI',
    decimals: 18,
    address: '0xdc5B4b00F98347E95b9F94911213DAB4C687e1e3',
    xChainId: SONIC_MAINNET_CHAIN_ID,
  },
  bnUSD: {
    symbol: 'bnUSD',
    name: 'Balanced Dollar',
    decimals: 18,
    address: '0xE801CA34E19aBCbFeA12025378D19c4FBE250131',
    xChainId: SONIC_MAINNET_CHAIN_ID,
  },
  sodaUSDC: {
    symbol: 'sodaUSDC',
    name: 'Soda USDC',
    decimals: 18,
    address: '0xAbbb91c0617090F0028BDC27597Cd0D038F3A833',
    xChainId: SONIC_MAINNET_CHAIN_ID,
  },
  sodaUSDT: {
    symbol: 'sodaUSDT',
    name: 'Soda USDT',
    decimals: 18,
    address: '0xbDf1F453FCB61424011BBDDCB96cFDB30f3Fe876',
    xChainId: SONIC_MAINNET_CHAIN_ID,
  },
  IbnUSD: {
    symbol: 'IbnUSD',
    name: 'ICON bnUSD (Migration)',
    decimals: 18,
    address: '0x9D4b663Eb075d2a1C7B8eaEFB9eCCC0510388B51',
    xChainId: SONIC_MAINNET_CHAIN_ID,
  },
  sodaS: {
    symbol: 'sodaS',
    name: 'Soda S',
    decimals: 18,
    address: '0x62ecc3Eeb80a162c57624B3fF80313FE69f5203e',
    xChainId: SONIC_MAINNET_CHAIN_ID,
  },
  sodaPOL: {
    symbol: 'sodaPOL',
    name: 'Soda POL',
    decimals: 18,
    address: '0x208ED38f4783328aA9eBFeC360D32e7520A9B779',
    xChainId: SONIC_MAINNET_CHAIN_ID,
  },
  sodaSODA: {
    symbol: 'sodaSODA',
    name: 'Soda SODA',
    decimals: 18,
    address: '0x21685E341DE7844135329914Be6Bd8D16982d834',
    xChainId: SONIC_MAINNET_CHAIN_ID,
  },
  sodaHYPE: {
    symbol: 'sodaHYPE',
    name: 'Soda HYPE',
    decimals: 18,
    address: '0x6E81124fC5d2Bf666B16a0A5d90066eBf35c7411',
    xChainId: SONIC_MAINNET_CHAIN_ID,
  },
} as const satisfies Record<HubVaultSymbol, XToken & { symbol: HubVaultSymbol }>;

export const SodaTokensAsHubAssets: Record<
  string,
  { asset: Address; decimal: number; vault: Address; symbol: string; name: string }
> = Object.values(SodaTokens).reduce(
  (acc, token) => {
    acc[token.address] = {
      asset: token.address,
      decimal: token.decimals,
      symbol: token.symbol,
      name: token.name,
      vault: token.address,
    };
    return acc;
  },
  {} as Record<string, { asset: Address; decimal: number; vault: Address; symbol: string; name: string }>,
);
export const SodaVaultTokensSet = new Set(Object.values(SodaTokens).map(token => token.address.toLowerCase()));
export const isSodaVaultToken = (address: string): boolean => {
  return SodaVaultTokensSet.has(address.toLowerCase());
};

export const hubChainConfig = {
  chain: baseChainInfo[SONIC_MAINNET_CHAIN_ID] satisfies BaseSpokeChainInfo<'EVM'>,
  addresses: {
    assetManager: '0x60c5681bD1DB4e50735c4cA3386005A4BA4937C0',
    hubWallet: '0xA0ed3047D358648F2C0583B415CffCA571FDB544',
    xTokenManager: '0x5bD2843de9D6b0e6A05d0FB742072274EA3C6CA3',
    icxMigration: '0x8294DE9fc60F5ABCc19245E5857071d7C42B9875',
    balnSwap: '0x610a90B61b89a98b954d5750E94834Aa45d08d10',
    sodaToken: '0x7c7d53eecda37a87ce0d5bf8e0b24512a48dc963',
    sodaVault: '0x21685E341DE7844135329914Be6Bd8D16982d834',
    stakedSoda: '0x4333B324102d00392038ca92537DfbB8CB0DAc68',
    xSoda: '0xADC6561Cc8FC31767B4917CCc97F510D411378d9',
    stakingRouter: '0xE287Cd568543d880e0F0DfaDCE18B44930759367',
  },
  nativeToken: '0x0000000000000000000000000000000000000000',
  wrappedNativeToken: '0x039e2fB66102314Ce7b64Ce5Ce3E5183bc94aD38',
  supportedTokens: [],
} as const satisfies EvmHubChainConfig

export const spokeChainConfig = {
  [SONIC_MAINNET_CHAIN_ID]: {
    chain: baseChainInfo[SONIC_MAINNET_CHAIN_ID] satisfies BaseSpokeChainInfo<'EVM'>,
    addresses: {
      walletRouter: '0xC67C3e55c665E78b25dc9829B3Aa5af47d914733',
      wrappedSonic: '0x039e2fB66102314Ce7b64Ce5Ce3E5183bc94aD38',
    },
    nativeToken: '0x0000000000000000000000000000000000000000',
    bnUSD: '0xE801CA34E19aBCbFeA12025378D19c4FBE250131',
    supportedTokens: {
      S: {
        symbol: 'S',
        name: 'Sonic',
        decimals: 18,
        address: '0x0000000000000000000000000000000000000000',
        xChainId: SONIC_MAINNET_CHAIN_ID,
      },
      WETH: {
        symbol: 'WETH',
        name: 'Wrapped Ether',
        decimals: 18,
        address: '0x50c42dEAcD8Fc9773493ED674b675bE577f2634b',
        xChainId: SONIC_MAINNET_CHAIN_ID,
      },
      USDC: {
        symbol: 'USDC',
        name: 'USD Coin',
        decimals: 6,
        address: '0x29219dd400f2Bf60E5a23d13Be72B486D4038894',
        xChainId: SONIC_MAINNET_CHAIN_ID,
      },
      USDT: {
        symbol: 'USDT',
        name: 'Tether USD',
        decimals: 6,
        address: '0x6047828dc181963ba44974801FF68e538dA5eaF9',
        xChainId: SONIC_MAINNET_CHAIN_ID,
      },
      wS: {
        symbol: 'wS',
        name: 'Wrapped Sonic',
        decimals: 18,
        address: '0x039e2fB66102314Ce7b64Ce5Ce3E5183bc94aD38',
        xChainId: SONIC_MAINNET_CHAIN_ID,
      },
      SODA: {
        symbol: 'SODA',
        name: 'SODAX',
        decimals: 18,
        address: '0x7c7d53EEcda37a87ce0D5bf8E0b24512A48dC963',
        xChainId: SONIC_MAINNET_CHAIN_ID,
      },
      ...SodaTokens,
    },
  } as const satisfies SonicSpokeChainConfig,
  [SOLANA_MAINNET_CHAIN_ID]: {
    addresses: {
      assetManager: 'AnCCJjheynmGqPp6Vgat9DTirGKD4CtQzP8cwTYV8qKH',
      connection: 'GxS8i6D9qQjbSeniD487CnomUxU2pXt6V8P96T6MkUXB',
      rateLimit: '2Vyy3A3Teju2EMCkdnappEeWqBXyAaF5V2WsrU4hDtsk',
      testToken: '3Q2HS3png7fLaYerqCun3zw8rnBZo2Ksvdg6RHTyM4Ns',
      xTokenManager: '',
    },
    chain: baseChainInfo[SOLANA_MAINNET_CHAIN_ID] satisfies BaseSpokeChainInfo<'SOLANA'>,
    nativeToken: '11111111111111111111111111111111' as const,
    bnUSD: '3rSPCLNEF7Quw4wX8S1NyKivELoyij8eYA2gJwBgt4V5',
    supportedTokens: {
      SOL: {
        symbol: 'SOL',
        name: 'Solana',
        decimals: 9,
        address: '11111111111111111111111111111111',
        xChainId: SOLANA_MAINNET_CHAIN_ID,
      },
      bnUSD: {
        symbol: 'bnUSD',
        name: 'bnUSD',
        decimals: 9,
        address: '3rSPCLNEF7Quw4wX8S1NyKivELoyij8eYA2gJwBgt4V5',
        xChainId: SOLANA_MAINNET_CHAIN_ID,
      },
      USDC: {
        symbol: 'USDC',
        name: 'USD Coin',
        decimals: 6,
        address: 'EPjFWdd5AufqSSqeM2qN1xzybapC8G4wEGGkZwyTDt1v',
        xChainId: SOLANA_MAINNET_CHAIN_ID,
      },
      SODA: {
        symbol: 'SODA',
        name: 'SODAX',
        decimals: 9,
        address: '8Bj8gSbga8My8qRkT1RrvgxFBExiGFgdRNHFaR9o2T3Q',
        xChainId: SOLANA_MAINNET_CHAIN_ID,
      },
    },
    gasPrice: '500000',
    rpcUrl: 'https://api.mainnet-beta.solana.com',
    walletAddress: '',
  } as const satisfies SolanaChainConfig,
  [AVALANCHE_MAINNET_CHAIN_ID]: {
    chain: baseChainInfo[AVALANCHE_MAINNET_CHAIN_ID] satisfies BaseSpokeChainInfo<'EVM'>,
    addresses: {
      assetManager: '0x5bDD1E1C5173F4c912cC919742FB94A55ECfaf86',
      connection: '0x4555aC13D7338D9E671584C1D118c06B2a3C88eD',
    },
    nativeToken: '0x0000000000000000000000000000000000000000' as const,
    bnUSD: '0x6958a4CBFe11406E2a1c1d3a71A1971aD8B3b92F',
    supportedTokens: {
      AVAX: {
        symbol: 'AVAX',
        name: 'Avalanche',
        decimals: 18,
        address: '0x0000000000000000000000000000000000000000',
        xChainId: AVALANCHE_MAINNET_CHAIN_ID,
      },
      bnUSD: {
        symbol: 'bnUSD',
        name: 'bnUSD',
        decimals: 18,
        address: '0x6958a4CBFe11406E2a1c1d3a71A1971aD8B3b92F',
        xChainId: AVALANCHE_MAINNET_CHAIN_ID,
      },
      USDT: {
        symbol: 'USDT',
        name: 'Tether USD',
        decimals: 6,
        address: '0x9702230A8Ea53601f5cD2dc00fDBc13d4dF4A8c7',
        xChainId: AVALANCHE_MAINNET_CHAIN_ID,
      },
      USDC: {
        symbol: 'USDC',
        name: 'USD Coin',
        decimals: 6,
        address: '0xB97EF9Ef8734C71904D8002F8b6Bc66Dd9c48a6E',
        xChainId: AVALANCHE_MAINNET_CHAIN_ID,
      },
      SODA: {
        symbol: 'SODA',
        name: 'SODAX',
        decimals: 18,
        address: '0x390ceed555905ec225Da330A188EA04e85570f00',
        xChainId: AVALANCHE_MAINNET_CHAIN_ID,
      },
    },
  } as const satisfies EvmSpokeChainConfig,
  [NIBIRU_MAINNET_CHAIN_ID]: {
    chain: baseChainInfo[NIBIRU_MAINNET_CHAIN_ID] satisfies BaseSpokeChainInfo<'EVM'>,
    addresses: {
      assetManager: '0x6958a4CBFe11406E2a1c1d3a71A1971aD8B3b92F',
      connection: '0x772FFE538E45b2cDdFB5823041EC26C44815B9AB',
    },
    nativeToken: '0x0000000000000000000000000000000000000000' as const,
    bnUSD: '0x043fb7e23350Dd5b77dE5E228B528763DEcb9131',
    supportedTokens: {
      NIBI: {
        symbol: 'NIBI',
        name: 'Nibiru',
        decimals: 6,
        address: '0x0000000000000000000000000000000000000000',
        xChainId: NIBIRU_MAINNET_CHAIN_ID,
      },
      bnUSD: {
        symbol: 'bnUSD',
        name: 'bnUSD',
        decimals: 18,
        address: '0x043fb7e23350Dd5b77dE5E228B528763DEcb9131',
        xChainId: NIBIRU_MAINNET_CHAIN_ID,
      },
      SODA: {
        symbol: 'SODA',
        name: 'SODAX',
        decimals: 18,
        address: '0x5bda87f18109CA85fa7ADDf1D48B97734e9dc6F5',
        xChainId: NIBIRU_MAINNET_CHAIN_ID,
      },
    },
  } as const satisfies EvmSpokeChainConfig,
  [ARBITRUM_MAINNET_CHAIN_ID]: {
    chain: baseChainInfo[ARBITRUM_MAINNET_CHAIN_ID] satisfies BaseSpokeChainInfo<'EVM'>,
    addresses: {
      assetManager: '0x348BE44F63A458be9C1b13D6fD8e99048F297Bc3',
      connection: '0x4555aC13D7338D9E671584C1D118c06B2a3C88eD',
    },
    nativeToken: '0x0000000000000000000000000000000000000000' as const,
    bnUSD: '0xA256dd181C3f6E5eC68C6869f5D50a712d47212e',
    supportedTokens: {
      ETH: {
        symbol: 'ETH',
        name: 'Ethereum',
        decimals: 18,
        address: '0x0000000000000000000000000000000000000000',
        xChainId: ARBITRUM_MAINNET_CHAIN_ID,
      },
      bnUSD: {
        symbol: 'bnUSD',
        name: 'bnUSD',
        decimals: 18,
        address: '0xA256dd181C3f6E5eC68C6869f5D50a712d47212e',
        xChainId: ARBITRUM_MAINNET_CHAIN_ID,
      },
      wstETH: {
        symbol: 'wstETH',
        name: 'Wrapped stETH',
        decimals: 18,
        address: '0x5979D7b546E38E414F7E9822514be443A4800529',
        xChainId: ARBITRUM_MAINNET_CHAIN_ID,
      },
      weETH: {
        symbol: 'weETH',
        name: 'Wrapped eETH',
        decimals: 18,
        address: '0x35751007a407ca6FEFfE80b3cB397736D2cf4dbe',
        xChainId: ARBITRUM_MAINNET_CHAIN_ID,
      },
      tBTC: {
        symbol: 'tBTC',
        name: 'Arbitrum tBTC v2',
        decimals: 18,
        address: '0x6c84a8f1c29108F47a79964b5Fe888D4f4D0dE40',
        xChainId: ARBITRUM_MAINNET_CHAIN_ID,
      },
      WBTC: {
        symbol: 'WBTC',
        name: 'Wrapped BTC',
        decimals: 8,
        address: '0x2f2a2543B76A4166549F7aaB2e75Bef0aefC5B0f',
        xChainId: ARBITRUM_MAINNET_CHAIN_ID,
      },
      USDC: {
        symbol: 'USDC',
        name: 'USD Coin (USDC)',
        decimals: 6,
        address: '0xaf88d065e77c8cC2239327C5EDb3A432268e5831',
        xChainId: ARBITRUM_MAINNET_CHAIN_ID,
      },
      USDT: {
        symbol: 'USDT',
        name: 'TetherToken',
        decimals: 6,
        address: '0xFd086bC7CD5C481DCC9C85ebE478A1C0b69FCbb9',
        xChainId: ARBITRUM_MAINNET_CHAIN_ID,
      },
      SODA: {
        symbol: 'SODA',
        name: 'SODAX',
        decimals: 18,
        address: '0x6958a4CBFe11406E2a1c1d3a71A1971aD8B3b92F',
        xChainId: ARBITRUM_MAINNET_CHAIN_ID,
      },
    } as const,
  } as const satisfies EvmSpokeChainConfig,
  [BASE_MAINNET_CHAIN_ID]: {
    chain: baseChainInfo[BASE_MAINNET_CHAIN_ID] satisfies BaseSpokeChainInfo<'EVM'>,
    addresses: {
      assetManager: '0x348BE44F63A458be9C1b13D6fD8e99048F297Bc3',
      connection: '0x4555aC13D7338D9E671584C1D118c06B2a3C88eD',
    },
    nativeToken: '0x0000000000000000000000000000000000000000' as const,
    bnUSD: '0xAcfab3F31C0a18559D78556BBf297EC29c6cf8aa',
    supportedTokens: {
      ETH: {
        symbol: 'ETH',
        name: 'Ethereum',
        decimals: 18,
        address: '0x0000000000000000000000000000000000000000',
        xChainId: BASE_MAINNET_CHAIN_ID,
      },
      bnUSD: {
        symbol: 'bnUSD',
        name: 'bnUSD',
        decimals: 18,
        address: '0xAcfab3F31C0a18559D78556BBf297EC29c6cf8aa',
        xChainId: BASE_MAINNET_CHAIN_ID,
      },
      weETH: {
        symbol: 'weETH',
        name: 'Wrapped eETH',
        decimals: 18,
        address: '0x04c0599ae5a44757c0af6f9ec3b93da8976c150a',
        xChainId: BASE_MAINNET_CHAIN_ID,
      },
      USDC: {
        symbol: 'USDC',
        name: 'USD Coin',
        decimals: 6,
        address: '0x833589fCD6eDb6E08f4c7C32D4f71b54bdA02913',
        xChainId: BASE_MAINNET_CHAIN_ID,
      },
      wstETH: {
        symbol: 'wstETH',
        name: 'Wrapped stETH',
        decimals: 18,
        address: '0xc1CBa3fCea344f92D9239c08C0568f6F2F0ee452',
        xChainId: BASE_MAINNET_CHAIN_ID,
      },
      cbBTC: {
        symbol: 'cbBTC',
        name: 'Coinbase Wrapped BTC',
        decimals: 8,
        address: '0xcbB7C0000aB88B473b1f5aFd9ef808440eed33Bf',
        xChainId: BASE_MAINNET_CHAIN_ID,
      },
      SODA: {
        symbol: 'SODA',
        name: 'SODAX',
        decimals: 18,
        address: '0xdc5B4b00F98347E95b9F94911213DAB4C687e1e3',
        xChainId: BASE_MAINNET_CHAIN_ID,
      },
    } as const,
  } as const satisfies EvmSpokeChainConfig,
  [OPTIMISM_MAINNET_CHAIN_ID]: {
    chain: baseChainInfo[OPTIMISM_MAINNET_CHAIN_ID] satisfies BaseSpokeChainInfo<'EVM'>,
    addresses: {
      assetManager: '0x348BE44F63A458be9C1b13D6fD8e99048F297Bc3',
      connection: '0x4555aC13D7338D9E671584C1D118c06B2a3C88eD',
    },
    nativeToken: '0x0000000000000000000000000000000000000000' as const,
    bnUSD: '0xF4f7dC27c17470a26d0de9039Cf0EA5045F100E8',
    supportedTokens: {
      ETH: {
        symbol: 'ETH',
        name: 'Ethereum',
        decimals: 18,
        address: '0x0000000000000000000000000000000000000000',
        xChainId: OPTIMISM_MAINNET_CHAIN_ID,
      },
      bnUSD: {
        symbol: 'bnUSD',
        name: 'bnUSD',
        decimals: 18,
        address: '0xF4f7dC27c17470a26d0de9039Cf0EA5045F100E8',
        xChainId: OPTIMISM_MAINNET_CHAIN_ID,
      },
      USDC: {
        symbol: 'USDC',
        name: 'USD Coin',
        decimals: 6,
        address: '0x0b2C639c533813f4Aa9D7837CAf62653d097Ff85',
        xChainId: OPTIMISM_MAINNET_CHAIN_ID,
      },
      wstETH: {
        symbol: 'wstETH',
        name: 'Wrapped stETH',
        decimals: 18,
        address: '0x1F32b1c2345538c0c6f582fCB022739c4A194Ebb',
        xChainId: OPTIMISM_MAINNET_CHAIN_ID,
      },
      weETH: {
        symbol: 'weETH',
        name: 'Wrapped eETH',
        decimals: 18,
        address: '0x5A7fACB970D094B6C7FF1df0eA68D99E6e73CBFF',
        xChainId: OPTIMISM_MAINNET_CHAIN_ID,
      },
      USDT: {
        symbol: 'USDT',
        name: 'Tether USD',
        decimals: 6,
        address: '0x94b008aA00579c1307B0EF2c499aD98a8ce58e58',
        xChainId: OPTIMISM_MAINNET_CHAIN_ID,
      },
      SODA: {
        symbol: 'SODA',
        name: 'SODAX',
        decimals: 18,
        address: '0x1f22279C89B213944b7Ea41daCB0a868DdCDFd13',
        xChainId: OPTIMISM_MAINNET_CHAIN_ID,
      },
    } as const,
  } as const satisfies EvmSpokeChainConfig,
  [BSC_MAINNET_CHAIN_ID]: {
    chain: baseChainInfo[BSC_MAINNET_CHAIN_ID] satisfies BaseSpokeChainInfo<'EVM'>,
    addresses: {
      assetManager: '0x348BE44F63A458be9C1b13D6fD8e99048F297Bc3',
      connection: '0x4555aC13D7338D9E671584C1D118c06B2a3C88eD',
    },
    nativeToken: '0x0000000000000000000000000000000000000000' as const,
    bnUSD: '0x8428FedC020737a5A2291F46cB1B80613eD71638',
    supportedTokens: {
      BNB: {
        symbol: 'BNB',
        name: 'BNB',
        decimals: 18,
        address: '0x0000000000000000000000000000000000000000',
        xChainId: BSC_MAINNET_CHAIN_ID,
      },
      bnUSD: {
        symbol: 'bnUSD',
        name: 'bnUSD',
        decimals: 18,
        address: '0x8428FedC020737a5A2291F46cB1B80613eD71638',
        xChainId: BSC_MAINNET_CHAIN_ID,
      },
      ETHB: {
        symbol: 'ETHB',
        name: 'Ethereum BSC',
        decimals: 18,
        address: '0x2170Ed0880ac9A755fd29B2688956BD959F933F8',
        xChainId: BSC_MAINNET_CHAIN_ID,
      },
      BTCB: {
        symbol: 'BTCB',
        name: 'Bitcoin BSC',
        decimals: 18,
        address: '0x7130d2A12B9BCbFAe4f2634d864A1Ee1Ce3Ead9c',
        xChainId: BSC_MAINNET_CHAIN_ID,
      },
      USDC: {
        symbol: 'USDC',
        name: 'USD Coin',
        decimals: 18,
        address: '0x8ac76a51cc950d9822d68b83fe1ad97b32cd580d',
        xChainId: BSC_MAINNET_CHAIN_ID,
      },
      SODA: {
        symbol: 'SODA',
        name: 'SODAX',
        decimals: 18,
        address: '0xdc5B4b00F98347E95b9F94911213DAB4C687e1e3',
        xChainId: BSC_MAINNET_CHAIN_ID,
      },
    },
  } as const satisfies EvmSpokeChainConfig,
  [POLYGON_MAINNET_CHAIN_ID]: {
    chain: baseChainInfo[POLYGON_MAINNET_CHAIN_ID] satisfies BaseSpokeChainInfo<'EVM'>,
    addresses: {
      assetManager: '0x348BE44F63A458be9C1b13D6fD8e99048F297Bc3',
      connection: '0x4555aC13D7338D9E671584C1D118c06B2a3C88eD',
    },
    nativeToken: '0x0000000000000000000000000000000000000000' as const,
    bnUSD: '0x39E77f86C1B1f3fbAb362A82b49D2E86C09659B4',
    supportedTokens: {
      POL: {
        symbol: 'POL',
        name: 'Polygon',
        decimals: 18,
        address: '0x0000000000000000000000000000000000000000',
        xChainId: POLYGON_MAINNET_CHAIN_ID,
      },
      bnUSD: {
        symbol: 'bnUSD',
        name: 'bnUSD',
        decimals: 18,
        address: '0x39E77f86C1B1f3fbAb362A82b49D2E86C09659B4',
        xChainId: POLYGON_MAINNET_CHAIN_ID,
      },
      USDC: {
        symbol: 'USDC',
        name: 'USD Coin',
        decimals: 6,
        address: '0x3c499c542cEF5E3811e1192ce70d8cC03d5c3359',
        xChainId: POLYGON_MAINNET_CHAIN_ID,
      },
      SODA: {
        symbol: 'SODA',
        name: 'SODAX',
        decimals: 18,
        address: '0xDDF645F33eDAD18fC23E01416eD0267A1bF59D45',
        xChainId: POLYGON_MAINNET_CHAIN_ID,
      },
    } as const,
  } as const satisfies EvmSpokeChainConfig,
  [HYPEREVM_MAINNET_CHAIN_ID]: {
    chain: baseChainInfo[HYPEREVM_MAINNET_CHAIN_ID] satisfies BaseSpokeChainInfo<'EVM'>,
    addresses: {
      assetManager: '0xAfd6A6e4287A511D3BAAd013093815268846FBb7',
      connection: '0xA143488cDc5B74B366231E6A4d5a55A2D9Dc8484',
    },
    nativeToken: '0x0000000000000000000000000000000000000000' as const,
    bnUSD: '0x506Ba7C8d91dAdf7a91eE677a205D9687b751579',
    supportedTokens: {
      HYPE: {
        symbol: 'HYPE',
        name: 'HYPE',
        decimals: 18,
        address: '0x0000000000000000000000000000000000000000',
        xChainId: HYPEREVM_MAINNET_CHAIN_ID,
      },
      bnUSD: {
        symbol: 'bnUSD',
        name: 'bnUSD',
        decimals: 18,
        address: '0x506Ba7C8d91dAdf7a91eE677a205D9687b751579',
        xChainId: HYPEREVM_MAINNET_CHAIN_ID,
      },
      SODA: {
        symbol: 'SODA',
        name: 'SODAX',
        decimals: 18,
        address: '0xA28C70F92a1B2513edCdDD29c2E5195a4B785aB2',
        xChainId: HYPEREVM_MAINNET_CHAIN_ID,
      },
      USDC: {
        symbol: 'USDC',
        name: 'USD Coin',
        decimals: 6,
        address: '0xb88339CB7199b77E23DB6E890353E22632Ba630f',
        xChainId: HYPEREVM_MAINNET_CHAIN_ID,
      },
    } as const,
  } as const satisfies EvmSpokeChainConfig,
  [LIGHTLINK_MAINNET_CHAIN_ID]: {
    chain: baseChainInfo[LIGHTLINK_MAINNET_CHAIN_ID] satisfies BaseSpokeChainInfo<'EVM'>,
    addresses: {
      assetManager: '0x4A1C82744cDDeE675A255fB289Cb0917A482e7C7',
      connection: '0x6D2126DB97dd88AfA85127253807D04A066b6746',
    },
    nativeToken: '0x0000000000000000000000000000000000000000' as const,
    bnUSD: '0x36134A03dcD03Bbe858B8F7ED28a71AAC608F9E7',
    supportedTokens: {
      ETH: {
        symbol: 'ETH',
        name: 'ETH',
        decimals: 18,
        address: '0x0000000000000000000000000000000000000000',
        xChainId: LIGHTLINK_MAINNET_CHAIN_ID,
      },
      bnUSD: {
        symbol: 'bnUSD',
        name: 'bnUSD',
        decimals: 18,
        address: '0x36134A03dcD03Bbe858B8F7ED28a71AAC608F9E7',
        xChainId: LIGHTLINK_MAINNET_CHAIN_ID,
      },
      SODA: {
        symbol: 'SODA',
        name: 'SODAX',
        decimals: 18,
        address: '0x6BC8C37cba91F76E68C9e6d689A9C21E4d32079B',
        xChainId: LIGHTLINK_MAINNET_CHAIN_ID,
      },
      USDC: {
        symbol: 'USDC',
        name: 'USD Coin',
        decimals: 6,
        address: '0xbCF8C1B03bBDDA88D579330BDF236B58F8bb2cFd',
        xChainId: LIGHTLINK_MAINNET_CHAIN_ID,
      },
      'BTC.LL': {
        symbol: 'BTC.LL',
        name: 'Bitcoin LightLink',
        decimals: 18,
        address: '0x5E921D8B7709b409132628258A53449D1fD82341',
        xChainId: LIGHTLINK_MAINNET_CHAIN_ID,
      },
      'AVAX.LL': {
        symbol: 'AVAX.LL',
        name: 'Avalanche LightLink',
        decimals: 18,
        address: '0x373d9c5390535e9e30185E52826d45b76df09aBb',
        xChainId: LIGHTLINK_MAINNET_CHAIN_ID,
      },
      'BNB.LL': {
        symbol: 'BNB.LL',
        name: 'BNB LightLink',
        decimals: 18,
        address: '0xe80c2B7674dCdF47b199697E2c61730231b8da89',
        xChainId: LIGHTLINK_MAINNET_CHAIN_ID,
      },
      'SOL.LL': {
        symbol: 'SOL.LL',
        name: 'Solana LightLink',
        decimals: 18,
        address: '0xba9af7029Ae5c1054Fc367d5D6a47Dc3D5c0D6bA',
        xChainId: LIGHTLINK_MAINNET_CHAIN_ID,
      },
      'XLM.LL': {
        symbol: 'XLM.LL',
        name: 'Stellar LightLink',
        decimals: 18,
        address: '0x03beDD719b6d8de11f5B2671b2f30085a626F8Da',
        xChainId: LIGHTLINK_MAINNET_CHAIN_ID,
      },
      'INJ.LL': {
        symbol: 'INJ.LL',
        name: 'Injective LightLink',
        decimals: 18,
        address: '0x8a4C8B1A899Fa9D9246a112E8D43EC0C97b77B8C',
        xChainId: LIGHTLINK_MAINNET_CHAIN_ID,
      },
      'SUI.LL': {
        symbol: 'SUI.LL',
        name: 'Sui LightLink',
        decimals: 18,
        address: '0x59e68e2F5147F74F27FD173397a7419C1e5d9999',
        xChainId: LIGHTLINK_MAINNET_CHAIN_ID,
      },
      'S.LL': {
        symbol: 'S.LL',
        name: 'Sonic LightLink',
        decimals: 18,
        address: '0xb3A47798CB6585Ea0d31a7986f2a04b25C60247f',
        xChainId: LIGHTLINK_MAINNET_CHAIN_ID,
      },
      'POL.LL': {
        symbol: 'POL.LL',
        name: 'Polygon LightLink',
        decimals: 18,
        address: '0xE963bfb4757fC8Ae66BC68E11e636f8fbafAfCb4',
        xChainId: LIGHTLINK_MAINNET_CHAIN_ID,
      },
      'HYPE.LL': {
        symbol: 'HYPE.LL',
        name: 'HyperEVM LightLink',
        decimals: 18,
        address: '0x127b64fb645279F8aca786c507b94dde81F02d16',
        xChainId: LIGHTLINK_MAINNET_CHAIN_ID,
      },
    } as const,
  } as const satisfies EvmSpokeChainConfig,
  [INJECTIVE_MAINNET_CHAIN_ID]: {
    addresses: {
      assetManager: 'inj1dg6tm62uup53wn2kn97caeqfwt0sukx3qjk8rw',
      connection: 'inj1eexvfglsptxwfj9hft96xcnsdrvr7d7dalcm8w',
      rateLimit: 'inj1x8p2h56edcdrm9tzx7a7zkwe0l334klgrxpqyk',
      testToken: '',
      xTokenManager: '',
    },
    chain: baseChainInfo[INJECTIVE_MAINNET_CHAIN_ID] satisfies BaseSpokeChainInfo<'INJECTIVE'>,
    nativeToken: 'inj' as const,
    bnUSD: 'factory/inj1d036ftaatxpkqsu9hja8r24rv3v33chz3appxp/bnUSD',
    networkId: 'injective-1',
    supportedTokens: {
      INJ: {
        symbol: 'INJ',
        name: 'Injective',
        decimals: 18,
        address: 'inj',
        xChainId: INJECTIVE_MAINNET_CHAIN_ID,
      },
      bnUSD: {
        symbol: 'bnUSD',
        name: 'bnUSD',
        decimals: 18,
        address: 'factory/inj1d036ftaatxpkqsu9hja8r24rv3v33chz3appxp/bnUSD',
        xChainId: INJECTIVE_MAINNET_CHAIN_ID,
      },
      USDC: {
        symbol: 'USDC',
        name: 'USD Coin',
        decimals: 6,
        address: 'ibc/2CBC2EA121AE42563B08028466F37B600F2D7D4282342DE938283CC3FB2BC00E',
        xChainId: INJECTIVE_MAINNET_CHAIN_ID,
      },
      SODA: {
        symbol: 'SODA',
        name: 'SODAX',
        decimals: 18,
        address: 'factory/inj1d036ftaatxpkqsu9hja8r24rv3v33chz3appxp/soda',
        xChainId: INJECTIVE_MAINNET_CHAIN_ID,
      },
    },
    gasPrice: '500000000inj',
    network: 'Mainnet',
    prefix: 'inj',
    isBrowser: false,
    rpcUrl: 'https://injective-rpc.publicnode.com:443',
    walletAddress: '',
  } as const satisfies InjectiveSpokeChainConfig,
  [STELLAR_MAINNET_CHAIN_ID]: {
    addresses: {
      connection: 'CDFQDDPUPAM3XPGORHDOEFRNLMKOH3N3X6XTXNLSXJQXIU3RVCM3OPEP',
      assetManager: 'CCGF33A4CO6D3BXFEKPXVCFCZBK76I3AQOZK6KIKRPAWAZR3632WHCJ3',
      xTokenManager: '',
      rateLimit: 'CB6G3ULISTTBPXUN3BI6ADHQGWJEN7BPQINHL45TCB6TDFM5QWU24HAY',
      testToken: '',
    },
    trustlineConfigs: [
      {
        assetCode: 'USDC',
        contractId: 'CCW67TSZV3SSS2HXMBQ5JFGCKJNXKZM7UQUWUZPUTHXSTZLEO7SJMI75',
        assetIssuer: 'GA5ZSEJYB37JRC5AVCIA5MOP4RHTM335X2KGX3IHOJAPP5RE34K4KZVN',
      },
      {
        assetCode: 'bnUSD',
        contractId: 'CD6YBFFWMU2UJHX2NGRJ7RN76IJVTCC7MRA46DUBXNB7E6W7H7JRJ2CX',
        assetIssuer: 'GDYUTHY75A7WUZJQDPOP66FB32BOYGZRXHWTWO4Q6LQTANT5X3V5HNFA',
      },
      {
        assetCode: 'SODA',
        contractId: 'CAH5LKJC2ZB4RVUVEVL2QWJWNJLHQE2UF767ILLQ5EQ4O3OURR2XIUGM',
        assetIssuer: 'GDYUTHY75A7WUZJQDPOP66FB32BOYGZRXHWTWO4Q6LQTANT5X3V5HNFA',
      },
    ],
    supportedTokens: {
      bnUSD: {
        symbol: 'bnUSD',
        name: 'bnUSD',
        decimals: 7,
        address: 'CD6YBFFWMU2UJHX2NGRJ7RN76IJVTCC7MRA46DUBXNB7E6W7H7JRJ2CX',
        xChainId: STELLAR_MAINNET_CHAIN_ID,
      },
      XLM: {
        symbol: 'XLM',
        name: 'Stellar Lumens',
        decimals: 7,
        address: 'CAS3J7GYLGXMF6TDJBBYYSE3HQ6BBSMLNUQ34T6TZMYMW2EVH34XOWMA',
        xChainId: STELLAR_MAINNET_CHAIN_ID,
      },
      USDC: {
        symbol: 'USDC',
        name: 'USD Coin',
        decimals: 7,
        address: 'CCW67TSZV3SSS2HXMBQ5JFGCKJNXKZM7UQUWUZPUTHXSTZLEO7SJMI75',
        xChainId: STELLAR_MAINNET_CHAIN_ID,
      },
      legacybnUSD: {
        symbol: 'bnUSD (legacy)',
        name: 'legacybnUSD',
        decimals: 18,
        address: 'CCT4ZYIYZ3TUO2AWQFEOFGBZ6HQP3GW5TA37CK7CRZVFRDXYTHTYX7KP',
        xChainId: STELLAR_MAINNET_CHAIN_ID,
      },
      SODA: {
        symbol: 'SODA',
        name: 'SODAX',
        decimals: 7,
        address: 'CAH5LKJC2ZB4RVUVEVL2QWJWNJLHQE2UF767ILLQ5EQ4O3OURR2XIUGM',
        xChainId: STELLAR_MAINNET_CHAIN_ID,
      },
    },
    nativeToken: 'CAS3J7GYLGXMF6TDJBBYYSE3HQ6BBSMLNUQ34T6TZMYMW2EVH34XOWMA' as const,
    bnUSD: 'CD6YBFFWMU2UJHX2NGRJ7RN76IJVTCC7MRA46DUBXNB7E6W7H7JRJ2CX',
    horizonRpcUrl: 'https://horizon.stellar.org',
    sorobanRpcUrl: 'https://rpc.ankr.com/stellar_soroban',
    chain: baseChainInfo[STELLAR_MAINNET_CHAIN_ID] satisfies BaseSpokeChainInfo<'STELLAR'>,
  } as const satisfies StellarSpokeChainConfig,
  [SUI_MAINNET_CHAIN_ID]: {
    addresses: {
      connection:
        '0xf3b1e696a66d02cb776dc15aae73c68bc8f03adcb6ba0ec7f6332d9d90a6a3d2::connectionv3::0x3ee76d13909ac58ae13baab4c9be5a5142818d9a387aed641825e5d4356969bf',
      assetManagerConfigId: '0xcb7346339340b7f8dea40fcafb70721dc2fcfa7e8626a89fd954d46c1f928b61',
      originalAssetManager:
        '0xa17a409164d1676db71b411ab50813ba2c7dd547d2df538c699049566f1ff922::asset_manager::0xcb7346339340b7f8dea40fcafb70721dc2fcfa7e8626a89fd954d46c1f928b61',
      xTokenManager: '',
      rateLimit: '',
      testToken: '',
    },
    supportedTokens: {
      SUI: {
        symbol: 'SUI',
        name: 'SUI',
        decimals: 9,
        address: '0x0000000000000000000000000000000000000000000000000000000000000002::sui::SUI',
        xChainId: SUI_MAINNET_CHAIN_ID,
      },
      bnUSD: {
        symbol: 'bnUSD',
        name: 'bnUSD',
        decimals: 9,
        address: '0xff4de2b2b57dd7611d2812d231a467d007b702a101fd5c7ad3b278257cddb507::bnusd::BNUSD',
        xChainId: SUI_MAINNET_CHAIN_ID,
      },
      USDC: {
        symbol: 'USDC',
        name: 'USD Coin',
        decimals: 6,
        address: '0xdba34672e30cb065b1f93e3ab55318768fd6fef66c15942c9f7cb846e2f900e7::usdc::USDC',
        xChainId: SUI_MAINNET_CHAIN_ID,
      },
      legacybnUSD: {
        symbol: 'bnUSD (legacy)',
        name: 'legacybnUSD',
        decimals: 9,
        address: '0x03917a812fe4a6d6bc779c5ab53f8a80ba741f8af04121193fc44e0f662e2ceb::balanced_dollar::BALANCED_DOLLAR',
        xChainId: SUI_MAINNET_CHAIN_ID,
      },
      afSUI: {
        symbol: 'afSUI',
        name: 'Aftermath Staked Sui',
        decimals: 9,
        address: '0xf325ce1300e8dac124071d3152c5c5ee6174914f8bc2161e88329cf579246efc::afsui::AFSUI',
        xChainId: SUI_MAINNET_CHAIN_ID,
      },
      mSUI: {
        symbol: 'mSUI',
        name: 'Mirai Staked SUI',
        decimals: 9,
        address: '0x922d15d7f55c13fd790f6e54397470ec592caa2b508df292a2e8553f3d3b274f::msui::MSUI',
        xChainId: SUI_MAINNET_CHAIN_ID,
      },
      haSUI: {
        symbol: 'haSUI',
        name: 'haSUI',
        decimals: 9,
        address: '0xbde4ba4c2e274a60ce15c1cfff9e5c42e41654ac8b6d906a57efa4bd3c29f47d::hasui::HASUI',
        xChainId: SUI_MAINNET_CHAIN_ID,
      },
      vSUI: {
        symbol: 'vSUI',
        name: 'Volo Staked SUI',
        decimals: 9,
        address: '0x549e8b69270defbfafd4f94e17ec44cdbdd99820b33bda2278dea3b9a32d3f55::cert::CERT',
        xChainId: SUI_MAINNET_CHAIN_ID,
      },
      yapSUI: {
        symbol: 'yapSUI',
        name: 'Yap Staked SUI',
        decimals: 9,
        address: '0x83f1bb8c91ecd1fd313344058b0eed94d63c54e41d8d1ae5bff1353443517d65::yap_sui::YAP_SUI',
        xChainId: SUI_MAINNET_CHAIN_ID,
      },
      trevinSUI: {
        symbol: 'trevinSUI',
        name: 'Trevin Staked SUI',
        decimals: 9,
        address: '0x502867b177303bf1bf226245fcdd3403c177e78d175a55a56c0602c7ff51c7fa::trevin_sui::TREVIN_SUI',
        xChainId: SUI_MAINNET_CHAIN_ID,
      },
      SODA: {
        symbol: 'SODA',
        name: 'SODAX',
        decimals: 9,
        address: '0x0a0393721732617a2a771535e83c0a46f04aeef7d03239bbbb1249bc0981b952::soda::SODA',
        xChainId: SUI_MAINNET_CHAIN_ID,
      },
    },
    nativeToken: '0x0000000000000000000000000000000000000000000000000000000000000002::sui::SUI' as const,
    bnUSD: '0xff4de2b2b57dd7611d2812d231a467d007b702a101fd5c7ad3b278257cddb507::bnusd::BNUSD',
    rpc_url: 'https://fullnode.mainnet.sui.io:443',
    chain: baseChainInfo[SUI_MAINNET_CHAIN_ID] satisfies BaseSpokeChainInfo<'SUI'>,
  } as const satisfies SuiSpokeChainConfig,
  [ICON_MAINNET_CHAIN_ID]: {
    addresses: {
      assetManager: 'cx1be33c283c7dc7617181d1b21a6a2309e71b1ee7',
      connection: 'cxe5cdf3b0f26967b0efc72d470d57bbf534268f94',
      rateLimit: 'cxbbdcea9e6757023a046067ba8daa3c4c50304358',
      wICX: 'cx3975b43d260fb8ec802cef6e60c2f4d07486f11d',
    },
    chain: baseChainInfo[ICON_MAINNET_CHAIN_ID] satisfies BaseSpokeChainInfo<'ICON'>,
    supportedTokens: {
      ICX: {
        symbol: 'ICX',
        name: 'ICON',
        decimals: 18,
        address: 'cx0000000000000000000000000000000000000000',
        xChainId: ICON_MAINNET_CHAIN_ID,
      },
      wICX: {
        symbol: 'wICX',
        name: 'Wrapped ICX',
        decimals: 18,
        address: 'cx3975b43d260fb8ec802cef6e60c2f4d07486f11d',
        xChainId: ICON_MAINNET_CHAIN_ID,
      },
      bnUSD: {
        // same as legacy
        symbol: 'bnUSD (legacy)',
        name: 'bnUSD',
        decimals: 18,
        address: 'cx88fd7df7ddff82f7cc735c871dc519838cb235bb',
        xChainId: ICON_MAINNET_CHAIN_ID,
      },
      legacybnUSD: {
        // duplicate of bnUSD  purely for consistency with other legacy tokens chains (sui, stellar)
        symbol: 'bnUSD (legacy)',
        name: 'bnUSD',
        decimals: 18,
        address: 'cx88fd7df7ddff82f7cc735c871dc519838cb235bb',
        xChainId: ICON_MAINNET_CHAIN_ID,
      },
      BALN: {
        symbol: 'BALN',
        name: 'BALN',
        decimals: 18,
        address: 'cxf61cd5a45dc9f91c15aa65831a30a90d59a09619',
        xChainId: ICON_MAINNET_CHAIN_ID,
      },
    } as const,
    nativeToken: 'cx0000000000000000000000000000000000000000' as const,
    bnUSD: 'cx88fd7df7ddff82f7cc735c871dc519838cb235bb',
    nid: '0x1',
  } as const satisfies IconSpokeChainConfig,
} as const satisfies SpokeChainConfigMap;

// All addresses are now lowercase for consistency and correctness
export const hubVaults = {
  [SodaTokens.IbnUSD.symbol]: {
    // ICON bnUSD (Migration) vault on Sonic contains legacy bnUSD tokens (stellar, sui, icon)
    address: '0x9D4b663Eb075d2a1C7B8eaEFB9eCCC0510388B51',
    reserves: [
      // hub asset addresses contained in the vault
      '0x654DdDf32a9a2aC53f5FB54bf1e93F66791f8047',
      '0xddf6AD38F9C9451C1F4cDf369040F6869e37393e',
      '0x1559B52d2e165da1505a542EA37C543c9137f52a',
    ] as const,
  },
  [SodaTokens.sodaS.symbol]: {
    address: '0x62ecc3eeb80a162c57624b3ff80313fe69f5203e',
    reserves: [
      // hub asset addresses contained in the vault
      '0x039e2fb66102314ce7b64ce5ce3e5183bc94ad38',
      '0xb592d2631ccf245119532e025d11188cfadb6777',
    ] as const,
  },
  [SodaTokens.sodaNIBI.symbol]: {
    address: '0xc6c85287a8b173a509c2f198bb719a8a5a2d0c68',
    reserves: [
      // hub asset addresses contained in the vault
      '0xe0064414c2c1a636a9424c7a17d86fbf7fd3f190',
    ] as const,
  },
  [SodaTokens.sodaPOL.symbol]: {
    address: '0x208ed38f4783328aa9ebfec360d32e7520a9b779',
    reserves: [
      // hub asset addresses contained in the vault
      '0x9ee17486571917837210824b0d4cadfe3b324d12',
    ] as const,
  },
  [SodaTokens.bnUSD.symbol]: {
    // new bnUSD vault on Sonic (also contains IbnUSD vault token as part of it)
    address: '0xe801ca34e19abcbfea12025378d19c4fbe250131',
    reserves: [
      // hub asset addresses contained in the vault
      '0xabbb91c0617090f0028bdc27597cd0d038f3a833',
      '0xbdf1f453fcb61424011bbddcb96cfdb30f3fe876',
      '0x94dc79ce9c515ba4ae4d195da8e6ab86c69bfc38',
      '0x5ce6c1c51ff762cf3acd21396257046f694168b6',
      '0xdf5639d91359866f266b56d60d98ede9feedd100',
      '0x238384ae2b4f0ec189ecb5031859ba306b2679c5',
      '0x419ca9054e44e94ceab52846ecdc3997439bbca6',
      '0x18f85f9e80ff9496eebd5979a051af16ce751567',
      '0x289cda1043b4ce26bdca3c12e534f56b24308a5b',
      '0x23225ab8e63fca4070296678cb46566d57e1bbe3',
      '0x14c65b1cdc0b821569081b1f77342da0d0cbf439',
      '0xdf23097b9aeb917bf8fb70e99b6c528fffa35364',
      '0x11b93c162aabffd026539bb3b9f9ec22c8b7ef8a',
      '0x69425ffb14704124a58d6f69d510f74a59d9a5bc',
      '0x9d4b663eb075d2a1c7b8eaefb9eccc0510388b51',
      '0xD1d14BF3324C901855A1f7d0d5CA4c8458D2a780',
      '0x19feaf3043dfa69b365d05495630e840a2b9a9dc',
    ] as const,
  },
  [SodaTokens.sodaSODA.symbol]: {
    // SODA SODA vault
    address: '0x21685e341de7844135329914be6bd8d16982d834',
    reserves: [
      // hub asset addresses contained in the vault
      '0x7c7d53eecda37a87ce0d5bf8e0b24512a48dc963', // SODA SODA hub asset
      '0xf51d7082375cdca8C19C74e1A0c77dA482aFDa4e',
      '0x93a367E5B37a1B9E8D04ef25a6Af40d181a3DfFF',
      '0x17fF8Ad5EBe6CA8B15751067cD0c89f0E580CD17',
      '0x4d12c72A8633588097D10e57b559ed642588e4C6',
      '0x26cd76cB5622Dc8638670A16E0Da5a51394A8DB1',
      '0x0eD0d274dC77ef460DC96b9fBaFF3EDB074e0471',
      '0x8D78A620E009Ba751Eb40d77A5e9Db48A3F2016b',
      '0x4Cf5Ce9594AEDdc5D3efe9d4Cdf0b944b4e73A53',
      '0xD749B5FfFED7cEDaa3239abDd16D677179C29AEc',
      '0x07Db7b1a96ebE474B20F52fF487cEE415adee79e',
      '0x20Ce75CdcEe44B1308365447b91B9c26e2b71Ffd',
      '0x5Db9CEc919f40C50809D9490DC3BbA4F05b0a1D7',
      '0x655730024B673B3378CD6031B1Cd01eaE9afb138',
      '0x4cf5ce9594aeddc5d3efe9d4cdf0b944b4e73a53',
    ] as const,
  },
  [SodaTokens.sodaAVAX.symbol]: {
    // SODA AVAX vault
    address: '0x14238d267557e9d799016ad635b53cd15935d290',
    reserves: [
      // hub asset addresses contained in the vault
      '0xc9e4f0b6195f389d9d2b639f2878b7674eb9d8cd', // AvalancheAVAX hub asset
    ] as const,
  },
  [SodaTokens.sodaBNB.symbol]: {
    // SODA BNB vault
    address: '0x40cd41b35db9e5109ae7e54b44de8625db320e6b',
    reserves: [
      // hub asset addresses contained in the vault
      '0x13b70564b1ec12876b20fab5d1bb630311312f4f', // BSC BNB hub asset
    ] as const,
  },
  [SodaTokens.sodaETH.symbol]: {
    // SODA ETH vault
    address: '0x4effb5813271699683c25c734f4dabc45b363709',
    reserves: [
      // hub asset addresses contained in the vault
      '0x70178089842be7f8e4726b33f0d1569db8021faa', // BASE ETH hub asset
      '0xad332860dd3b6f0e63f4f66e9457900917ac78cd', // Optimism ETH hub asset
      '0xdcd9578b51ef55239b6e68629d822a8d97c95b86', // Arbitrum ETH hub asset
      '0x57fc2ac5701e463ae261adbd6c99fbeb48ce5293', // BSC ETH hub asset
      '0x50c42deacd8fc9773493ed674b675be577f2634b', // Sonic WETH hub asset
      '0x19920ef8fe1a9d51fdb0914abbb2f970c74dca68', // Lightlink ETH hub asset
    ] as const,
  },
  [SodaTokens.sodaBTC.symbol]: {
    // SODA BTC vault
    address: '0x7a1a5555842ad2d0ed274d09b5c4406a95799d5d',
    reserves: [
      // hub asset addresses contained in the vault
      '0x2803a23a3ba6b09e57d1c71dec0d9efdbb00a27f', // BASE cbBTC hub asset,
      '0xfb0acb1b2720b620935f50a6dd3f7fea52b2fcbe', // Arbitrum wBTC hub asset
      '0x96fc8540736f1598b7e235e6de8814062b3b5d3b', // Arbitrum tBTC hub asset,
      '0xd8a24c71fea5bb81c66c01e532de7d9b11e13905', // BSC BTCB hub asset
      '0x03E99853C6376b13a4c6e4d0A115F1639c9FA14e',
    ] as const,
  },
  [SodaTokens.sodaSUI.symbol]: {
    // SODA SUI vault
    address: '0xdc5b4b00f98347e95b9f94911213dab4c687e1e3',
    reserves: [
      // hub asset addresses contained in the vault
      '0x4676b2a551b25c04e235553c1c81019337384673', // SUI SUI hub asset
    ] as const,
  },
  [SodaTokens.sodaINJ.symbol]: {
    // SODA INJ vault
    address: '0x1f22279c89b213944b7ea41dacb0a868ddcdfd13',
    reserves: [
      // hub asset addresses contained in the vault
      '0xd375590b4955f6ea5623f799153f9b787a3bd319', // Injective INJ hub asset
    ] as const,
  },
  [SodaTokens.sodaXLM.symbol]: {
    // SODA XLM vault
    address: '0x6bc8c37cba91f76e68c9e6d689a9c21e4d32079b',
    reserves: [
      // hub asset addresses contained in the vault
      '0x8ac68af223907fb1b893086601a3d99e00f2fa9d', // Stellar XLM hub asset
    ] as const,
  },
  [SodaTokens.sodaSOL.symbol]: {
    // SODA SOL vault
    address: '0xdea692287e2ce8cb08fa52917be0f16b1dacdc87',
    reserves: [
      // hub asset addresses contained in the vault
      '0x0c09e69a4528945de6d16c7e469dea6996fdf636', // Solana SOL hub asset
    ] as const,
  },
  [SodaTokens.sodaUSDT.symbol]: {
    // SODA USDT vault
    address: '0xbdf1f453fcb61424011bbddcb96cfdb30f3fe876',
    reserves: [
      // hub asset addresses contained in the vault
      '0x41fd5c169e014e2a657b9de3553f7a7b735fe47a',
      '0xc168067d95109003805ac865ae556e8476dc69bc',
      '0x3c0a80c6a1110fc80309382b3989ec626c135ee9',
      '0x6047828dc181963ba44974801ff68e538da5eaf9', // Sonic USDT
    ] as const,
  },
  [SodaTokens.sodaUSDC.symbol]: {
    address: '0xabbb91c0617090f0028bdc27597cd0d038f3a833',
    reserves: [
      '0x41abf4b1559ff709ef8150079bcb26db1fffd117',
      '0x72e852545b024ddcbc5b70c1bcbdaa025164259c',
      '0xb7c213cbd24967de9838fa014668fddb338f724b',
      '0xdb7bda65c3a1c51d64dc4444e418684677334109',
      '0xa36893ba308b332fdebfa95916d1df3a2e3cf8b3',
      '0x29219dd400f2bf60e5a23d13be72b486d4038894',
      '0x5635369c8a29a081d26c2e9e28012fca548ba0cb',
      '0x3d73437dd81b3f9ec82752beb1752f03a8531710',
      '0x4bc1211faa06fb50ff61a70331f56167ae511057',
      '0x348007b53f25a9a857ab8ea81ec9e3ccbcf440f2',
      '0xc3f020057510ffe10ceb882e1b48238b43d78a5e',
      '0x9d58508ad10d34048a11640735ca5075bba07b35',
      '0xC1df02fb7b1b06bE886592C89F6955387998B2f7',
    ] as const,
  },
  [SodaTokens.sodaHYPE.symbol]: {
    address: '0x6e81124fc5d2bf666b16a0a5d90066ebf35c7411',
    reserves: ['0x7288622bc2d39553f34d5b81c88c3f979d91dbc7'],
  },
} as const satisfies Record<HubVaultSymbol, VaultType>;

export const hubVaultTokensMap: Map<string, Token> = new Map(
  Object.entries(hubVaults).map(([symbol, vault]) => [
    vault.address.toLowerCase(),
    {
      address: vault.address.toLowerCase(),
      symbol,
      name: symbol,
      decimals: 18,
    },
  ]),
);

export const getHubVaultTokenByAddress = (address: string): Token | undefined => {
  return hubVaultTokensMap.get(address.toLowerCase());
};

export const hubAssets: Record<SpokeChainId, Record<string, HubAsset>> = {
  [SONIC_MAINNET_CHAIN_ID]: {
    [spokeChainConfig[SONIC_MAINNET_CHAIN_ID].nativeToken]: {
      asset: spokeChainConfig[SONIC_MAINNET_CHAIN_ID].supportedTokens.wS.address,
      decimal: 18,
      symbol: 'S',
      name: 'Sonic',
      vault: hubVaults.sodaS.address,
    },
    [spokeChainConfig[SONIC_MAINNET_CHAIN_ID].bnUSD]: {
      asset: spokeChainConfig[SONIC_MAINNET_CHAIN_ID].bnUSD,
      decimal: 18,
      symbol: 'bnUSD',
      name: 'bnUSD',
      vault: hubVaults.bnUSD.address,
    },
    [spokeChainConfig[SONIC_MAINNET_CHAIN_ID].supportedTokens.wS.address]: {
      asset: spokeChainConfig[SONIC_MAINNET_CHAIN_ID].supportedTokens.wS.address,
      decimal: 18,
      symbol: 'wS',
      name: 'Sonic',
      vault: hubVaults.sodaS.address,
    },
    [spokeChainConfig[SONIC_MAINNET_CHAIN_ID].supportedTokens.WETH.address]: {
      asset: spokeChainConfig[SONIC_MAINNET_CHAIN_ID].supportedTokens.WETH.address,
      decimal: 18,
      symbol: 'WETH',
      name: 'Wrapped Ethereum',
      vault: hubVaults.sodaETH.address,
    },
    [spokeChainConfig[SONIC_MAINNET_CHAIN_ID].supportedTokens.USDC.address]: {
      asset: spokeChainConfig[SONIC_MAINNET_CHAIN_ID].supportedTokens.USDC.address,
      decimal: 6,
      symbol: 'USDC ',
      name: 'USD Coin',
      vault: hubVaults.sodaUSDC.address,
    },
    [spokeChainConfig[SONIC_MAINNET_CHAIN_ID].supportedTokens.USDT.address]: {
      asset: spokeChainConfig[SONIC_MAINNET_CHAIN_ID].supportedTokens.USDT.address,
      decimal: 6,
      symbol: 'USDT',
      name: 'Tether USD',
      vault: hubVaults.sodaUSDT.address,
    },
    [spokeChainConfig[SONIC_MAINNET_CHAIN_ID].supportedTokens.SODA.address]: {
      asset: spokeChainConfig[SONIC_MAINNET_CHAIN_ID].supportedTokens.SODA.address,
      decimal: 18,
      symbol: 'SODA',
      name: 'SODA',
      vault: hubVaults.sodaSODA.address,
    },
    ...SodaTokensAsHubAssets,
  },
  [AVALANCHE_MAINNET_CHAIN_ID]: {
    [spokeChainConfig[AVALANCHE_MAINNET_CHAIN_ID].nativeToken]: {
      asset: '0xc9e4f0B6195F389D9d2b639f2878B7674eB9D8cD',
      decimal: 18,
      symbol: 'AVAX',
      name: 'AVAX',
      vault: hubVaults.sodaAVAX.address,
    },
    [spokeChainConfig[AVALANCHE_MAINNET_CHAIN_ID].supportedTokens.USDT.address]: {
      asset: '0x41Fd5c169e014e2A657B9de3553f7a7b735Fe47A',
      decimal: 6,
      symbol: 'USDT',
      name: 'Tether USD',
      vault: hubVaults.sodaUSDT.address,
    },
    [spokeChainConfig[AVALANCHE_MAINNET_CHAIN_ID].supportedTokens.USDC.address]: {
      asset: '0x41abF4B1559FF709Ef8150079BcB26DB1Fffd117',
      decimal: 6,
      symbol: 'USDC',
      name: 'USD Coin',
      vault: hubVaults.sodaUSDC.address,
    },
    [spokeChainConfig[AVALANCHE_MAINNET_CHAIN_ID].bnUSD]: {
      asset: '0x289cDa1043b4Ce26BDCa3c12E534f56b24308A5B',
      decimal: 18,
      symbol: 'bnUSD',
      name: 'bnUSD',
      vault: hubVaults.bnUSD.address,
    },
    [spokeChainConfig[AVALANCHE_MAINNET_CHAIN_ID].supportedTokens.SODA.address]: {
      asset: '0xf51d7082375cdca8C19C74e1A0c77dA482aFDa4e',
      decimal: 18,
      symbol: 'SODA',
      name: 'SODAX',
      vault: hubVaults.sodaSODA.address,
    },
  },
  [ARBITRUM_MAINNET_CHAIN_ID]: {
    [spokeChainConfig[ARBITRUM_MAINNET_CHAIN_ID].nativeToken]: {
      asset: '0xdcd9578b51ef55239b6e68629d822a8d97c95b86',
      decimal: 18,
      symbol: 'ETH',
      name: 'Ethereum',
      vault: hubVaults.sodaETH.address,
    },
    [spokeChainConfig[ARBITRUM_MAINNET_CHAIN_ID].supportedTokens.WBTC.address]: {
      asset: '0xfB0ACB1b2720B620935F50a6dd3F7FEA52b2FCBe',
      decimal: 8,
      symbol: 'WBTC',
      name: 'Wrapped Bitcoin',
      vault: hubVaults.sodaBTC.address,
    },
    [spokeChainConfig[ARBITRUM_MAINNET_CHAIN_ID].supportedTokens.weETH.address]: {
      asset: '0x08D5cf039De35627fD5C0f48B8AF4a1647a462E8',
      decimal: 18,
      symbol: 'weETH',
      name: 'Wrapped eETH',
      vault: '0x', // no vault yet
    },
    [spokeChainConfig[ARBITRUM_MAINNET_CHAIN_ID].supportedTokens.wstETH.address]: {
      asset: '0x2D5A7837D68b0c2CC4b14C2af2a1F0Ef420DDDc5',
      decimal: 18,
      symbol: 'wstETH',
      name: 'Wrapped Staked Ethereum',
      vault: '0x', // no vault yet
    },
    [spokeChainConfig[ARBITRUM_MAINNET_CHAIN_ID].supportedTokens.tBTC.address]: {
      asset: '0x96Fc8540736f1598b7E235e6dE8814062b3b5d3B',
      decimal: 18,
      symbol: 'tBTC',
      name: 'Arbitrum tBTC',
      vault: hubVaults.sodaBTC.address,
    },
    [spokeChainConfig[ARBITRUM_MAINNET_CHAIN_ID].supportedTokens.USDT.address]: {
      asset: '0x3C0a80C6a1110fC80309382b3989eC626c135eE9',
      decimal: 6,
      symbol: 'USDT',
      name: 'Tether USD',
      vault: hubVaults.sodaUSDT.address,
    },
    [spokeChainConfig[ARBITRUM_MAINNET_CHAIN_ID].supportedTokens.USDC.address]: {
      asset: '0xdB7BdA65c3a1C51D64dC4444e418684677334109',
      decimal: 6,
      symbol: 'USDC',
      name: 'USD Coin',
      vault: hubVaults.sodaUSDC.address,
    },
    [spokeChainConfig[ARBITRUM_MAINNET_CHAIN_ID].bnUSD]: {
      asset: '0x419cA9054E44E94ceAb52846eCdC3997439BBcA6',
      decimal: 18,
      symbol: 'bnUSD',
      name: 'bnUSD',
      vault: hubVaults.bnUSD.address,
    },
    [spokeChainConfig[ARBITRUM_MAINNET_CHAIN_ID].supportedTokens.SODA.address]: {
      asset: '0x93a367E5B37a1B9E8D04ef25a6Af40d181a3DfFF',
      decimal: 18,
      symbol: 'SODA',
      name: 'SODAX',
      vault: hubVaults.sodaSODA.address,
    },
  },
  [BASE_MAINNET_CHAIN_ID]: {
    [spokeChainConfig[BASE_MAINNET_CHAIN_ID].nativeToken]: {
      asset: '0x70178089842be7f8e4726b33f0d1569db8021faa',
      decimal: 18,
      symbol: 'ETH',
      name: 'Ethereum',
      vault: hubVaults.sodaETH.address,
    },
    [spokeChainConfig[BASE_MAINNET_CHAIN_ID].supportedTokens.cbBTC.address]: {
      asset: '0x2803a23a3BA6b09e57D1c71deC0D9eFdBB00A27F',
      decimal: 8,
      symbol: 'cbBTC',
      name: 'Coinbase Wrapped BTC',
      vault: hubVaults.sodaBTC.address,
    },
    [spokeChainConfig[BASE_MAINNET_CHAIN_ID].supportedTokens.USDC.address]: {
      asset: '0x72E852545B024ddCbc5b70C1bCBDAA025164259C',
      decimal: 6,
      symbol: 'USDC',
      name: 'USD Coin',
      vault: hubVaults.sodaUSDC.address,
    },
    [spokeChainConfig[BASE_MAINNET_CHAIN_ID].bnUSD]: {
      asset: '0xDF5639D91359866f266b56D60d98edE9fEEDd100',
      decimal: 18,
      symbol: 'bnUSD',
      name: 'bnUSD',
      vault: hubVaults.bnUSD.address,
    },
    [spokeChainConfig[BASE_MAINNET_CHAIN_ID].supportedTokens.weETH.address]: {
      asset: '0x55e0ad45eb97493b3045eee417fb6726cb85dfd4',
      decimal: 18,
      symbol: 'weETH',
      name: 'Wrapped eETH',
      vault: '0x', // no vault yet
    },
    [spokeChainConfig[BASE_MAINNET_CHAIN_ID].supportedTokens.wstETH.address]: {
      asset: '0x494aaeaefdf5964d4ed400174e8c5b98c00957aa',
      decimal: 18,
      symbol: 'wstETH',
      name: 'Wrapped Staked Ethereum',
      vault: '0x', // no vault yet
    },
    [spokeChainConfig[BASE_MAINNET_CHAIN_ID].supportedTokens.SODA.address]: {
      asset: '0x17fF8Ad5EBe6CA8B15751067cD0c89f0E580CD17',
      decimal: 18,
      symbol: 'SODA',
      name: 'SODAX',
      vault: hubVaults.sodaSODA.address,
    },
  },
  [OPTIMISM_MAINNET_CHAIN_ID]: {
    [spokeChainConfig[OPTIMISM_MAINNET_CHAIN_ID].nativeToken]: {
      asset: '0xad332860dd3b6f0e63f4f66e9457900917ac78cd',
      decimal: 18,
      symbol: 'ETH',
      name: 'Ethereum',
      vault: hubVaults.sodaETH.address,
    },
    [spokeChainConfig[OPTIMISM_MAINNET_CHAIN_ID].bnUSD]: {
      asset: '0x238384AE2b4F0EC189ecB5031859bA306B2679c5',
      decimal: 18,
      symbol: 'bnUSD',
      name: 'bnUSD',
      vault: hubVaults.bnUSD.address,
    },
    [spokeChainConfig[OPTIMISM_MAINNET_CHAIN_ID].supportedTokens.USDC.address]: {
      asset: '0xb7C213CbD24967dE9838fa014668FDDB338f724B',
      decimal: 6,
      symbol: 'USDC',
      name: 'USD Coin',
      vault: hubVaults.sodaUSDC.address,
    },
    [spokeChainConfig[OPTIMISM_MAINNET_CHAIN_ID].supportedTokens.wstETH.address]: {
      asset: '0x61e26f611090CdC6bc79A7Bf156b0fD10f1fC212',
      decimal: 18,
      symbol: 'wstETH',
      name: 'Wrapped Staked Ethereum',
      vault: '0x', // no vault yet
    },
    [spokeChainConfig[OPTIMISM_MAINNET_CHAIN_ID].supportedTokens.weETH.address]: {
      asset: '0xE121c0Dc2B33c00ff31ee3D902D248cc3f19Ea50',
      decimal: 18,
      symbol: 'weETH',
      name: 'Wrapped eETH',
      vault: '0x', // no vault yet
    },
    [spokeChainConfig[OPTIMISM_MAINNET_CHAIN_ID].supportedTokens.USDT.address]: {
      asset: '0xc168067d95109003805aC865ae556e8476DC69bc',
      decimal: 6,
      symbol: 'USDT',
      name: 'Tether USD',
      vault: hubVaults.sodaUSDT.address,
    },
    [spokeChainConfig[OPTIMISM_MAINNET_CHAIN_ID].supportedTokens.SODA.address]: {
      asset: '0x0eD0d274dC77ef460DC96b9fBaFF3EDB074e0471',
      decimal: 18,
      symbol: 'SODA',
      name: 'SODAX',
      vault: hubVaults.sodaSODA.address,
    },
  },
  [NIBIRU_MAINNET_CHAIN_ID]: {
    [spokeChainConfig[NIBIRU_MAINNET_CHAIN_ID].nativeToken]: {
      asset: '0xe0064414c2c1a636a9424C7a17D86fbF7FD3f190',
      decimal: 18,
      symbol: 'NIBI',
      name: 'Nibiru',
      vault: hubVaults.sodaNIBI.address,
    },
    [spokeChainConfig[NIBIRU_MAINNET_CHAIN_ID].bnUSD]: {
      asset: '0x11b93C162aABFfD026539bb3B9F9eC22c8b7ef8a',
      decimal: 18,
      symbol: 'bnUSD',
      name: 'bnUSD',
      vault: hubVaults.bnUSD.address,
    },
    [spokeChainConfig[NIBIRU_MAINNET_CHAIN_ID].supportedTokens.SODA.address]: {
      asset: '0x26cd76cB5622Dc8638670A16E0Da5a51394A8DB1',
      decimal: 18,
      symbol: 'SODA',
      name: 'SODAX',
      vault: hubVaults.sodaSODA.address,
    },
  },
  [BSC_MAINNET_CHAIN_ID]: {
    [spokeChainConfig[BSC_MAINNET_CHAIN_ID].nativeToken]: {
      asset: '0x13b70564b1ec12876b20fab5d1bb630311312f4f',
      decimal: 18,
      symbol: 'BNB',
      name: 'BNB',
      vault: hubVaults.sodaBNB.address,
    },
    [spokeChainConfig[BSC_MAINNET_CHAIN_ID].supportedTokens.ETHB.address]: {
      asset: '0x57fC2aC5701e463ae261AdBd6C99FBeB48Ce5293',
      decimal: 18,
      symbol: 'ETHB',
      name: 'Wrapped Ethereum',
      vault: hubVaults.sodaETH.address,
    },
    [spokeChainConfig[BSC_MAINNET_CHAIN_ID].supportedTokens.BTCB.address]: {
      asset: '0xD8A24c71FEa5bB81c66C01e532dE7d9B11e13905',
      decimal: 18,
      symbol: 'BTCB',
      name: 'Wrapped Bitcoin',
      vault: hubVaults.sodaBTC.address,
    },
    [spokeChainConfig[BSC_MAINNET_CHAIN_ID].bnUSD]: {
      asset: '0x5Ce6C1c51ff762cF3acD21396257046f694168b6',
      decimal: 18,
      symbol: 'bnUSD',
      name: 'bnUSD',
      vault: hubVaults.bnUSD.address,
    },
    [spokeChainConfig[BSC_MAINNET_CHAIN_ID].supportedTokens.USDC.address]: {
      asset: '0x9d58508ad10d34048a11640735ca5075bba07b35',
      decimal: 18,
      symbol: 'USDC',
      name: 'USD Coin',
      vault: hubVaults.sodaUSDC.address,
    },
    [spokeChainConfig[BSC_MAINNET_CHAIN_ID].supportedTokens.SODA.address]: {
      asset: '0x4d12c72A8633588097D10e57b559ed642588e4C6',
      decimal: 18,
      symbol: 'SODA',
      name: 'SODAX',
      vault: hubVaults.sodaSODA.address,
    },
  },
  [POLYGON_MAINNET_CHAIN_ID]: {
    [spokeChainConfig[POLYGON_MAINNET_CHAIN_ID].nativeToken]: {
      asset: '0x9ee17486571917837210824b0d4cadfe3b324d12',
      decimal: 18,
      symbol: 'MATIC',
      name: 'Polygon',
      vault: hubVaults.sodaPOL.address,
    },
    [spokeChainConfig[POLYGON_MAINNET_CHAIN_ID].bnUSD]: {
      asset: '0x18f85f9E80ff9496EeBD5979a051AF16Ce751567',
      decimal: 18,
      symbol: 'bnUSD',
      name: 'bnUSD',
      vault: hubVaults.bnUSD.address,
    },
    [spokeChainConfig[POLYGON_MAINNET_CHAIN_ID].supportedTokens.USDC.address]: {
      asset: '0xa36893ba308b332FDEbfa95916D1dF3a2e3CF8B3',
      decimal: 6,
      symbol: 'USDC',
      name: 'USD Coin',
      vault: hubVaults.sodaUSDC.address,
    },
    [spokeChainConfig[POLYGON_MAINNET_CHAIN_ID].supportedTokens.SODA.address]: {
      asset: '0x8D78A620E009Ba751Eb40d77A5e9Db48A3F2016b',
      decimal: 18,
      symbol: 'SODA',
      name: 'SODAX',
      vault: hubVaults.sodaSODA.address,
    },
  },
  [HYPEREVM_MAINNET_CHAIN_ID]: {
    [spokeChainConfig[HYPEREVM_MAINNET_CHAIN_ID].nativeToken]: {
      asset: '0x7288622bc2D39553f34D5b81c88c3F979d91dbc7',
      decimal: 18,
      symbol: 'HYPE',
      name: 'HYPE',
      vault: hubVaults.sodaHYPE.address,
    },
    [spokeChainConfig[HYPEREVM_MAINNET_CHAIN_ID].bnUSD]: {
      asset: '0x19feaf3043dfa69b365d05495630e840a2b9a9dc',
      decimal: 18,
      symbol: 'bnUSD',
      name: 'bnUSD',
      vault: hubVaults.bnUSD.address,
    },
    [spokeChainConfig[HYPEREVM_MAINNET_CHAIN_ID].supportedTokens.SODA.address]: {
      asset: '0x4cf5ce9594aeddc5d3efe9d4cdf0b944b4e73a53',
      decimal: 18,
      symbol: 'SODA',
      name: 'SODAX',
      vault: hubVaults.sodaSODA.address,
    },
    [spokeChainConfig[HYPEREVM_MAINNET_CHAIN_ID].supportedTokens.USDC.address]: {
      asset: '0x0f78b995d113712deeb17d96638e9d7525d409c6',
      decimal: 6,
      symbol: 'USDC',
      name: 'USD Coin',
      vault: hubVaults.sodaUSDC.address,
    },
  },
  [LIGHTLINK_MAINNET_CHAIN_ID]: {
    [spokeChainConfig[LIGHTLINK_MAINNET_CHAIN_ID].nativeToken]: {
      asset: '0x19920ef8fe1a9d51fdb0914abbb2f970c74dca68',
      decimal: 18,
      symbol: 'ETH',
      name: 'ETH',
      vault: hubVaults.sodaETH.address,
    },
    [spokeChainConfig[LIGHTLINK_MAINNET_CHAIN_ID].bnUSD]: {
      asset: '0x14ab2ab7a76838b9205488efc3f700d0632ce8c7',
      decimal: 18,
      symbol: 'bnUSD',
      name: 'bnUSD',
      vault: hubVaults.bnUSD.address,
    },
    [spokeChainConfig[LIGHTLINK_MAINNET_CHAIN_ID].supportedTokens.SODA.address]: {
      asset: '0xe4faab621fb6716e32057b7ea7356219936519ac',
      decimal: 18,
      symbol: 'SODA',
      name: 'SODAX',
      vault: hubVaults.sodaSODA.address,
    },
    [spokeChainConfig[LIGHTLINK_MAINNET_CHAIN_ID].supportedTokens.USDC.address]: {
      asset: '0xe5159e2a89aeec2fc63d6c25adda3541670af101',
      decimal: 6,
      symbol: 'USDC',
      name: 'USD Coin',
      vault: hubVaults.sodaUSDC.address,
    },
    [spokeChainConfig[LIGHTLINK_MAINNET_CHAIN_ID].supportedTokens['BTC.LL'].address]: {
      asset: '0x54582cdb0c145398b532e34f0851ffc1bbc88b4e',
      decimal: 18,
      symbol: 'BTC.LL',
      name: 'Bitcoin LightLink',
      vault: hubVaults.sodaBTC.address,
    },
    [spokeChainConfig[LIGHTLINK_MAINNET_CHAIN_ID].supportedTokens['AVAX.LL'].address]: {
      asset: '0x415ff3ea8c905ef65cd82665c5534d0e4ff9221a',
      decimal: 18,
      symbol: 'AVAX.LL',
      name: 'Avalanche LightLink',
      vault: hubVaults.sodaAVAX.address,
    },
    [spokeChainConfig[LIGHTLINK_MAINNET_CHAIN_ID].supportedTokens['BNB.LL'].address]: {
      asset: '0xd32e524da9d64db4c37a50f1ee197b591e97dc05',
      decimal: 18,
      symbol: 'BNB.LL',
      name: 'BNB LightLink',
      vault: hubVaults.sodaBNB.address,
    },
    [spokeChainConfig[LIGHTLINK_MAINNET_CHAIN_ID].supportedTokens['SOL.LL'].address]: {
      asset: '0xd70c16f1e2c4207dc4c44bc69c8a1b82b50cf9e2',
      decimal: 18,
      symbol: 'SOL.LL',
      name: 'Solana LightLink',
      vault: hubVaults.sodaSOL.address,
    },
    [spokeChainConfig[LIGHTLINK_MAINNET_CHAIN_ID].supportedTokens['XLM.LL'].address]: {
      asset: '0x18008b18964bc2c90521a7596ff9988743c97fd4',
      decimal: 18,
      symbol: 'XLM.LL',
      name: 'Stellar LightLink',
      vault: hubVaults.sodaXLM.address,
    },
    [spokeChainConfig[LIGHTLINK_MAINNET_CHAIN_ID].supportedTokens['INJ.LL'].address]: {
      asset: '0xb036daab0c772b080babb84b8695c3ca858925b6',
      decimal: 18,
      symbol: 'INJ.LL',
      name: 'Injective LightLink',
      vault: hubVaults.sodaINJ.address,
    },
    [spokeChainConfig[LIGHTLINK_MAINNET_CHAIN_ID].supportedTokens['SUI.LL'].address]: {
      asset: '0x425852cca84e5f44d7b8ebb964b21bde585b4571',
      decimal: 18,
      symbol: 'SUI.LL',
      name: 'Sui LightLink',
      vault: hubVaults.sodaSUI.address,
    },
    [spokeChainConfig[LIGHTLINK_MAINNET_CHAIN_ID].supportedTokens['S.LL'].address]: {
      asset: '0xb592d2631ccf245119532e025d11188cfadb6777',
      decimal: 18,
      symbol: 'S.LL',
      name: 'Sonic LightLink',
      vault: hubVaults.sodaS.address,
    },
    [spokeChainConfig[LIGHTLINK_MAINNET_CHAIN_ID].supportedTokens['POL.LL'].address]: {
      asset: '0x15ba35f87f259b9b50d53a2fec271bb10020b090',
      decimal: 18,
      symbol: 'POL.LL',
      name: 'Polygon LightLink',
      vault: hubVaults.sodaPOL.address,
    },
    [spokeChainConfig[LIGHTLINK_MAINNET_CHAIN_ID].supportedTokens['HYPE.LL'].address]: {
      asset: '0xea7e97b4597f724844426c32248ba80bd29c75f8',
      decimal: 18,
      symbol: 'HYPE.LL',
      name: 'HyperEVM LightLink',
      vault: hubVaults.sodaHYPE.address,
    },
  },
  [INJECTIVE_MAINNET_CHAIN_ID]: {
    [spokeChainConfig[INJECTIVE_MAINNET_CHAIN_ID].supportedTokens.INJ.address]: {
      asset: '0xd375590b4955f6ea5623f799153f9b787a3bd319',
      decimal: 18,
      symbol: 'INJ',
      name: 'Injective',
      vault: hubVaults.sodaINJ.address,
    },
    [spokeChainConfig[INJECTIVE_MAINNET_CHAIN_ID].bnUSD]: {
      asset: '0x69425FFb14704124A58d6F69d510f74A59D9a5bC',
      decimal: 18,
      symbol: 'bnUSD',
      name: 'bnUSD',
      vault: hubVaults.bnUSD.address,
    },
    [spokeChainConfig[INJECTIVE_MAINNET_CHAIN_ID].supportedTokens.USDC.address]: {
      asset: '0x4bc1211faa06fb50ff61a70331f56167ae511057',
      decimal: 6,
      symbol: 'USDC',
      name: 'USD Coin',
      vault: hubVaults.sodaUSDC.address,
    },
    [spokeChainConfig[INJECTIVE_MAINNET_CHAIN_ID].supportedTokens.SODA.address]: {
      asset: '0x20Ce75CdcEe44B1308365447b91B9c26e2b71Ffd',
      decimal: 18,
      symbol: 'SODA',
      name: 'SODAX',
      vault: hubVaults.sodaSODA.address,
    },
  },
  [STELLAR_MAINNET_CHAIN_ID]: {
    [spokeChainConfig[STELLAR_MAINNET_CHAIN_ID].nativeToken]: {
      asset: '0x8ac68af223907fb1b893086601a3d99e00f2fa9d',
      decimal: 7,
      symbol: 'XLM',
      name: 'Stellar Lumens',
      vault: hubVaults.sodaXLM.address,
    },
    [spokeChainConfig[STELLAR_MAINNET_CHAIN_ID].bnUSD]: {
      asset: '0x23225Ab8E63FCa4070296678cb46566d57E1BBe3',
      decimal: 7,
      symbol: 'bnUSD',
      name: 'bnUSD',
      vault: hubVaults.bnUSD.address,
    },
    [spokeChainConfig[STELLAR_MAINNET_CHAIN_ID].supportedTokens.USDC.address]: {
      asset: '0x348007B53F25A9A857aB8eA81ec9E3CCBCf440f2',
      decimal: 7,
      symbol: 'USDC',
      name: 'USD Coin',
      vault: hubVaults.sodaUSDC.address,
    },
    [spokeChainConfig[STELLAR_MAINNET_CHAIN_ID].supportedTokens.legacybnUSD.address]: {
      asset: '0x1559b52d2e165da1505a542ea37c543c9137f52a',
      decimal: 18,
      symbol: 'legacybnUSD',
      name: 'legacybnUSD',
      vault: hubVaults.IbnUSD.address,
    },
    [spokeChainConfig[STELLAR_MAINNET_CHAIN_ID].supportedTokens.SODA.address]: {
      asset: '0xD749B5FfFED7cEDaa3239abDd16D677179C29AEc',
      decimal: 7,
      symbol: 'SODA',
      name: 'SODAX',
      vault: hubVaults.sodaSODA.address,
    },
  },
  [SUI_MAINNET_CHAIN_ID]: {
    [spokeChainConfig[SUI_MAINNET_CHAIN_ID].nativeToken]: {
      asset: '0x4676b2a551b25c04e235553c1c81019337384673',
      decimal: 9,
      symbol: 'SUI',
      name: 'Sui',
      vault: hubVaults.sodaSUI.address,
    },
    [spokeChainConfig[SUI_MAINNET_CHAIN_ID].bnUSD]: {
      asset: '0xDf23097B9AEb917Bf8fb70e99b6c528fffA35364',
      decimal: 9,
      symbol: 'bnUSD',
      name: 'bnUSD',
      vault: hubVaults.bnUSD.address,
    },
    [spokeChainConfig[SUI_MAINNET_CHAIN_ID].supportedTokens.USDC.address]: {
      asset: '0x5635369c8a29A081d26C2e9e28012FCa548BA0Cb',
      decimal: 6,
      symbol: 'USDC',
      name: 'USD Coin',
      vault: hubVaults.sodaUSDC.address,
    },
    [spokeChainConfig[SUI_MAINNET_CHAIN_ID].supportedTokens.afSUI.address]: {
      asset: '0x039666bd0cbc96a66c40e8541af465beaa81aa7e',
      decimal: 9,
      symbol: 'afSUI',
      name: 'afSUI',
      vault: '0x', // no vault yet
    },
    [spokeChainConfig[SUI_MAINNET_CHAIN_ID].supportedTokens.mSUI.address]: {
      asset: '0xb202c674c9a79b5681e981ba0daa782b3ceeebbe',
      decimal: 9,
      symbol: 'mSUI',
      name: 'mSUI',
      vault: '0x', // no vault yet
    },
    [spokeChainConfig[SUI_MAINNET_CHAIN_ID].supportedTokens.haSUI.address]: {
      asset: '0x67a26d11fce15e8b33ac97230d36cae1c52c35e7',
      decimal: 9,
      symbol: 'haSUI',
      name: 'haSUI',
      vault: '0x', // no vault yet
    },
    [spokeChainConfig[SUI_MAINNET_CHAIN_ID].supportedTokens.vSUI.address]: {
      asset: '0x025715bcda08db06c795cd5bf944e2081468d99a',
      decimal: 9,
      symbol: 'vSUI',
      name: 'vSUI',
      vault: '0x', // no vault yet
    },
    [spokeChainConfig[SUI_MAINNET_CHAIN_ID].supportedTokens.yapSUI.address]: {
      asset: '0xac509404f3a3ca3f7766baf65be45a52b1cfccd7',
      decimal: 9,
      symbol: 'yapSUI',
      name: 'yapSUI',
      vault: '0x', // no vault yet
    },
    [spokeChainConfig[SUI_MAINNET_CHAIN_ID].supportedTokens.trevinSUI.address]: {
      asset: '0x514569c788b096595672e0f68ec72387a22ac67b',
      decimal: 9,
      symbol: 'trevinSUI',
      name: 'trevinSUI',
      vault: '0x', // no vault yet
    },
    [spokeChainConfig[SUI_MAINNET_CHAIN_ID].supportedTokens.legacybnUSD.address]: {
      asset: '0xddf6ad38f9c9451c1f4cdf369040f6869e37393e',
      decimal: 9,
      symbol: 'bnUSD',
      name: 'legacybnUSD',
      vault: hubVaults.IbnUSD.address,
    },
    [spokeChainConfig[SUI_MAINNET_CHAIN_ID].supportedTokens.SODA.address]: {
      asset: '0x5Db9CEc919f40C50809D9490DC3BbA4F05b0a1D7',
      decimal: 9,
      symbol: 'SODA',
      name: 'SODAX',
      vault: hubVaults.sodaSODA.address,
    },
  },
  [SOLANA_MAINNET_CHAIN_ID]: {
    [spokeChainConfig[SOLANA_MAINNET_CHAIN_ID].supportedTokens.SOL.address]: {
      asset: '0x0c09e69a4528945de6d16c7e469dea6996fdf636',
      decimal: 9,
      symbol: 'SOL',
      name: 'Solana',
      vault: hubVaults.sodaSOL.address,
    },
    [spokeChainConfig[SOLANA_MAINNET_CHAIN_ID].bnUSD]: {
      asset: '0x14C65b1CDc0B821569081b1F77342dA0D0CbF439',
      decimal: 9,
      symbol: 'bnUSD',
      name: 'bnUSD',
      vault: hubVaults.bnUSD.address,
    },
    [spokeChainConfig[SOLANA_MAINNET_CHAIN_ID].supportedTokens.USDC.address]: {
      asset: '0xC3f020057510ffE10Ceb882e1B48238b43d78a5e',
      decimal: 6,
      symbol: 'USDC',
      name: 'USD Coin',
      vault: hubVaults.sodaUSDC.address,
    },
    [spokeChainConfig[SOLANA_MAINNET_CHAIN_ID].supportedTokens.SODA.address]: {
      asset: '0x07Db7b1a96ebE474B20F52fF487cEE415adee79e',
      decimal: 9,
      symbol: 'SODA',
      name: 'SODAX',
      vault: hubVaults.sodaSODA.address,
    },
  },
  [ICON_MAINNET_CHAIN_ID]: {
    [spokeChainConfig[ICON_MAINNET_CHAIN_ID].nativeToken]: {
      asset: '0xb66cB7D841272AF6BaA8b8119007EdEE35d2C24F',
      decimal: 18,
      symbol: 'ICX',
      name: 'ICON',
      vault: '0x', // no vault yet
    },
    [spokeChainConfig[ICON_MAINNET_CHAIN_ID].addresses.wICX]: {
      asset: '0xb66cB7D841272AF6BaA8b8119007EdEE35d2C24F',
      decimal: 18,
      symbol: 'wICX',
      name: 'ICON',
      vault: '0x',
    },
    [spokeChainConfig[ICON_MAINNET_CHAIN_ID].bnUSD]: {
      asset: '0x654dddf32a9a2ac53f5fb54bf1e93f66791f8047',
      decimal: 18,
      symbol: 'bnUSD',
      name: 'bnUSD',
      vault: hubVaults.IbnUSD.address,
    },
    [spokeChainConfig[ICON_MAINNET_CHAIN_ID].supportedTokens.BALN.address]: {
      asset: '0xde8e19a099fedf9d617599f62c5f7f020d92b572',
      decimal: 18,
      symbol: 'BALN',
      name: 'BALN',
      vault: '0x', // no vault yet
    },
  },
} as const;

export const solverConfig = {
  [SONIC_MAINNET_CHAIN_ID]: {
    intentsContract: '0x6382D6ccD780758C5e8A6123c33ee8F4472F96ef',
    solverApiEndpoint: 'https://api.sodax.com/v1/intent',
  } satisfies SolverConfig,
};

export const getSolverConfig = (chainId: HubChainId): SolverConfig => solverConfig[chainId];

// currently supported spoke chain tokens for solver
export const swapSupportedTokens: Record<SpokeChainId, readonly Token[]> = {
  [SONIC_MAINNET_CHAIN_ID]: [
    spokeChainConfig[SONIC_MAINNET_CHAIN_ID].supportedTokens.S,
    spokeChainConfig[SONIC_MAINNET_CHAIN_ID].supportedTokens.WETH,
    spokeChainConfig[SONIC_MAINNET_CHAIN_ID].supportedTokens.USDC,
    spokeChainConfig[SONIC_MAINNET_CHAIN_ID].supportedTokens.USDT,
    spokeChainConfig[SONIC_MAINNET_CHAIN_ID].supportedTokens.wS,
    spokeChainConfig[SONIC_MAINNET_CHAIN_ID].supportedTokens.bnUSD,
  ] as const satisfies Token[],
  [AVALANCHE_MAINNET_CHAIN_ID]: [
    spokeChainConfig[AVALANCHE_MAINNET_CHAIN_ID].supportedTokens.AVAX,
    spokeChainConfig[AVALANCHE_MAINNET_CHAIN_ID].supportedTokens.USDT,
    spokeChainConfig[AVALANCHE_MAINNET_CHAIN_ID].supportedTokens.USDC,
    spokeChainConfig[AVALANCHE_MAINNET_CHAIN_ID].supportedTokens.bnUSD,
  ] as const satisfies Token[],
  [ARBITRUM_MAINNET_CHAIN_ID]: [
    spokeChainConfig[ARBITRUM_MAINNET_CHAIN_ID].supportedTokens.ETH,
    spokeChainConfig[ARBITRUM_MAINNET_CHAIN_ID].supportedTokens.bnUSD,
    spokeChainConfig[ARBITRUM_MAINNET_CHAIN_ID].supportedTokens.WBTC,
    spokeChainConfig[ARBITRUM_MAINNET_CHAIN_ID].supportedTokens.weETH,
    spokeChainConfig[ARBITRUM_MAINNET_CHAIN_ID].supportedTokens.wstETH,
    spokeChainConfig[ARBITRUM_MAINNET_CHAIN_ID].supportedTokens.tBTC,
    spokeChainConfig[ARBITRUM_MAINNET_CHAIN_ID].supportedTokens.USDC,
    spokeChainConfig[ARBITRUM_MAINNET_CHAIN_ID].supportedTokens.USDT,
  ] as const satisfies Token[],
  [BASE_MAINNET_CHAIN_ID]: [
    spokeChainConfig[BASE_MAINNET_CHAIN_ID].supportedTokens.ETH,
    spokeChainConfig[BASE_MAINNET_CHAIN_ID].supportedTokens.bnUSD,
    spokeChainConfig[BASE_MAINNET_CHAIN_ID].supportedTokens.weETH,
    spokeChainConfig[BASE_MAINNET_CHAIN_ID].supportedTokens.USDC,
    spokeChainConfig[BASE_MAINNET_CHAIN_ID].supportedTokens.wstETH,
    spokeChainConfig[BASE_MAINNET_CHAIN_ID].supportedTokens.cbBTC,
  ] as const satisfies Token[],
  [OPTIMISM_MAINNET_CHAIN_ID]: [
    spokeChainConfig[OPTIMISM_MAINNET_CHAIN_ID].supportedTokens.ETH,
    spokeChainConfig[OPTIMISM_MAINNET_CHAIN_ID].supportedTokens.bnUSD,
    spokeChainConfig[OPTIMISM_MAINNET_CHAIN_ID].supportedTokens.USDC,
    spokeChainConfig[OPTIMISM_MAINNET_CHAIN_ID].supportedTokens.wstETH,
    // spokeChainConfig[OPTIMISM_MAINNET_CHAIN_ID].supportedTokens.weETH, // NOTE: Not Implemented
    spokeChainConfig[OPTIMISM_MAINNET_CHAIN_ID].supportedTokens.USDT,
  ] as const satisfies Token[],
  [POLYGON_MAINNET_CHAIN_ID]: [
    spokeChainConfig[POLYGON_MAINNET_CHAIN_ID].supportedTokens.POL,
    spokeChainConfig[POLYGON_MAINNET_CHAIN_ID].supportedTokens.bnUSD,
    spokeChainConfig[POLYGON_MAINNET_CHAIN_ID].supportedTokens.USDC,
  ] as const satisfies Token[],
  [BSC_MAINNET_CHAIN_ID]: [
    spokeChainConfig[BSC_MAINNET_CHAIN_ID].supportedTokens.BNB,
    spokeChainConfig[BSC_MAINNET_CHAIN_ID].supportedTokens.ETHB,
    spokeChainConfig[BSC_MAINNET_CHAIN_ID].supportedTokens.BTCB,
    spokeChainConfig[BSC_MAINNET_CHAIN_ID].supportedTokens.bnUSD,
    spokeChainConfig[BSC_MAINNET_CHAIN_ID].supportedTokens.USDC,
  ] as const satisfies Token[],
  [HYPEREVM_MAINNET_CHAIN_ID]: [
    spokeChainConfig[HYPEREVM_MAINNET_CHAIN_ID].supportedTokens.HYPE,
    spokeChainConfig[HYPEREVM_MAINNET_CHAIN_ID].supportedTokens.bnUSD,
    spokeChainConfig[HYPEREVM_MAINNET_CHAIN_ID].supportedTokens.SODA,
    spokeChainConfig[HYPEREVM_MAINNET_CHAIN_ID].supportedTokens.USDC,
  ] as const satisfies Token[],
  [LIGHTLINK_MAINNET_CHAIN_ID]: [
    spokeChainConfig[LIGHTLINK_MAINNET_CHAIN_ID].supportedTokens.ETH,
    spokeChainConfig[LIGHTLINK_MAINNET_CHAIN_ID].supportedTokens.bnUSD,
    // spokeChainConfig[LIGHTLINK_MAINNET_CHAIN_ID].supportedTokens.SODA,
    spokeChainConfig[LIGHTLINK_MAINNET_CHAIN_ID].supportedTokens.USDC,
    spokeChainConfig[LIGHTLINK_MAINNET_CHAIN_ID].supportedTokens['BTC.LL'],
    spokeChainConfig[LIGHTLINK_MAINNET_CHAIN_ID].supportedTokens['AVAX.LL'],
    spokeChainConfig[LIGHTLINK_MAINNET_CHAIN_ID].supportedTokens['BNB.LL'],
    spokeChainConfig[LIGHTLINK_MAINNET_CHAIN_ID].supportedTokens['SOL.LL'],
    spokeChainConfig[LIGHTLINK_MAINNET_CHAIN_ID].supportedTokens['XLM.LL'],
    spokeChainConfig[LIGHTLINK_MAINNET_CHAIN_ID].supportedTokens['INJ.LL'],
    spokeChainConfig[LIGHTLINK_MAINNET_CHAIN_ID].supportedTokens['SUI.LL'],
    spokeChainConfig[LIGHTLINK_MAINNET_CHAIN_ID].supportedTokens['S.LL'],
    spokeChainConfig[LIGHTLINK_MAINNET_CHAIN_ID].supportedTokens['POL.LL'],
    // spokeChainConfig[LIGHTLINK_MAINNET_CHAIN_ID].supportedTokens['HYPE.LL'],
  ] as const satisfies Token[],
  [SOLANA_MAINNET_CHAIN_ID]: [
    spokeChainConfig[SOLANA_MAINNET_CHAIN_ID].supportedTokens.SOL,
    spokeChainConfig[SOLANA_MAINNET_CHAIN_ID].supportedTokens.bnUSD, // NOTE: Not Implemented
    spokeChainConfig[SOLANA_MAINNET_CHAIN_ID].supportedTokens.USDC,
  ] as const satisfies Token[],
  [ICON_MAINNET_CHAIN_ID]: [
    spokeChainConfig[ICON_MAINNET_CHAIN_ID].supportedTokens.ICX,
    spokeChainConfig[ICON_MAINNET_CHAIN_ID].supportedTokens.wICX,
    spokeChainConfig[ICON_MAINNET_CHAIN_ID].supportedTokens.bnUSD,
    // spokeChainConfig[ICON_MAINNET_CHAIN_ID].supportedTokens.BALN, // NOTE: Not Implemented
    // spokeChainConfig[ICON_MAINNET_CHAIN_ID].supportedTokens.OMM, // NOTE: Not Implemented
  ] as const satisfies Token[],
  [STELLAR_MAINNET_CHAIN_ID]: [
    spokeChainConfig[STELLAR_MAINNET_CHAIN_ID].supportedTokens.XLM,
    spokeChainConfig[STELLAR_MAINNET_CHAIN_ID].supportedTokens.bnUSD, // NOTE: Not Implemented
    spokeChainConfig[STELLAR_MAINNET_CHAIN_ID].supportedTokens.USDC,
  ] as const satisfies Token[],
  [SUI_MAINNET_CHAIN_ID]: [
    spokeChainConfig[SUI_MAINNET_CHAIN_ID].supportedTokens.SUI,
    spokeChainConfig[SUI_MAINNET_CHAIN_ID].supportedTokens.bnUSD, // NOTE: Not Implemented
    spokeChainConfig[SUI_MAINNET_CHAIN_ID].supportedTokens.USDC,
    spokeChainConfig[SUI_MAINNET_CHAIN_ID].supportedTokens.afSUI,
    spokeChainConfig[SUI_MAINNET_CHAIN_ID].supportedTokens.mSUI,
    spokeChainConfig[SUI_MAINNET_CHAIN_ID].supportedTokens.haSUI,
    spokeChainConfig[SUI_MAINNET_CHAIN_ID].supportedTokens.vSUI,
    spokeChainConfig[SUI_MAINNET_CHAIN_ID].supportedTokens.yapSUI,
    spokeChainConfig[SUI_MAINNET_CHAIN_ID].supportedTokens.trevinSUI,
  ] as const satisfies Token[],
  [INJECTIVE_MAINNET_CHAIN_ID]: [
    // spokeChainConfig[INJECTIVE_MAINNET_CHAIN_ID].supportedTokens.INJ,
    // spokeChainConfig[INJECTIVE_MAINNET_CHAIN_ID].supportedTokens.bnUSD, // NOTE: Not Implemented
    // spokeChainConfig[INJECTIVE_MAINNET_CHAIN_ID].supportedTokens.USDC,
  ] as const satisfies Token[],
  [NIBIRU_MAINNET_CHAIN_ID]: [
    // spokeChainConfig[NIBIRU_MAINNET_CHAIN_ID].supportedTokens.NIBI, // NOTE: Not Implemented
    // spokeChainConfig[NIBIRU_MAINNET_CHAIN_ID].supportedTokens.bnUSD, // NOTE: Not Implemented
    // spokeChainConfig[NIBIRU_MAINNET_CHAIN_ID].supportedTokens.USDC, // NOTE: Not Implemented
  ] as const satisfies Token[],
} as const;

// get supported spoke chain tokens for solver
export const getSupportedSolverTokens = (chainId: SpokeChainId): readonly Token[] => swapSupportedTokens[chainId];

// check if token address for given spoke chain id is supported
export const isSwapSupportedToken = (chainId: SpokeChainId, token: string): boolean =>
  swapSupportedTokens[chainId].some(t => t.address.toLowerCase() === token.toLowerCase());

const moneyMarketConfig = {
  [SONIC_MAINNET_CHAIN_ID]: {
    lendingPool: '0x553434896D39F867761859D0FE7189d2Af70514E',
    uiPoolDataProvider: '0xC04d746C38f1E51C8b3A3E2730250bbAC2F271bf',
    poolAddressesProvider: '0x036aDe0aBAA4c82445Cb7597f2d6d6130C118c7b',
    bnUSD: '0x94dC79ce9C515ba4AE4D195da8E6AB86c69BFc38',
    bnUSDVault: '0xE801CA34E19aBCbFeA12025378D19c4FBE250131',
  } satisfies MoneyMarketConfig,
} as const;

export const getMoneyMarketConfig = (chainId: HubChainId): MoneyMarketConfig => moneyMarketConfig[chainId];

// currently supported spoke chain tokens for money market
export const moneyMarketSupportedTokens = {
  [AVALANCHE_MAINNET_CHAIN_ID]: [
    spokeChainConfig[AVALANCHE_MAINNET_CHAIN_ID].supportedTokens.AVAX,
    spokeChainConfig[AVALANCHE_MAINNET_CHAIN_ID].supportedTokens.USDT,
    spokeChainConfig[AVALANCHE_MAINNET_CHAIN_ID].supportedTokens.USDC,
    spokeChainConfig[AVALANCHE_MAINNET_CHAIN_ID].supportedTokens.bnUSD,
    spokeChainConfig[AVALANCHE_MAINNET_CHAIN_ID].supportedTokens.SODA,
  ] as const,
  [ARBITRUM_MAINNET_CHAIN_ID]: [
    spokeChainConfig[ARBITRUM_MAINNET_CHAIN_ID].supportedTokens.ETH,
    spokeChainConfig[ARBITRUM_MAINNET_CHAIN_ID].supportedTokens.bnUSD,
    spokeChainConfig[ARBITRUM_MAINNET_CHAIN_ID].supportedTokens.WBTC,
    // spokeChainConfig[ARBITRUM_MAINNET_CHAIN_ID].supportedTokens.weETH,
    // spokeChainConfig[ARBITRUM_MAINNET_CHAIN_ID].supportedTokens.wstETH,
    spokeChainConfig[ARBITRUM_MAINNET_CHAIN_ID].supportedTokens.tBTC,
    spokeChainConfig[ARBITRUM_MAINNET_CHAIN_ID].supportedTokens.USDT,
    spokeChainConfig[ARBITRUM_MAINNET_CHAIN_ID].supportedTokens.USDC,
    spokeChainConfig[ARBITRUM_MAINNET_CHAIN_ID].supportedTokens.SODA,
  ] as const,
  [BASE_MAINNET_CHAIN_ID]: [
    spokeChainConfig[BASE_MAINNET_CHAIN_ID].supportedTokens.ETH,
    spokeChainConfig[BASE_MAINNET_CHAIN_ID].supportedTokens.bnUSD,
    // spokeChainConfig[BASE_MAINNET_CHAIN_ID].supportedTokens.weETH,
    spokeChainConfig[BASE_MAINNET_CHAIN_ID].supportedTokens.USDC,
    // spokeChainConfig[BASE_MAINNET_CHAIN_ID].supportedTokens.wstETH,
    spokeChainConfig[BASE_MAINNET_CHAIN_ID].supportedTokens.cbBTC,
    spokeChainConfig[BASE_MAINNET_CHAIN_ID].supportedTokens.SODA,
  ] as const,
  [OPTIMISM_MAINNET_CHAIN_ID]: [
    spokeChainConfig[OPTIMISM_MAINNET_CHAIN_ID].supportedTokens.ETH,
    spokeChainConfig[OPTIMISM_MAINNET_CHAIN_ID].supportedTokens.bnUSD,
    spokeChainConfig[OPTIMISM_MAINNET_CHAIN_ID].supportedTokens.USDC,
    // spokeChainConfig[OPTIMISM_MAINNET_CHAIN_ID].supportedTokens.wstETH,
    // spokeChainConfig[OPTIMISM_MAINNET_CHAIN_ID].supportedTokens.weETH,
    spokeChainConfig[OPTIMISM_MAINNET_CHAIN_ID].supportedTokens.USDT,
    spokeChainConfig[OPTIMISM_MAINNET_CHAIN_ID].supportedTokens.SODA,
  ] as const,
  [POLYGON_MAINNET_CHAIN_ID]: [
    spokeChainConfig[POLYGON_MAINNET_CHAIN_ID].supportedTokens.POL,
    spokeChainConfig[POLYGON_MAINNET_CHAIN_ID].supportedTokens.bnUSD,
    spokeChainConfig[POLYGON_MAINNET_CHAIN_ID].supportedTokens.USDC,
    spokeChainConfig[POLYGON_MAINNET_CHAIN_ID].supportedTokens.SODA,
  ] as const,
  [BSC_MAINNET_CHAIN_ID]: [
    spokeChainConfig[BSC_MAINNET_CHAIN_ID].supportedTokens.BNB,
    spokeChainConfig[BSC_MAINNET_CHAIN_ID].supportedTokens.ETHB,
    spokeChainConfig[BSC_MAINNET_CHAIN_ID].supportedTokens.BTCB,
    spokeChainConfig[BSC_MAINNET_CHAIN_ID].supportedTokens.bnUSD,
    spokeChainConfig[BSC_MAINNET_CHAIN_ID].supportedTokens.SODA,
  ] as const,
  [HYPEREVM_MAINNET_CHAIN_ID]: [
    spokeChainConfig[HYPEREVM_MAINNET_CHAIN_ID].supportedTokens.HYPE,
    spokeChainConfig[HYPEREVM_MAINNET_CHAIN_ID].supportedTokens.bnUSD,
    spokeChainConfig[HYPEREVM_MAINNET_CHAIN_ID].supportedTokens.SODA,
  ] as const,
  [LIGHTLINK_MAINNET_CHAIN_ID]: [
    spokeChainConfig[LIGHTLINK_MAINNET_CHAIN_ID].supportedTokens.ETH,
    spokeChainConfig[LIGHTLINK_MAINNET_CHAIN_ID].supportedTokens.bnUSD,
    spokeChainConfig[LIGHTLINK_MAINNET_CHAIN_ID].supportedTokens.USDC,
    spokeChainConfig[LIGHTLINK_MAINNET_CHAIN_ID].supportedTokens['AVAX.LL'],
    spokeChainConfig[LIGHTLINK_MAINNET_CHAIN_ID].supportedTokens['BNB.LL'],
    spokeChainConfig[LIGHTLINK_MAINNET_CHAIN_ID].supportedTokens['SOL.LL'],
    spokeChainConfig[LIGHTLINK_MAINNET_CHAIN_ID].supportedTokens['XLM.LL'],
    spokeChainConfig[LIGHTLINK_MAINNET_CHAIN_ID].supportedTokens['INJ.LL'],
    spokeChainConfig[LIGHTLINK_MAINNET_CHAIN_ID].supportedTokens['SUI.LL'],
    spokeChainConfig[LIGHTLINK_MAINNET_CHAIN_ID].supportedTokens['S.LL'],
    spokeChainConfig[LIGHTLINK_MAINNET_CHAIN_ID].supportedTokens['POL.LL'],
    spokeChainConfig[LIGHTLINK_MAINNET_CHAIN_ID].supportedTokens['HYPE.LL'],
    spokeChainConfig[LIGHTLINK_MAINNET_CHAIN_ID].supportedTokens.SODA,
  ] as const,
  [SOLANA_MAINNET_CHAIN_ID]: [
    spokeChainConfig[SOLANA_MAINNET_CHAIN_ID].supportedTokens.SOL,
    spokeChainConfig[SOLANA_MAINNET_CHAIN_ID].supportedTokens.bnUSD,
    spokeChainConfig[SOLANA_MAINNET_CHAIN_ID].supportedTokens.USDC,
    spokeChainConfig[SOLANA_MAINNET_CHAIN_ID].supportedTokens.SODA,
  ] as const,
  [ICON_MAINNET_CHAIN_ID]: [
    // spokeChainConfig[ICON_MAINNET_CHAIN_ID].supportedTokens.ICX,
    spokeChainConfig[ICON_MAINNET_CHAIN_ID].supportedTokens.bnUSD,
    // spokeChainConfig[ICON_MAINNET_CHAIN_ID].supportedTokens.wICX,
  ] as const,
  [STELLAR_MAINNET_CHAIN_ID]: [
    spokeChainConfig[STELLAR_MAINNET_CHAIN_ID].supportedTokens.XLM,
    spokeChainConfig[STELLAR_MAINNET_CHAIN_ID].supportedTokens.bnUSD,
    spokeChainConfig[STELLAR_MAINNET_CHAIN_ID].supportedTokens.SODA,
  ] as const,
  [SUI_MAINNET_CHAIN_ID]: [
    spokeChainConfig[SUI_MAINNET_CHAIN_ID].supportedTokens.SUI,
    spokeChainConfig[SUI_MAINNET_CHAIN_ID].supportedTokens.bnUSD,
    spokeChainConfig[SUI_MAINNET_CHAIN_ID].supportedTokens.USDC,
    spokeChainConfig[SUI_MAINNET_CHAIN_ID].supportedTokens.SODA,
  ] as const,
  [INJECTIVE_MAINNET_CHAIN_ID]: [
    spokeChainConfig[INJECTIVE_MAINNET_CHAIN_ID].supportedTokens.INJ,
    spokeChainConfig[INJECTIVE_MAINNET_CHAIN_ID].supportedTokens.bnUSD,
    spokeChainConfig[INJECTIVE_MAINNET_CHAIN_ID].supportedTokens.USDC,
    spokeChainConfig[INJECTIVE_MAINNET_CHAIN_ID].supportedTokens.SODA,
  ] as const,
  [NIBIRU_MAINNET_CHAIN_ID]: [] as const,
  [SONIC_MAINNET_CHAIN_ID]: [
    spokeChainConfig[SONIC_MAINNET_CHAIN_ID].supportedTokens.S,
    spokeChainConfig[SONIC_MAINNET_CHAIN_ID].supportedTokens.WETH,
    spokeChainConfig[SONIC_MAINNET_CHAIN_ID].supportedTokens.USDC,
    spokeChainConfig[SONIC_MAINNET_CHAIN_ID].supportedTokens.USDT,
    spokeChainConfig[SONIC_MAINNET_CHAIN_ID].supportedTokens.wS,
    spokeChainConfig[SONIC_MAINNET_CHAIN_ID].supportedTokens.SODA,
  ] as const,
} as const satisfies Record<SpokeChainId, Readonly<Token[]>>;

// export const isMoneyMarketSupportedToken = (chainId: SpokeChainId, token: string): boolean =>
//   moneyMarketSupportedTokens[chainId].some(t => t.address.toLowerCase() === token.toLowerCase());

// get supported spoke chain tokens for money market
// export const getSupportedMoneyMarketTokens = (chainId: SpokeChainId): readonly Token[] =>
//   moneyMarketSupportedTokens[chainId];

export const moneyMarketReserveAssets = [
  ...Object.values(hubVaults).map(vault => vault.address),
  getMoneyMarketConfig(SONIC_MAINNET_CHAIN_ID).bnUSDVault,
] as const satisfies Address[];

export const defaultSodaxConfig = {
  supportedChains: CHAIN_IDS,
  supportedSwapTokens: swapSupportedTokens,
  supportedMoneyMarketTokens: moneyMarketSupportedTokens,
  supportedMoneyMarketReserveAssets: moneyMarketReserveAssets,
  supportedHubAssets: hubAssets,
  supportedHubVaults: hubVaults,
  relayChainIdMap: ChainIdToIntentRelayChainId,
  spokeChainConfig: spokeChainConfig,
} satisfies GetAllConfigApiResponse;

export const supportedSpokeChains: SpokeChainId[] = Object.keys(spokeChainConfig) as SpokeChainId[];
>>>>>>> 12d63d10
<|MERGE_RESOLUTION|>--- conflicted
+++ resolved
@@ -62,10 +62,7 @@
   NIBIRU_MAINNET_CHAIN_ID,
   HYPEREVM_MAINNET_CHAIN_ID,
   LIGHTLINK_MAINNET_CHAIN_ID,
-<<<<<<< HEAD
   ETHEREUM_MAINNET_CHAIN_ID,
-] as const;
-=======
 ] as const;
 
 export const EVM_CHAIN_IDS = [
@@ -79,6 +76,7 @@
   NIBIRU_MAINNET_CHAIN_ID,
   HYPEREVM_MAINNET_CHAIN_ID,
   LIGHTLINK_MAINNET_CHAIN_ID,
+  ETHEREUM_MAINNET_CHAIN_ID,
 ] as const;
 
 export const baseChainInfo = {
@@ -171,6 +169,12 @@
     id: ICON_MAINNET_CHAIN_ID,
     type: 'ICON',
     chainId: '0x1.icon',
+  },
+  [ETHEREUM_MAINNET_CHAIN_ID]: {
+    name: 'Ethereum',
+    id: ETHEREUM_MAINNET_CHAIN_ID,
+    type: 'EVM',
+    chainId: 1,
   },
 } as const satisfies Record<ChainId, BaseSpokeChainInfo<ChainType>>;
 
@@ -191,6 +195,7 @@
   [NIBIRU_MAINNET_CHAIN_ID]: 7235938n,
   [HYPEREVM_MAINNET_CHAIN_ID]: 26745n,
   [LIGHTLINK_MAINNET_CHAIN_ID]: 27756n,
+  [ETHEREUM_MAINNET_CHAIN_ID]: 2n,
 } as const;
 
 export const getIntentRelayChainId = (chainId: ChainId): IntentRelayChainId => ChainIdToIntentRelayChainId[chainId];
@@ -375,7 +380,7 @@
   nativeToken: '0x0000000000000000000000000000000000000000',
   wrappedNativeToken: '0x039e2fB66102314Ce7b64Ce5Ce3E5183bc94aD38',
   supportedTokens: [],
-} as const satisfies EvmHubChainConfig
+} as const satisfies EvmHubChainConfig;
 
 export const spokeChainConfig = {
   [SONIC_MAINNET_CHAIN_ID]: {
@@ -1252,6 +1257,45 @@
     bnUSD: 'cx88fd7df7ddff82f7cc735c871dc519838cb235bb',
     nid: '0x1',
   } as const satisfies IconSpokeChainConfig,
+  [ETHEREUM_MAINNET_CHAIN_ID]: {
+    chain: baseChainInfo[ETHEREUM_MAINNET_CHAIN_ID] satisfies BaseSpokeChainInfo<'EVM'>,
+    addresses: {
+      assetManager: '0x39E77f86C1B1f3fbAb362A82b49D2E86C09659B4',
+      connection: '0x4555aC13D7338D9E671584C1D118c06B2a3C88eD',
+    },
+    nativeToken: '0x0000000000000000000000000000000000000000' as const,
+    bnUSD: '0x1f22279C89B213944b7Ea41daCB0a868DdCDFd13',
+    supportedTokens: {
+      ETH: {
+        symbol: 'ETH',
+        name: 'ETH',
+        decimals: 18,
+        address: '0x0000000000000000000000000000000000000000',
+        xChainId: ETHEREUM_MAINNET_CHAIN_ID,
+      },
+      bnUSD: {
+        symbol: 'bnUSD',
+        name: 'bnUSD',
+        decimals: 18,
+        address: '0x1f22279C89B213944b7Ea41daCB0a868DdCDFd13',
+        xChainId: ETHEREUM_MAINNET_CHAIN_ID,
+      },
+      SODA: {
+        symbol: 'SODA',
+        name: 'SODAX',
+        decimals: 18,
+        address: '0x4A1C82744cDDeE675A255fB289Cb0917A482e7C7',
+        xChainId: ETHEREUM_MAINNET_CHAIN_ID,
+      },
+      USDC: {
+        symbol: 'USDC',
+        name: 'USD Coin',
+        decimals: 6,
+        address: '0xa0b86991c6218b36c1d19d4a2e9eb0ce3606eb48',
+        xChainId: ETHEREUM_MAINNET_CHAIN_ID,
+      },
+    } as const,
+  } as const satisfies EvmSpokeChainConfig,
 } as const satisfies SpokeChainConfigMap;
 
 // All addresses are now lowercase for consistency and correctness
@@ -2146,6 +2190,36 @@
       symbol: 'BALN',
       name: 'BALN',
       vault: '0x', // no vault yet
+    },
+  },
+  [ETHEREUM_MAINNET_CHAIN_ID]: {
+    [spokeChainConfig[ETHEREUM_MAINNET_CHAIN_ID].supportedTokens.ETH.address]: {
+      asset: '0xaeafa26e43f46cd83efe89b1e57c858eb5685a24',
+      decimal: 18,
+      symbol: 'ETH',
+      name: 'ETH',
+      vault: hubVaults.sodaETH.address,
+    },
+    [spokeChainConfig[ETHEREUM_MAINNET_CHAIN_ID].bnUSD]: {
+      asset: '0x13df82eb4c6b7d4bb85669d227e6d24342e4f588',
+      decimal: 18,
+      symbol: 'bnUSD',
+      name: 'bnUSD',
+      vault: hubVaults.bnUSD.address,
+    },
+    [spokeChainConfig[ETHEREUM_MAINNET_CHAIN_ID].supportedTokens.USDC.address]: {
+      asset: '0x46bd0ce9b2b455ac4377cd142ecb8b719715197d',
+      decimal: 6,
+      symbol: 'USDC',
+      name: 'USD Coin',
+      vault: hubVaults.sodaUSDC.address,
+    },
+    [spokeChainConfig[ETHEREUM_MAINNET_CHAIN_ID].supportedTokens.SODA.address]: {
+      asset: '0x12affee59ceb8be6788a25f9b36149a717795a51',
+      decimal: 18,
+      symbol: 'SODA',
+      name: 'SODAX',
+      vault: hubVaults.sodaSODA.address,
     },
   },
 } as const;
@@ -2273,6 +2347,12 @@
     // spokeChainConfig[NIBIRU_MAINNET_CHAIN_ID].supportedTokens.bnUSD, // NOTE: Not Implemented
     // spokeChainConfig[NIBIRU_MAINNET_CHAIN_ID].supportedTokens.USDC, // NOTE: Not Implemented
   ] as const satisfies Token[],
+  [ETHEREUM_MAINNET_CHAIN_ID]: [
+    spokeChainConfig[ETHEREUM_MAINNET_CHAIN_ID].supportedTokens.ETH,
+    spokeChainConfig[ETHEREUM_MAINNET_CHAIN_ID].supportedTokens.bnUSD,
+    spokeChainConfig[ETHEREUM_MAINNET_CHAIN_ID].supportedTokens.USDC,
+    spokeChainConfig[ETHEREUM_MAINNET_CHAIN_ID].supportedTokens.SODA,
+  ] as const,
 } as const;
 
 // get supported spoke chain tokens for solver
@@ -2402,6 +2482,12 @@
     spokeChainConfig[SONIC_MAINNET_CHAIN_ID].supportedTokens.wS,
     spokeChainConfig[SONIC_MAINNET_CHAIN_ID].supportedTokens.SODA,
   ] as const,
+  [ETHEREUM_MAINNET_CHAIN_ID]: [
+    spokeChainConfig[ETHEREUM_MAINNET_CHAIN_ID].supportedTokens.ETH,
+    spokeChainConfig[ETHEREUM_MAINNET_CHAIN_ID].supportedTokens.bnUSD,
+    spokeChainConfig[ETHEREUM_MAINNET_CHAIN_ID].supportedTokens.USDC,
+    spokeChainConfig[ETHEREUM_MAINNET_CHAIN_ID].supportedTokens.SODA,
+  ] as const,
 } as const satisfies Record<SpokeChainId, Readonly<Token[]>>;
 
 // export const isMoneyMarketSupportedToken = (chainId: SpokeChainId, token: string): boolean =>
@@ -2427,5 +2513,4 @@
   spokeChainConfig: spokeChainConfig,
 } satisfies GetAllConfigApiResponse;
 
-export const supportedSpokeChains: SpokeChainId[] = Object.keys(spokeChainConfig) as SpokeChainId[];
->>>>>>> 12d63d10
+export const supportedSpokeChains: SpokeChainId[] = Object.keys(spokeChainConfig) as SpokeChainId[];