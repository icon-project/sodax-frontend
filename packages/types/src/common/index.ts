--- conflicted
+++ resolved
@@ -1,29 +1,9 @@
-<<<<<<< HEAD
 import type {
   HUB_CHAIN_IDS,
   CHAIN_IDS,
   EVM_CHAIN_IDS,
   ChainIdToIntentRelayChainId,
   HubVaultSymbols,
-=======
-import type { HUB_CHAIN_IDS, CHAIN_IDS, ETHEREUM_MAINNET_CHAIN_ID } from '../constants/index.js';
-import {
-  AVALANCHE_MAINNET_CHAIN_ID,
-  ARBITRUM_MAINNET_CHAIN_ID,
-  BASE_MAINNET_CHAIN_ID,
-  BSC_MAINNET_CHAIN_ID,
-  SONIC_MAINNET_CHAIN_ID,
-  OPTIMISM_MAINNET_CHAIN_ID,
-  POLYGON_MAINNET_CHAIN_ID,
-  NIBIRU_MAINNET_CHAIN_ID,
-  HYPEREVM_MAINNET_CHAIN_ID,
-  LIGHTLINK_MAINNET_CHAIN_ID,
-  SOLANA_MAINNET_CHAIN_ID,
-  STELLAR_MAINNET_CHAIN_ID,
-  INJECTIVE_MAINNET_CHAIN_ID,
-  SUI_MAINNET_CHAIN_ID,
-  ICON_MAINNET_CHAIN_ID,
->>>>>>> 915f2301
 } from '../constants/index.js';
 import type { InjectiveNetworkEnv } from '../injective/index.js';
 
@@ -76,7 +56,12 @@
   sorobanRpcUrl?: HttpUrl;
 };
 
-<<<<<<< HEAD
+// Mapped type that uses ChainId as keys and assigns appropriate value types
+// Stellar uses StellarRpcConfig, all other chains use string
+export type RpcConfig = Partial<{
+  [K in ChainId]: K extends typeof STELLAR_MAINNET_CHAIN_ID ? StellarRpcConfig : string;
+}> & { [ETHEREUM_MAINNET_CHAIN_ID]?: string | undefined };
+
 export type IntentRelayChainId = (typeof ChainIdToIntentRelayChainId)[keyof typeof ChainIdToIntentRelayChainId];
 export type IntentRelayChainIdMap = Record<ChainId, IntentRelayChainId>;
 export type SpokeChainConfigMap = Record<SpokeChainId, SpokeChainConfig>;
@@ -276,103 +261,4 @@
   withdrawalFee: bigint;
   maxDeposit: bigint;
   isSupported: boolean;
-=======
-// Mapped type that uses ChainId as keys and assigns appropriate value types
-// Stellar uses StellarRpcConfig, all other chains use string
-export type RpcConfig = Partial<{
-  [K in ChainId]: K extends typeof STELLAR_MAINNET_CHAIN_ID ? StellarRpcConfig : string;
-}> & { [ETHEREUM_MAINNET_CHAIN_ID]?: string | undefined };
-
-export const baseChainInfo: Record<ChainId, BaseSpokeChainInfo<ChainType>> = {
-  [SONIC_MAINNET_CHAIN_ID]: {
-    name: 'Sonic',
-    id: SONIC_MAINNET_CHAIN_ID,
-    type: 'EVM',
-    chainId: 146,
-  },
-  [SOLANA_MAINNET_CHAIN_ID]: {
-    name: 'Solana',
-    id: SOLANA_MAINNET_CHAIN_ID,
-    type: 'SOLANA',
-    chainId: 'solana',
-  },
-  [AVALANCHE_MAINNET_CHAIN_ID]: {
-    name: 'Avalanche',
-    id: AVALANCHE_MAINNET_CHAIN_ID,
-    type: 'EVM',
-    chainId: 43_114,
-  },
-  [NIBIRU_MAINNET_CHAIN_ID]: {
-    name: 'Nibiru',
-    id: NIBIRU_MAINNET_CHAIN_ID,
-    type: 'EVM',
-    chainId: 6_900,
-  },
-  [ARBITRUM_MAINNET_CHAIN_ID]: {
-    name: 'Arbitrum',
-    id: ARBITRUM_MAINNET_CHAIN_ID,
-    type: 'EVM',
-    chainId: 42_161,
-  },
-  [BASE_MAINNET_CHAIN_ID]: {
-    name: 'Base',
-    id: BASE_MAINNET_CHAIN_ID,
-    type: 'EVM',
-    chainId: 8453,
-  },
-  [OPTIMISM_MAINNET_CHAIN_ID]: {
-    name: 'Optimism',
-    id: OPTIMISM_MAINNET_CHAIN_ID,
-    type: 'EVM',
-    chainId: 10,
-  },
-  [BSC_MAINNET_CHAIN_ID]: {
-    name: 'BSC',
-    id: BSC_MAINNET_CHAIN_ID,
-    type: 'EVM',
-    chainId: 56,
-  },
-  [POLYGON_MAINNET_CHAIN_ID]: {
-    name: 'Polygon',
-    id: POLYGON_MAINNET_CHAIN_ID,
-    type: 'EVM',
-    chainId: 137,
-  },
-  [HYPEREVM_MAINNET_CHAIN_ID]: {
-    name: 'Hyper',
-    id: HYPEREVM_MAINNET_CHAIN_ID,
-    type: 'EVM',
-    chainId: 999,
-  },
-  [LIGHTLINK_MAINNET_CHAIN_ID]: {
-    name: 'LightLink',
-    id: LIGHTLINK_MAINNET_CHAIN_ID,
-    type: 'EVM',
-    chainId: 1890,
-  },
-  [INJECTIVE_MAINNET_CHAIN_ID]: {
-    name: 'Injective',
-    id: INJECTIVE_MAINNET_CHAIN_ID,
-    type: 'INJECTIVE',
-    chainId: 'injective-1',
-  },
-  [STELLAR_MAINNET_CHAIN_ID]: {
-    name: 'Stellar',
-    id: STELLAR_MAINNET_CHAIN_ID,
-    type: 'STELLAR',
-    chainId: 'stellar',
-  },
-  [SUI_MAINNET_CHAIN_ID]: {
-    name: 'SUI',
-    id: SUI_MAINNET_CHAIN_ID,
-    type: 'SUI',
-    chainId: 'sui',
-  },
-  [ICON_MAINNET_CHAIN_ID]: {
-    name: 'ICON',
-    id: ICON_MAINNET_CHAIN_ID,
-    type: 'ICON',
-    chainId: '0x1.icon',
-  },
->>>>>>> 915f2301
 };