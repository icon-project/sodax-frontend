import type {
  HUB_CHAIN_IDS,
  CHAIN_IDS,
  EVM_CHAIN_IDS,
  ChainIdToIntentRelayChainId,
  HubVaultSymbols,
  ETHEREUM_MAINNET_CHAIN_ID,
  STELLAR_MAINNET_CHAIN_ID,
<<<<<<< HEAD
  INJECTIVE_MAINNET_CHAIN_ID,
  SUI_MAINNET_CHAIN_ID,
  ICON_MAINNET_CHAIN_ID,
  NEAR_MAINNET_CHAIN_ID,
=======
>>>>>>> c42f8eaa
} from '../constants/index.js';
import type { InjectiveNetworkEnv } from '../injective/index.js';

export type HubChainId = (typeof HUB_CHAIN_IDS)[number];

export type SpokeChainId = (typeof CHAIN_IDS)[number];

export type ChainId = (typeof CHAIN_IDS)[number];

export type ChainType = 'ICON' | 'EVM' | 'INJECTIVE' | 'SUI' | 'STELLAR' | 'SOLANA' | 'NEAR';

export type Chain = {
  id: string | number;
  name: string;
  testnet: boolean;
};

export type XChain = Chain & {
  xChainId: ChainId;
  xChainType: ChainType;
};

export type Token = {
  symbol: string;
  name: string;
  decimals: number;
  address: string;
};

export type XToken = Token & {
  xChainId: ChainId;
};

export type ByteArray = Uint8Array;
export type Hex = `0x${string}`;
export type Hash = `0x${string}`;
export type Address = `0x${string}`;
export type HubAddress = Address;
export type OriginalAssetAddress = string;

export interface WalletAddressProvider {
  getWalletAddress(): Promise<string>; // The wallet address as a string
}

export type HttpUrl = `http://${string}` | `https://${string}`;

// Type for Stellar RPC configuration with horizon and soroban URLs
export type StellarRpcConfig = {
  horizonRpcUrl?: HttpUrl;
  sorobanRpcUrl?: HttpUrl;
};

// Mapped type that uses ChainId as keys and assigns appropriate value types
// Stellar uses StellarRpcConfig, all other chains use string
export type RpcConfig = Partial<{
  [K in ChainId]: K extends typeof STELLAR_MAINNET_CHAIN_ID ? StellarRpcConfig : string;
}> & { [ETHEREUM_MAINNET_CHAIN_ID]?: string | undefined };

<<<<<<< HEAD
export const baseChainInfo: Record<ChainId, BaseSpokeChainInfo<ChainType>> = {
  [SONIC_MAINNET_CHAIN_ID]: {
    name: 'Sonic',
    id: SONIC_MAINNET_CHAIN_ID,
    type: 'EVM',
    chainId: 146,
  },
  [SOLANA_MAINNET_CHAIN_ID]: {
    name: 'Solana',
    id: SOLANA_MAINNET_CHAIN_ID,
    type: 'SOLANA',
    chainId: 'solana',
  },
  [AVALANCHE_MAINNET_CHAIN_ID]: {
    name: 'Avalanche',
    id: AVALANCHE_MAINNET_CHAIN_ID,
    type: 'EVM',
    chainId: 43_114,
  },
  [NIBIRU_MAINNET_CHAIN_ID]: {
    name: 'Nibiru',
    id: NIBIRU_MAINNET_CHAIN_ID,
    type: 'EVM',
    chainId: 6_900,
  },
  [ARBITRUM_MAINNET_CHAIN_ID]: {
    name: 'Arbitrum',
    id: ARBITRUM_MAINNET_CHAIN_ID,
    type: 'EVM',
    chainId: 42_161,
  },
  [BASE_MAINNET_CHAIN_ID]: {
    name: 'Base',
    id: BASE_MAINNET_CHAIN_ID,
    type: 'EVM',
    chainId: 8453,
  },
  [OPTIMISM_MAINNET_CHAIN_ID]: {
    name: 'Optimism',
    id: OPTIMISM_MAINNET_CHAIN_ID,
    type: 'EVM',
    chainId: 10,
  },
  [BSC_MAINNET_CHAIN_ID]: {
    name: 'BSC',
    id: BSC_MAINNET_CHAIN_ID,
    type: 'EVM',
    chainId: 56,
  },
  [POLYGON_MAINNET_CHAIN_ID]: {
    name: 'Polygon',
    id: POLYGON_MAINNET_CHAIN_ID,
    type: 'EVM',
    chainId: 137,
  },
  [HYPEREVM_MAINNET_CHAIN_ID]: {
    name: 'Hyper',
    id: HYPEREVM_MAINNET_CHAIN_ID,
    type: 'EVM',
    chainId: 999,
  },
  [LIGHTLINK_MAINNET_CHAIN_ID]: {
    name: 'LightLink',
    id: LIGHTLINK_MAINNET_CHAIN_ID,
    type: 'EVM',
    chainId: 1890,
  },
  [INJECTIVE_MAINNET_CHAIN_ID]: {
    name: 'Injective',
    id: INJECTIVE_MAINNET_CHAIN_ID,
    type: 'INJECTIVE',
    chainId: 'injective-1',
  },
  [STELLAR_MAINNET_CHAIN_ID]: {
    name: 'Stellar',
    id: STELLAR_MAINNET_CHAIN_ID,
    type: 'STELLAR',
    chainId: 'stellar',
  },
  [SUI_MAINNET_CHAIN_ID]: {
    name: 'SUI',
    id: SUI_MAINNET_CHAIN_ID,
    type: 'SUI',
    chainId: 'sui',
  },
  [ICON_MAINNET_CHAIN_ID]: {
    name: 'ICON',
    id: ICON_MAINNET_CHAIN_ID,
    type: 'ICON',
    chainId: '0x1.icon',
  },
  [NEAR_MAINNET_CHAIN_ID]: {
    name: 'NEAR',
    id: NEAR_MAINNET_CHAIN_ID,
    type: 'NEAR',
    chainId: 'near',
  },
=======
export type IntentRelayChainId = (typeof ChainIdToIntentRelayChainId)[keyof typeof ChainIdToIntentRelayChainId];
export type IntentRelayChainIdMap = Record<ChainId, IntentRelayChainId>;
export type SpokeChainConfigMap = Record<SpokeChainId, SpokeChainConfig>;
export type HubVaultSymbol = (typeof HubVaultSymbols)[number];
export type EvmChainId = (typeof EVM_CHAIN_IDS)[number];
export type EvmSpokeChainId = (typeof EVM_CHAIN_IDS)[number];

export type GetSpokeChainIdType<T extends ChainType> = T extends 'EVM' ? EvmSpokeChainId : SpokeChainId;

export type BaseSpokeChainInfo<T extends ChainType> = {
  name: string;
  id: GetSpokeChainIdType<T>;
  chainId: string | number;

  type: T;
};

export type HubAssetInfo = { asset: Address; decimal: number; vault: Address };

export type BaseHubChainConfig<T extends ChainType> = {
  chain: HubChainInfo<T>;
  addresses: { [key: string]: Address | string | Uint8Array };
  supportedTokens: Token[];
  nativeToken: Address | string;
};

export type HubChainInfo<T extends ChainType> = {
  name: string;
  id: HubChainId;
  type: T;
};

export type HubChainConfig = EvmHubChainConfig;

export type AssetInfo = {
  chainId: bigint;
  spokeAddress: `0x${string}`;
};

export type EvmHubChainConfig = BaseHubChainConfig<'EVM'> & {
  addresses: {
    assetManager: Address;
    hubWallet: Address;
    xTokenManager: Address;
    icxMigration: Address;
    balnSwap: Address;
    sodaToken: Address;
    sodaVault: Address;
    stakedSoda: Address;
    xSoda: Address;
    stakingRouter: Address;
  };

  nativeToken: Address;
  wrappedNativeToken: Address;
};

export type SpokeChainInfo<T extends ChainType> = BaseSpokeChainInfo<T>;

export type BaseSpokeChainConfig<T extends ChainType> = {
  chain: SpokeChainInfo<T>;
  addresses: { [key: string]: string | Uint8Array };
  supportedTokens: Record<string, XToken>;
  nativeToken: string;
  bnUSD: string;
};

export type SonicSpokeChainConfig = BaseSpokeChainConfig<'EVM'> & {
  addresses: {
    walletRouter: Address;
    wrappedSonic: Address;
  };
  nativeToken: Address;
};

export type SolanaChainConfig = BaseSpokeChainConfig<'SOLANA'> & {
  addresses: {
    assetManager: string;
    connection: string;
    xTokenManager: string;
    rateLimit: string;
    testToken: string;
  };
  chain: SpokeChainInfo<'SOLANA'>;
  rpcUrl: string;
  walletAddress: string;
  nativeToken: string;
  gasPrice: string;
};

export type StellarAssetTrustline = {
  assetCode: string;
  contractId: string;
  assetIssuer: string;
};

export type StellarSpokeChainConfig = BaseSpokeChainConfig<'STELLAR'> & {
  addresses: {
    assetManager: string;
    connection: string;
    xTokenManager: string;
    rateLimit: string;
    testToken: string;
  };
  horizonRpcUrl: HttpUrl;
  sorobanRpcUrl: HttpUrl;
  trustlineConfigs: StellarAssetTrustline[];
};

export type InjectiveSpokeChainConfig = BaseSpokeChainConfig<'INJECTIVE'> & {
  rpcUrl: string;
  walletAddress: string;
  addresses: {
    assetManager: string;
    connection: string;
    xTokenManager: string;
    rateLimit: string;
    testToken: string;
  };
  nativeToken: string;
  prefix: string;
  gasPrice: string;
  isBrowser: boolean;
  networkId: string;
  network: InjectiveNetworkEnv;
};

export type EvmSpokeChainConfig = BaseSpokeChainConfig<'EVM'> & {
  addresses: {
    assetManager: Address;
    connection: Address;
  };
  nativeToken: string;
};

export type SuiSpokeChainConfig = BaseSpokeChainConfig<'SUI'> & {
  addresses: {
    originalAssetManager: string;
    assetManagerConfigId: string;
    connection: string;
    xTokenManager: string;
    rateLimit: string;
    testToken: string;
  };
  rpc_url: string;
};

export type IconAddress = `hx${string}` | `cx${string}`;
export type IconSpokeChainConfig = BaseSpokeChainConfig<'ICON'> & {
  addresses: {
    assetManager: IconAddress;
    connection: IconAddress;
    rateLimit: IconAddress;
    wICX: `cx${string}`;
  };
  nid: Hex;
};

export type SpokeChainConfig =
  | EvmSpokeChainConfig
  | SonicSpokeChainConfig
  | InjectiveSpokeChainConfig
  | IconSpokeChainConfig
  | SuiSpokeChainConfig
  | StellarSpokeChainConfig
  | SolanaChainConfig;

export type SolverConfig = {
  intentsContract: Address; // Intents Contract (Hub)
  solverApiEndpoint: HttpUrl;
};

export type MoneyMarketConfig = {
  uiPoolDataProvider: Address;
  lendingPool: Address;
  poolAddressesProvider: Address;
  bnUSD: Address;
  bnUSDVault: Address;
};

export type VaultType = {
  address: Address; // vault address
  reserves: Address[]; // hub asset addresses contained in the vault
};

export type HubAsset = {
  asset: Address;
  decimal: number;
  vault: Address;
  symbol: string;
  name: string;
};

export type TokenInfo = {
  decimals: number;
  depositFee: bigint;
  withdrawalFee: bigint;
  maxDeposit: bigint;
  isSupported: boolean;
>>>>>>> c42f8eaa
};<|MERGE_RESOLUTION|>--- conflicted
+++ resolved
@@ -6,13 +6,6 @@
   HubVaultSymbols,
   ETHEREUM_MAINNET_CHAIN_ID,
   STELLAR_MAINNET_CHAIN_ID,
-<<<<<<< HEAD
-  INJECTIVE_MAINNET_CHAIN_ID,
-  SUI_MAINNET_CHAIN_ID,
-  ICON_MAINNET_CHAIN_ID,
-  NEAR_MAINNET_CHAIN_ID,
-=======
->>>>>>> c42f8eaa
 } from '../constants/index.js';
 import type { InjectiveNetworkEnv } from '../injective/index.js';
 
@@ -71,105 +64,6 @@
   [K in ChainId]: K extends typeof STELLAR_MAINNET_CHAIN_ID ? StellarRpcConfig : string;
 }> & { [ETHEREUM_MAINNET_CHAIN_ID]?: string | undefined };
 
-<<<<<<< HEAD
-export const baseChainInfo: Record<ChainId, BaseSpokeChainInfo<ChainType>> = {
-  [SONIC_MAINNET_CHAIN_ID]: {
-    name: 'Sonic',
-    id: SONIC_MAINNET_CHAIN_ID,
-    type: 'EVM',
-    chainId: 146,
-  },
-  [SOLANA_MAINNET_CHAIN_ID]: {
-    name: 'Solana',
-    id: SOLANA_MAINNET_CHAIN_ID,
-    type: 'SOLANA',
-    chainId: 'solana',
-  },
-  [AVALANCHE_MAINNET_CHAIN_ID]: {
-    name: 'Avalanche',
-    id: AVALANCHE_MAINNET_CHAIN_ID,
-    type: 'EVM',
-    chainId: 43_114,
-  },
-  [NIBIRU_MAINNET_CHAIN_ID]: {
-    name: 'Nibiru',
-    id: NIBIRU_MAINNET_CHAIN_ID,
-    type: 'EVM',
-    chainId: 6_900,
-  },
-  [ARBITRUM_MAINNET_CHAIN_ID]: {
-    name: 'Arbitrum',
-    id: ARBITRUM_MAINNET_CHAIN_ID,
-    type: 'EVM',
-    chainId: 42_161,
-  },
-  [BASE_MAINNET_CHAIN_ID]: {
-    name: 'Base',
-    id: BASE_MAINNET_CHAIN_ID,
-    type: 'EVM',
-    chainId: 8453,
-  },
-  [OPTIMISM_MAINNET_CHAIN_ID]: {
-    name: 'Optimism',
-    id: OPTIMISM_MAINNET_CHAIN_ID,
-    type: 'EVM',
-    chainId: 10,
-  },
-  [BSC_MAINNET_CHAIN_ID]: {
-    name: 'BSC',
-    id: BSC_MAINNET_CHAIN_ID,
-    type: 'EVM',
-    chainId: 56,
-  },
-  [POLYGON_MAINNET_CHAIN_ID]: {
-    name: 'Polygon',
-    id: POLYGON_MAINNET_CHAIN_ID,
-    type: 'EVM',
-    chainId: 137,
-  },
-  [HYPEREVM_MAINNET_CHAIN_ID]: {
-    name: 'Hyper',
-    id: HYPEREVM_MAINNET_CHAIN_ID,
-    type: 'EVM',
-    chainId: 999,
-  },
-  [LIGHTLINK_MAINNET_CHAIN_ID]: {
-    name: 'LightLink',
-    id: LIGHTLINK_MAINNET_CHAIN_ID,
-    type: 'EVM',
-    chainId: 1890,
-  },
-  [INJECTIVE_MAINNET_CHAIN_ID]: {
-    name: 'Injective',
-    id: INJECTIVE_MAINNET_CHAIN_ID,
-    type: 'INJECTIVE',
-    chainId: 'injective-1',
-  },
-  [STELLAR_MAINNET_CHAIN_ID]: {
-    name: 'Stellar',
-    id: STELLAR_MAINNET_CHAIN_ID,
-    type: 'STELLAR',
-    chainId: 'stellar',
-  },
-  [SUI_MAINNET_CHAIN_ID]: {
-    name: 'SUI',
-    id: SUI_MAINNET_CHAIN_ID,
-    type: 'SUI',
-    chainId: 'sui',
-  },
-  [ICON_MAINNET_CHAIN_ID]: {
-    name: 'ICON',
-    id: ICON_MAINNET_CHAIN_ID,
-    type: 'ICON',
-    chainId: '0x1.icon',
-  },
-  [NEAR_MAINNET_CHAIN_ID]: {
-    name: 'NEAR',
-    id: NEAR_MAINNET_CHAIN_ID,
-    type: 'NEAR',
-    chainId: 'near',
-  },
-=======
 export type IntentRelayChainId = (typeof ChainIdToIntentRelayChainId)[keyof typeof ChainIdToIntentRelayChainId];
 export type IntentRelayChainIdMap = Record<ChainId, IntentRelayChainId>;
 export type SpokeChainConfigMap = Record<SpokeChainId, SpokeChainConfig>;
@@ -317,6 +211,18 @@
   rpc_url: string;
 };
 
+export type NearSpokeChainConfig = BaseSpokeChainConfig<'NEAR'> & {
+  addresses: {
+    assetManager: string;
+    connection: string;
+    xTokenManager: string;
+    rateLimit: string;
+    testToken?: string;
+    intentFiller: string;
+  };
+  rpc_url: string;
+};
+
 export type IconAddress = `hx${string}` | `cx${string}`;
 export type IconSpokeChainConfig = BaseSpokeChainConfig<'ICON'> & {
   addresses: {
@@ -335,7 +241,8 @@
   | IconSpokeChainConfig
   | SuiSpokeChainConfig
   | StellarSpokeChainConfig
-  | SolanaChainConfig;
+  | SolanaChainConfig
+  | NearSpokeChainConfig;
 
 export type SolverConfig = {
   intentsContract: Address; // Intents Contract (Hub)
@@ -369,5 +276,4 @@
   withdrawalFee: bigint;
   maxDeposit: bigint;
   isSupported: boolean;
->>>>>>> c42f8eaa
 };