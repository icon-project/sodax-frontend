--- conflicted
+++ resolved
@@ -1,38 +1,3 @@
-<<<<<<< HEAD
-import type { HUB_CHAIN_IDS, CHAIN_IDS } from '../constants/index.js';
-import {
-  AVALANCHE_MAINNET_CHAIN_ID,
-  ARBITRUM_MAINNET_CHAIN_ID,
-  BASE_MAINNET_CHAIN_ID,
-  BSC_MAINNET_CHAIN_ID,
-  SONIC_MAINNET_CHAIN_ID,
-  OPTIMISM_MAINNET_CHAIN_ID,
-  POLYGON_MAINNET_CHAIN_ID,
-  NIBIRU_MAINNET_CHAIN_ID,
-  HYPEREVM_MAINNET_CHAIN_ID,
-  LIGHTLINK_MAINNET_CHAIN_ID,
-  SOLANA_MAINNET_CHAIN_ID,
-  STELLAR_MAINNET_CHAIN_ID,
-  INJECTIVE_MAINNET_CHAIN_ID,
-  SUI_MAINNET_CHAIN_ID,
-  ICON_MAINNET_CHAIN_ID,
-  ETHEREUM_MAINNET_CHAIN_ID,
-} from '../constants/index.js';
-
-export const EVM_CHAIN_IDS = [
-  AVALANCHE_MAINNET_CHAIN_ID,
-  ARBITRUM_MAINNET_CHAIN_ID,
-  BASE_MAINNET_CHAIN_ID,
-  BSC_MAINNET_CHAIN_ID,
-  SONIC_MAINNET_CHAIN_ID,
-  OPTIMISM_MAINNET_CHAIN_ID,
-  POLYGON_MAINNET_CHAIN_ID,
-  NIBIRU_MAINNET_CHAIN_ID,
-  HYPEREVM_MAINNET_CHAIN_ID,
-  LIGHTLINK_MAINNET_CHAIN_ID,
-  ETHEREUM_MAINNET_CHAIN_ID,
-] as const;
-=======
 import type {
   HUB_CHAIN_IDS,
   CHAIN_IDS,
@@ -43,7 +8,6 @@
   STELLAR_MAINNET_CHAIN_ID,
 } from '../constants/index.js';
 import type { InjectiveNetworkEnv } from '../injective/index.js';
->>>>>>> 12d63d10
 
 export type HubChainId = (typeof HUB_CHAIN_IDS)[number];
 
@@ -52,19 +16,6 @@
 export type ChainId = (typeof CHAIN_IDS)[number];
 
 export type ChainType = 'ICON' | 'EVM' | 'INJECTIVE' | 'SUI' | 'STELLAR' | 'SOLANA';
-
-export type EvmSpokeChainId = (typeof EVM_CHAIN_IDS)[number];
-
-export type EvmChainId = (typeof EVM_CHAIN_IDS)[number];
-
-export type GetSpokeChainIdType<T extends ChainType> = T extends 'EVM' ? EvmSpokeChainId : SpokeChainId;
-
-export type BaseSpokeChainInfo<T extends ChainType> = {
-  name: string;
-  id: GetSpokeChainIdType<T>;
-  chainId: string | number;
-  type: T;
-};
 
 export type Chain = {
   id: string | number;
@@ -165,107 +116,6 @@
     xSoda: Address;
     stakingRouter: Address;
   };
-<<<<<<< HEAD
-};
-
-export const baseChainInfo: Record<ChainId, BaseSpokeChainInfo<ChainType>> = {
-  [SONIC_MAINNET_CHAIN_ID]: {
-    name: 'Sonic',
-    id: SONIC_MAINNET_CHAIN_ID,
-    type: 'EVM',
-    chainId: 146,
-  },
-  [SOLANA_MAINNET_CHAIN_ID]: {
-    name: 'Solana',
-    id: SOLANA_MAINNET_CHAIN_ID,
-    type: 'SOLANA',
-    chainId: 'solana',
-  },
-  [AVALANCHE_MAINNET_CHAIN_ID]: {
-    name: 'Avalanche',
-    id: AVALANCHE_MAINNET_CHAIN_ID,
-    type: 'EVM',
-    chainId: 43_114,
-  },
-  [NIBIRU_MAINNET_CHAIN_ID]: {
-    name: 'Nibiru',
-    id: NIBIRU_MAINNET_CHAIN_ID,
-    type: 'EVM',
-    chainId: 6_900,
-  },
-  [ARBITRUM_MAINNET_CHAIN_ID]: {
-    name: 'Arbitrum',
-    id: ARBITRUM_MAINNET_CHAIN_ID,
-    type: 'EVM',
-    chainId: 42_161,
-  },
-  [BASE_MAINNET_CHAIN_ID]: {
-    name: 'Base',
-    id: BASE_MAINNET_CHAIN_ID,
-    type: 'EVM',
-    chainId: 8453,
-  },
-  [OPTIMISM_MAINNET_CHAIN_ID]: {
-    name: 'Optimism',
-    id: OPTIMISM_MAINNET_CHAIN_ID,
-    type: 'EVM',
-    chainId: 10,
-  },
-  [BSC_MAINNET_CHAIN_ID]: {
-    name: 'BSC',
-    id: BSC_MAINNET_CHAIN_ID,
-    type: 'EVM',
-    chainId: 56,
-  },
-  [POLYGON_MAINNET_CHAIN_ID]: {
-    name: 'Polygon',
-    id: POLYGON_MAINNET_CHAIN_ID,
-    type: 'EVM',
-    chainId: 137,
-  },
-  [HYPEREVM_MAINNET_CHAIN_ID]: {
-    name: 'Hyper',
-    id: HYPEREVM_MAINNET_CHAIN_ID,
-    type: 'EVM',
-    chainId: 999,
-  },
-  [LIGHTLINK_MAINNET_CHAIN_ID]: {
-    name: 'Lightlink',
-    id: LIGHTLINK_MAINNET_CHAIN_ID,
-    type: 'EVM',
-    chainId: 1890,
-  },
-  [INJECTIVE_MAINNET_CHAIN_ID]: {
-    name: 'Injective',
-    id: INJECTIVE_MAINNET_CHAIN_ID,
-    type: 'INJECTIVE',
-    chainId: 'injective-1',
-  },
-  [STELLAR_MAINNET_CHAIN_ID]: {
-    name: 'Stellar',
-    id: STELLAR_MAINNET_CHAIN_ID,
-    type: 'STELLAR',
-    chainId: 'stellar',
-  },
-  [SUI_MAINNET_CHAIN_ID]: {
-    name: 'SUI',
-    id: SUI_MAINNET_CHAIN_ID,
-    type: 'SUI',
-    chainId: 'sui',
-  },
-  [ICON_MAINNET_CHAIN_ID]: {
-    name: 'ICON',
-    id: ICON_MAINNET_CHAIN_ID,
-    type: 'ICON',
-    chainId: '0x1.icon',
-  },
-  [ETHEREUM_MAINNET_CHAIN_ID]: {
-    name: 'Ethereum',
-    id: ETHEREUM_MAINNET_CHAIN_ID,
-    type: 'EVM',
-    chainId: 1,
-  },
-=======
 
   nativeToken: Address;
   wrappedNativeToken: Address;
@@ -413,5 +263,4 @@
   withdrawalFee: bigint;
   maxDeposit: bigint;
   isSupported: boolean;
->>>>>>> 12d63d10
 };