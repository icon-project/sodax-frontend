--- conflicted
+++ resolved
@@ -42,11 +42,7 @@
 1. First, install the required dependencies:
 
 ```bash
-<<<<<<< HEAD
-npm install @sodax/dapp-kit @tanstack/react-query @sodax/wallet-sdk-react
-=======
-pnpm install @sodax/dapp-kit @tanstack/react-query @sodax/wallet-sdk
->>>>>>> afa6bc97
+pnpm install @sodax/dapp-kit @tanstack/react-query @sodax/wallet-sdk-react
 ```
 
 2. Set up the providers in your app:
