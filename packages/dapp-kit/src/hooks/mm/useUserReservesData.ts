<<<<<<< HEAD
import { allXTokens } from '@/core';
import {
  encodeAddress,
  EvmWalletAbstraction,
  getMoneyMarketConfig,
  SONIC_MAINNET_CHAIN_ID,
  type SonicSpokeProvider,
  SonicSpokeService,
  type EvmHubProvider,
} from '@sodax/sdk';
=======
import { encodeAddress, EvmWalletAbstraction, getMoneyMarketConfig, type EvmHubProvider } from '@sodax/sdk';
>>>>>>> 42fffc5a
import type { HubChainId, SpokeChainId } from '@sodax/types';
import type { ChainId } from '@sodax/types';
import { useQuery } from '@tanstack/react-query';
import { useHubProvider } from '../provider/useHubProvider';
import { useSodaxContext } from '../shared/useSodaxContext';
import { useSpokeProvider } from '../provider/useSpokeProvider';
import type { Address } from 'viem';

export function useUserReservesData(spokeChainId: ChainId, address: string | undefined) {
  const { sodax } = useSodaxContext();
  const hubChainId = (sodax.config?.hubProviderConfig?.chainConfig.chain.id ?? 'sonic') as HubChainId;
  const hubProvider = useHubProvider();
  const spokeProvider = useSpokeProvider(spokeChainId);

  const { data: userReserves } = useQuery({
    queryKey: ['userReserves', spokeChainId, address],
    queryFn: async () => {
      if (!hubProvider || !address) {
        return;
      }

      const addressBytes = encodeAddress(spokeChainId, address);
      const hubWalletAddress = await EvmWalletAbstraction.getUserHubWalletAddress(
        spokeChainId as SpokeChainId,
        addressBytes,
        hubProvider as EvmHubProvider,
      );

      let userAddress: Address = hubWalletAddress;
      if (spokeChainId === SONIC_MAINNET_CHAIN_ID) {
        userAddress = await SonicSpokeService.getUserRouter(address as Address, spokeProvider as SonicSpokeProvider);
      }

      const moneyMarketConfig = getMoneyMarketConfig(hubChainId);
      const [res] = await sodax.moneyMarket.getUserReservesData(
        userAddress,
        moneyMarketConfig.uiPoolDataProvider,
        moneyMarketConfig.poolAddressesProvider,
      );

      return res;
    },
    enabled: !!spokeChainId && !!hubProvider && !!address,
    refetchInterval: 5000,
  });

  return userReserves;
}<|MERGE_RESOLUTION|>--- conflicted
+++ resolved
@@ -1,17 +1,12 @@
-<<<<<<< HEAD
-import { allXTokens } from '@/core';
 import {
   encodeAddress,
   EvmWalletAbstraction,
   getMoneyMarketConfig,
+  SonicSpokeService,
   SONIC_MAINNET_CHAIN_ID,
   type SonicSpokeProvider,
-  SonicSpokeService,
   type EvmHubProvider,
 } from '@sodax/sdk';
-=======
-import { encodeAddress, EvmWalletAbstraction, getMoneyMarketConfig, type EvmHubProvider } from '@sodax/sdk';
->>>>>>> 42fffc5a
 import type { HubChainId, SpokeChainId } from '@sodax/types';
 import type { ChainId } from '@sodax/types';
 import { useQuery } from '@tanstack/react-query';
