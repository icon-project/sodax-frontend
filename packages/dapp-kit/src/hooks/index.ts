export * from './shared';
export * from './provider';
export * from './mm';
export * from './swap';
<<<<<<< HEAD
export * from './backend';
=======
export * from './bridge';
>>>>>>> 2bc26a09
<|MERGE_RESOLUTION|>--- conflicted
+++ resolved
@@ -2,8 +2,5 @@
 export * from './provider';
 export * from './mm';
 export * from './swap';
-<<<<<<< HEAD
 export * from './backend';
-=======
-export * from './bridge';
->>>>>>> 2bc26a09
+export * from './bridge';