--- conflicted
+++ resolved
@@ -1,65 +1,6 @@
 import { type XChainId, getXChainType, useWalletProviderOptions } from '@sodax/wallet-sdk';
 import { useMemo } from 'react';
-<<<<<<< HEAD
-import type { Account, Address, Chain, CustomTransport, Hash, HttpTransport, PublicClient, WalletClient } from 'viem';
-
-export class EvmWalletProvider implements IEvmWalletProvider {
-  private readonly _walletClient?: WalletClient<CustomTransport | HttpTransport, Chain, Account>;
-  public readonly publicClient: PublicClient<CustomTransport | HttpTransport>;
-
-  // @ts-ignore
-  constructor(payload) {
-    if (isEvmInitializedConfig(payload)) {
-      this._walletClient = payload.walletClient;
-      this.publicClient = payload.publicClient;
-    } else {
-      throw new Error('Invalid configuration parameters');
-    }
-  }
-
-  sendTransaction(evmRawTx: EvmRawTransaction) {
-    if (!this._walletClient) {
-      throw new Error('Wallet client not initialized');
-    }
-    return this._walletClient.sendTransaction(evmRawTx);
-  }
-
-  async waitForTransactionReceipt(txHash: Hash): Promise<EvmRawTransactionReceipt> {
-    const receipt = await this.publicClient.waitForTransactionReceipt({ hash: txHash });
-    return {
-      ...receipt,
-      transactionIndex: receipt.transactionIndex.toString(),
-      blockNumber: receipt.blockNumber.toString(),
-      cumulativeGasUsed: receipt.cumulativeGasUsed.toString(),
-      gasUsed: receipt.gasUsed.toString(),
-      contractAddress: receipt.contractAddress?.toString() ?? null,
-      logs: receipt.logs.map(log => ({
-        ...log,
-        blockNumber: log.blockNumber.toString() as `0x${string}`,
-        logIndex: log.logIndex.toString() as `0x${string}`,
-        transactionIndex: log.transactionIndex.toString() as `0x${string}`,
-      })),
-      effectiveGasPrice: receipt.effectiveGasPrice.toString(),
-    };
-  }
-
-  async getWalletAddress(): Promise<string> {
-    if (!this._walletClient) {
-      throw new Error('Wallet client not initialized');
-    }
-    return this._walletClient.account.address;
-  }
-
-  async getWalletAddressBytes(): Promise<Hex> {
-    if (!this._walletClient) {
-      throw new Error('Wallet client not initialized');
-    }
-    return this._walletClient.account.address;
-  }
-}
-=======
 import { EvmWalletProvider, SuiWalletProvider } from '../wallet-providers';
->>>>>>> 8f3982cc
 
 export function useWalletProvider(xChainId: XChainId) {
   const xChainType = getXChainType(xChainId);
@@ -79,6 +20,7 @@
       }
 
       case 'SUI': {
+        // @ts-ignore
         const { client, wallet, account } = walletProviderOptions;
 
         // @ts-ignore
