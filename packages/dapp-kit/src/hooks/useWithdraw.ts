--- conflicted
+++ resolved
@@ -69,11 +69,7 @@
         spokeProvider.chainConfig.chain.id,
       );
 
-<<<<<<< HEAD
-      const txHash: Hash = await SpokeService.callWallet(spokeWalletAddress, data, spokeProvider, hubProvider);
-=======
       const txHash: Hash = await SpokeService.callWallet(hubWalletAddress as Address, data, spokeProvider, hubProvider);
->>>>>>> 8f3982cc
 
       const request = {
         action: 'submit',
