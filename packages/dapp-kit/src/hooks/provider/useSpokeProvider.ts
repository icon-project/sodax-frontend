import { useSodaxContext } from '@/index';
import {
  EvmSpokeProvider,
  spokeChainConfig,
  type SuiSpokeChainConfig,
  SuiSpokeProvider,
  type EvmSpokeChainConfig,
  IconSpokeProvider,
  type IconSpokeChainConfig,
  InjectiveSpokeProvider,
  type InjectiveSpokeChainConfig,
  StellarSpokeProvider,
  type StellarSpokeChainConfig,
  type SpokeProvider,
  type IWalletProvider,
  SolanaSpokeProvider,
  type SolanaChainConfig,
  SONIC_MAINNET_CHAIN_ID,
  SonicSpokeProvider,
  type SonicSpokeChainConfig,
} from '@sodax/sdk';
import type {
  IEvmWalletProvider,
  IIconWalletProvider,
  ISuiWalletProvider,
  SpokeChainId,
  IInjectiveWalletProvider,
  IStellarWalletProvider,
  ISolanaWalletProvider,
} from '@sodax/types';
import { useMemo } from 'react';

/**
 * Hook to get the appropriate spoke provider based on the chain type.
 * Supports EVM, SUI, ICON and INJECTIVE chains.
 *
 * @param {SpokeChainId | undefined} spokeChainId - The spoke chain ID to get the provider for
 * @param {IWalletProvider | undefined} walletProvider - The wallet provider to use
 * @returns {SpokeProvider | undefined} The appropriate spoke provider instance for the given chain ID, or undefined if invalid/unsupported
 *
 * @example
 * ```tsx
 * // Using a specific SpokeChainId and wallet provider
 * const spokeProvider = useSpokeProvider(spokeChainId, walletProvider);
 * ```
 */
export function useSpokeProvider(
  spokeChainId: SpokeChainId | undefined,
  walletProvider?: IWalletProvider | undefined,
): SpokeProvider | undefined {
  const { rpcConfig } = useSodaxContext();
  const xChainType = spokeChainId ? spokeChainConfig[spokeChainId]?.chain.type : undefined;

  const spokeProvider = useMemo(() => {
    if (!walletProvider) return undefined;
    if (!spokeChainId) return undefined;
    if (!xChainType) return undefined;
    if (!rpcConfig) return undefined;
<<<<<<< HEAD

=======
    
>>>>>>> 2c80c931
    if (xChainType === 'EVM') {
      if (spokeChainId === SONIC_MAINNET_CHAIN_ID) {
        return new SonicSpokeProvider(
          walletProvider as IEvmWalletProvider,
          spokeChainConfig[spokeChainId] as SonicSpokeChainConfig,
        );
      }
      return new EvmSpokeProvider(
        walletProvider as IEvmWalletProvider,
        spokeChainConfig[spokeChainId] as EvmSpokeChainConfig,
      );
    }

    if (xChainType === 'SUI') {
      return new SuiSpokeProvider(
        spokeChainConfig[spokeChainId] as SuiSpokeChainConfig,
        walletProvider as ISuiWalletProvider,
      );
    }

    if (xChainType === 'ICON') {
      return new IconSpokeProvider(
        walletProvider as IIconWalletProvider,
        spokeChainConfig[spokeChainId] as IconSpokeChainConfig,
      );
    }

    if (xChainType === 'INJECTIVE') {
      return new InjectiveSpokeProvider(
        spokeChainConfig[spokeChainId] as InjectiveSpokeChainConfig,
        walletProvider as IInjectiveWalletProvider,
      );
    }

    if (xChainType === 'STELLAR') {
      const stellarConfig = spokeChainConfig[spokeChainId] as StellarSpokeChainConfig;
      return new StellarSpokeProvider(walletProvider as IStellarWalletProvider, stellarConfig, {
        horizonRpcUrl: stellarConfig.horizonRpcUrl,
        sorobanRpcUrl: stellarConfig.sorobanRpcUrl,
      });
    }

    if (xChainType === 'SOLANA') {
      return new SolanaSpokeProvider(
        walletProvider as ISolanaWalletProvider,
        rpcConfig.solana
          ? ({
              ...spokeChainConfig[spokeChainId],
              rpcUrl: rpcConfig.solana,
            } as SolanaChainConfig)
          : (spokeChainConfig[spokeChainId] as SolanaChainConfig),
      );
    }

    return undefined;
  }, [spokeChainId, xChainType, walletProvider, rpcConfig]);

  return spokeProvider;
}<|MERGE_RESOLUTION|>--- conflicted
+++ resolved
@@ -56,11 +56,7 @@
     if (!spokeChainId) return undefined;
     if (!xChainType) return undefined;
     if (!rpcConfig) return undefined;
-<<<<<<< HEAD
-
-=======
     
->>>>>>> 2c80c931
     if (xChainType === 'EVM') {
       if (spokeChainId === SONIC_MAINNET_CHAIN_ID) {
         return new SonicSpokeProvider(
