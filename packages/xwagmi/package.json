--- conflicted
+++ resolved
@@ -13,13 +13,8 @@
   },
   "scripts": {
     "build": "tsup",
-<<<<<<< HEAD
-    "dev": "tsup --watch",
+    "dev": "tsup --watch ./src",
     "test": "tsc --noEmit",
-=======
-    "dev": "tsup --watch ./src",
-    "test": "tsup --run",
->>>>>>> 5ced6f5d
     "prepublishOnly": "tsup",
     "clean": "rm -rf dist && rm -rf node_modules && rm -rf .turbo",
     "pretty": "biome format . --write",
