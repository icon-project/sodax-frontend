--- conflicted
+++ resolved
@@ -92,11 +92,7 @@
 
 - **`intentParams`**: The `CreateIntentParams` object containing swap details
 - **`spokeProvider`**: The spoke provider instance for the source chain
-<<<<<<< HEAD
-- **`fee`**: (Optional) Partner fee configuration. If not provided, uses the default partner fee from config
-=======
 - **`fee`**: (Optional) Partner fee configuration. If not provided, uses the default partner fee from config. **Note**: Fees are now deducted from the input amount rather than added to it.
->>>>>>> 2c80c931
 - **`raw`**: (Optional) Whether to return raw transaction data instead of executing the transaction
 - **`timeout`**: (Optional) Timeout in milliseconds for relay operations (default: 60 seconds)
 
@@ -113,16 +109,10 @@
 
 console.log('Fee amount:', fee); // Fee in input token units
 console.log('Fee percentage:', Number(fee) / Number(inputAmount) * 100); // Fee as percentage
-<<<<<<< HEAD
-```
-
-**Note**: If no partner fee is configured, the function returns `0n`.
-=======
 console.log('Amount after fee deduction:', inputAmount - fee); // Actual amount used for swap
 ```
 
 **Note**: If no partner fee is configured, the function returns `0n`. The fee is deducted from the input amount, so the actual amount used for the swap will be `inputAmount - fee`.
->>>>>>> 2c80c931
 
 ### Token Approval Flow
 
@@ -141,10 +131,6 @@
 const isApproved = await sodax.solver.isAllowanceValid({
   intentParams: createIntentParams,
   spokeProvider: bscSpokeProvider,
-<<<<<<< HEAD
-  fee, // optional - uses configured partner fee if not provided
-=======
->>>>>>> 2c80c931
 });
 
 if (!isApproved.ok) {
@@ -155,10 +141,6 @@
   const approveResult = await sodax.solver.approve({
     intentParams: createIntentParams,
     spokeProvider: bscSpokeProvider,
-<<<<<<< HEAD
-    fee, // optional - uses configured partner fee if not provided
-=======
->>>>>>> 2c80c931
   });
 
   if (!approveResult.ok) {
@@ -211,10 +193,6 @@
 const approveResult = await sodax.solver.approve({
   intentParams: createIntentParams,
   spokeProvider: bscSpokeProvider,
-<<<<<<< HEAD
-  fee, // optional - uses configured partner fee if not provided
-=======
->>>>>>> 2c80c931
   raw: true // true = get raw transaction
 });
 
@@ -268,13 +246,8 @@
     // handle error as described in Error Handling section
   }
 
-<<<<<<< HEAD
-  // txHash, created Intent data as Intent & FeeAmount type, and packet data from relay
-  const [txHash, intent, packetData] = swapResult.value;
-=======
   // solverExecutionResponse, created Intent data, and intent delivery info
   const [solverExecutionResponse, intent, intentDeliveryInfo] = swapResult.value;
->>>>>>> 2c80c931
 
   /**
    *
@@ -296,13 +269,8 @@
     // handle error
   }
 
-<<<<<<< HEAD
-  // txHash/rawTx, Intent & FeeAmount, and packet data (Hex)
-  const [rawTx, intent, packetData] = createIntentResult.value;
-=======
   // txHash/rawTx, Intent & FeeAmount, and create intent data (Hex) - for createIntent
   const [rawTx, intent, intentDataHex] = createIntentResult.value;
->>>>>>> 2c80c931
 ```
 
 **Important**: When creating an intent, the fee is automatically deducted from the `inputAmount` specified in your `createIntentParams`. The actual amount used for the swap will be `inputAmount - feeAmount`. Make sure your `inputAmount` is sufficient to cover both the swap amount and the fee.
