import { bcs } from '@mysten/sui/bcs';
import { Transaction, type TransactionResult } from '@mysten/sui/transactions';
import { type Hex, toHex } from 'viem';
import type { PromiseSuiTxReturnType, SuiReturnType, SuiSpokeChainConfig } from '../../types.js';
import type { ISpokeProvider } from '../index.js';
import type { ISuiWalletProvider } from '../../interfaces.js';

type SuiNativeCoinResult = { $kind: 'NestedResult'; NestedResult: [number, number] };
type SuiTxObject = { $kind: 'Input'; Input: number; type?: 'object' | undefined };
export class SuiSpokeProvider implements ISpokeProvider {
  public readonly walletProvider: ISuiWalletProvider;
  public chainConfig: SuiSpokeChainConfig;

  constructor(config: SuiSpokeChainConfig, wallet_provider: ISuiWalletProvider) {
    this.chainConfig = config;
    this.walletProvider = wallet_provider;
  }

  async getBalance(token: string): Promise<bigint> {
    const assetmanager = this.splitAddress(this.chainConfig.addresses.assetManager);
    const tx = new Transaction();
    const result = await this.walletProvider.viewContract(
      tx,
      assetmanager.packageId,
      assetmanager.moduleId,
      'get_token_balance',
      [tx.object(assetmanager.stateId)],
      [token],
    );
    if (
      !Array.isArray(result?.returnValues) ||
      !Array.isArray(result.returnValues[0]) ||
      result.returnValues[0][0] === undefined
    ) {
      throw new Error('Failed to get Balance');
    }
    const val: number[] = result.returnValues[0][0];
    const str_u64 = bcs.U64.parse(Uint8Array.from(val));
    return BigInt(str_u64);
  }

  async transfer<R extends boolean = false>(
    token: string,
    amount: bigint,
    to: Uint8Array,
    data: Uint8Array,
    raw?: R,
  ): PromiseSuiTxReturnType<R> {
    const isNative = token.toLowerCase() === this.chainConfig.nativeToken.toLowerCase();
    const tx = new Transaction();
    const walletAddress = await this.walletProvider.getWalletAddressBytes();
    const coin: TransactionResult | SuiNativeCoinResult | SuiTxObject = isNative
      ? await this.getNativeCoin(tx, amount)
<<<<<<< HEAD
      : await this.getCoin(tx, token, amount, walletAddress);
    console.log(coin);
=======
      : await this.getCoin(tx, token, amount, this.walletProvider.getWalletAddressBytes());
>>>>>>> 8f3982cc
    const connection = this.splitAddress(this.chainConfig.addresses.connection);
    const assetManager = this.splitAddress(this.chainConfig.addresses.assetManager);

    // Call transfer function
    tx.moveCall({
      target: `${assetManager.packageId}::${assetManager.moduleId}::transfer`,
      typeArguments: [token],
      arguments: [
        tx.object(assetManager.stateId),
        tx.object(connection.stateId), // Connection state object
        coin,
        tx.pure(bcs.vector(bcs.u8()).serialize(to)),
        tx.pure(bcs.vector(bcs.u8()).serialize(data)),
      ],
    });
    if (raw) {
      const transactionRaw = await tx.build();
      const transactionRawBase64String = Buffer.from(transactionRaw).toString('base64');
      return {
        from: walletAddress,
        to: `${assetManager.packageId}::${assetManager.moduleId}::transfer`,
        value: amount,
        data: transactionRawBase64String,
      } as SuiReturnType<R>;
    }
    // Execute transaction
    return this.walletProvider.signAndExecuteTxn(tx) as PromiseSuiTxReturnType<R>;
  }

  public async getNativeCoin(tx: Transaction, amount: bigint): Promise<SuiNativeCoinResult> {
    const coin = tx.splitCoins(tx.gas, [tx.pure.u64(amount)])[0];

    if (coin === undefined) {
      return Promise.reject(Error('[SuiIntentService.getNativeCoin] coin undefined'));
    }

    return coin;
  }

  public async getCoin(
    tx: Transaction,
    coin: string,
    amount: bigint,
    address: string,
  ): Promise<TransactionResult | SuiTxObject> {
    const coins = await this.walletProvider.getCoins(address, coin);

    const objects: string[] = [];
    let totalAmount = BigInt(0);

    for (const coin of coins.data) {
      totalAmount += BigInt(coin.balance);
      objects.push(coin.coinObjectId);

      if (totalAmount >= amount) {
        break;
      }
    }

    const firstObject = objects[0];

    if (!firstObject) {
      throw new Error(`[SuiIntentService.getCoin] Coin=${coin} not found for address=${address} and amount=${amount}`);
    }

    if (objects.length > 1) {
      tx.mergeCoins(firstObject, objects.slice(1));
    }

    if (totalAmount === amount) {
      return tx.object(firstObject);
    }

    return tx.splitCoins(firstObject, [amount]);
  }

  splitAddress(address: string): { packageId: string; moduleId: string; stateId: string } {
    const parts = address.split('::');
    if (parts.length === 3) {
      if (parts[0] && parts[1] && parts[2]) {
        return { packageId: parts[0], moduleId: parts[1], stateId: parts[2] };
      }
      throw new Error('Invalid package address');
    }
    throw new Error('Invalid package address');
  }

  async sendMessage<R extends boolean = false>(
    dst_chain_id: bigint,
    dst_address: Uint8Array,
    data: Uint8Array,
    raw?: R,
  ): PromiseSuiTxReturnType<R> {
    const txb = new Transaction();
    const connection = this.splitAddress(this.chainConfig.addresses.connection);
    // Perform send message transaction
    txb.moveCall({
      target: `${connection.packageId}::${connection.moduleId}::send_message_ua`,
      arguments: [
        txb.object(connection.stateId),
        txb.pure.u256(dst_chain_id),
        txb.pure(bcs.vector(bcs.u8()).serialize(dst_address)),
        txb.pure(bcs.vector(bcs.u8()).serialize(data)),
      ],
    });
    if (raw) {
      const transactionRaw = await txb.build();
      const transactionRawBase64String = Buffer.from(transactionRaw).toString('base64');
      const walletAddress = await this.walletProvider.getWalletAddressBytes();
      return {
        from: walletAddress,
        to: `${connection.packageId}::${connection.moduleId}::send_message_ua`,
        value: 0n,
        data: transactionRawBase64String,
      } as SuiReturnType<R>;
    }

    return this.walletProvider.signAndExecuteTxn(txb) as PromiseSuiTxReturnType<R>;
  }

  async configureAssetManagerHub(hubNetworkId: number, hubAssetManager: Uint8Array): Promise<string> {
    const tx = new Transaction();
    const assetmanager = this.splitAddress(this.chainConfig.addresses.assetManager);

    tx.moveCall({
      target: `${assetmanager.packageId}::${assetmanager.moduleId}::set_hub_details`,
      arguments: [tx.object(assetmanager.stateId), tx.pure.u64(hubNetworkId), tx.pure.vector('u8', hubAssetManager)],
    });

    const result = await this.walletProvider.signAndExecuteTxn(tx);
    return result;
  }

  async getWalletAddress(): Promise<string> {
    return this.walletProvider.getWalletAddress();
  }

  async getWalletAddressBytes(): Promise<Hex> {
    const address = await this.getWalletAddress();
    return SuiSpokeProvider.getAddressBCSBytes(address);
  }

  static getAddressBCSBytes(suiaddress: string): Hex {
    return toHex(bcs.Address.serialize(suiaddress).toBytes());
  }
}<|MERGE_RESOLUTION|>--- conflicted
+++ resolved
@@ -51,12 +51,7 @@
     const walletAddress = await this.walletProvider.getWalletAddressBytes();
     const coin: TransactionResult | SuiNativeCoinResult | SuiTxObject = isNative
       ? await this.getNativeCoin(tx, amount)
-<<<<<<< HEAD
       : await this.getCoin(tx, token, amount, walletAddress);
-    console.log(coin);
-=======
-      : await this.getCoin(tx, token, amount, this.walletProvider.getWalletAddressBytes());
->>>>>>> 8f3982cc
     const connection = this.splitAddress(this.chainConfig.addresses.connection);
     const assetManager = this.splitAddress(this.chainConfig.addresses.assetManager);
 
