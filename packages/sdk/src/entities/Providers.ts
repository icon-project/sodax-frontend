import {
  http,
  type Account,
  type Address,
  type Chain,
  type CustomTransport,
  type Hex,
  type HttpTransport,
  type PublicClient,
  type WalletClient,
  createPublicClient,
} from 'viem';
import { getEvmViemChain, getHubChainConfig, SONIC_MAINNET_CHAIN_ID } from '../constants.js';
import type { EvmChainId, EvmHubChainConfig, EvmSpokeChainConfig, SpokeChainConfig } from '../types.js';
import type { CWSpokeProvider, ICWWalletProvider } from './cosmos/CWSpokeProvider.js';
import type { IconSpokeProvider } from './icon/IconSpokeProvider.js';
import type { SolanaSpokeProvider } from './solana/SolanaSpokeProvider.js';
import type { SolanaWalletProvider } from './solana/SolanaWalletProvider.js';
import type { StellarSpokeProvider } from './stellar/StellarSpokeProvider.js';
import type { SuiSpokeProvider } from './sui/SuiSpokeProvider.js';
<<<<<<< HEAD
import type { SuiWalletProvider } from './sui/SuiWalletProvider.js';
import type { IEvmWalletProvider, IStellarWalletProvider, IIconWalletProvider } from '../index.js';
=======
import type { IEvmWalletProvider, ISuiWalletProvider, IIconWalletProvider } from '../index.js';
>>>>>>> 8f3982cc

export type CustomProvider = { request(...args: unknown[]): Promise<unknown> };

export interface WalletAddressProvider {
  getWalletAddress(): Promise<string>; // The wallet address as a string
  getWalletAddressBytes(): Promise<Hex>; // The wallet address as a hex string
}

export interface ISpokeProvider {
  readonly walletProvider: IWalletProvider;
  readonly chainConfig: SpokeChainConfig;
}

export type EvmUninitializedBrowserConfig = {
  userAddress: Address;
  chain: EvmChainId;
  provider: CustomProvider;
};

export type EvmUninitializedPrivateKeyConfig = {
  chain: EvmChainId;
  privateKey: Hex | undefined;
  provider: string; // rpc url
};

export type EvmUninitializedConfig = EvmUninitializedBrowserConfig | EvmUninitializedPrivateKeyConfig;

export type EvmInitializedConfig = {
  walletClient: WalletClient<CustomTransport | HttpTransport, Chain, Account>;
  publicClient: PublicClient<CustomTransport | HttpTransport>;
};

export type EvmHubProviderConfig = {
  hubRpcUrl: string;
  chainConfig: EvmHubChainConfig;
};

export class EvmHubProvider {
  public readonly publicClient: PublicClient<HttpTransport>;
  public readonly chainConfig: EvmHubChainConfig;

  constructor(config?: EvmHubProviderConfig) {
    if (config) {
      this.publicClient = createPublicClient({
        transport: http(config.hubRpcUrl),
        chain: getEvmViemChain(config.chainConfig.chain.id),
      });
      this.chainConfig = config.chainConfig;
    } else {
      // default to Sonic mainnet
      this.publicClient = createPublicClient({
        transport: http('https://rpc.soniclabs.com'),
        chain: getEvmViemChain(SONIC_MAINNET_CHAIN_ID),
      });
      this.chainConfig = getHubChainConfig(SONIC_MAINNET_CHAIN_ID);
    }
  }
}

export class EvmSpokeProvider implements ISpokeProvider {
  public readonly walletProvider: IEvmWalletProvider;
  public readonly chainConfig: EvmSpokeChainConfig;
  public readonly publicClient: PublicClient<HttpTransport>;

  constructor(walletProvider: IEvmWalletProvider, chainConfig: EvmSpokeChainConfig, rpcUrl?: string) {
    this.walletProvider = walletProvider;
    this.chainConfig = chainConfig;
    if (rpcUrl) {
      this.publicClient = createPublicClient({
        transport: http(rpcUrl),
        chain: getEvmViemChain(chainConfig.chain.id),
      });
    } else {
      this.publicClient = createPublicClient({
        transport: http(getEvmViemChain(chainConfig.chain.id).rpcUrls.default.http[0]),
        chain: getEvmViemChain(chainConfig.chain.id),
      });
    }
  }
}

export { CWSpokeProvider } from './cosmos/CWSpokeProvider.js';
export { InjectiveWalletProvider } from './cosmos/InjectiveWalletProvider.js';
export { CosmosWalletProvider } from './cosmos/CosmosWalletProvider.js';
export { IconSpokeProvider } from './icon/IconSpokeProvider.js';
export { getIconAddressBytes } from './icon/utils.js';

export type IWalletProvider =
  | IEvmWalletProvider
  | ICWWalletProvider
<<<<<<< HEAD
  | IStellarWalletProvider
  | SuiWalletProvider
=======
  | ISuiWalletProvider
>>>>>>> 8f3982cc
  | IIconWalletProvider
  | SolanaWalletProvider;

export type SpokeProvider = (
  | EvmSpokeProvider
  | CWSpokeProvider
  | IconSpokeProvider
  | SuiSpokeProvider
  | StellarSpokeProvider
  | SolanaSpokeProvider
) &
  ISpokeProvider;<|MERGE_RESOLUTION|>--- conflicted
+++ resolved
@@ -18,12 +18,7 @@
 import type { SolanaWalletProvider } from './solana/SolanaWalletProvider.js';
 import type { StellarSpokeProvider } from './stellar/StellarSpokeProvider.js';
 import type { SuiSpokeProvider } from './sui/SuiSpokeProvider.js';
-<<<<<<< HEAD
-import type { SuiWalletProvider } from './sui/SuiWalletProvider.js';
-import type { IEvmWalletProvider, IStellarWalletProvider, IIconWalletProvider } from '../index.js';
-=======
-import type { IEvmWalletProvider, ISuiWalletProvider, IIconWalletProvider } from '../index.js';
->>>>>>> 8f3982cc
+import type { IEvmWalletProvider, IStellarWalletProvider, ISuiWalletProvider, IIconWalletProvider } from '../index.js';
 
 export type CustomProvider = { request(...args: unknown[]): Promise<unknown> };
 
@@ -114,12 +109,8 @@
 export type IWalletProvider =
   | IEvmWalletProvider
   | ICWWalletProvider
-<<<<<<< HEAD
   | IStellarWalletProvider
-  | SuiWalletProvider
-=======
   | ISuiWalletProvider
->>>>>>> 8f3982cc
   | IIconWalletProvider
   | SolanaWalletProvider;
 
