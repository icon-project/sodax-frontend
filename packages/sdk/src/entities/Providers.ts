--- conflicted
+++ resolved
@@ -19,11 +19,7 @@
 import type { StellarSpokeProvider } from './stellar/StellarSpokeProvider.js';
 import type { SuiSpokeProvider } from './sui/SuiSpokeProvider.js';
 import type { SuiWalletProvider } from './sui/SuiWalletProvider.js';
-<<<<<<< HEAD
-import type { IEvmWalletProvider, IStellarWalletProvider } from '../index.js';
-=======
-import type { IEvmWalletProvider, IIconWalletProvider } from '../index.js';
->>>>>>> 645a6eb5
+import type { IEvmWalletProvider, IStellarWalletProvider, IIconWalletProvider } from '../index.js';
 
 export type CustomProvider = { request(...args: unknown[]): Promise<unknown> };
 
