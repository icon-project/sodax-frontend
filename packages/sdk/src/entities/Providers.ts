--- conflicted
+++ resolved
@@ -11,7 +11,6 @@
   createPublicClient,
 } from 'viem';
 import { getEvmViemChain, getHubChainConfig } from '../constants.js';
-<<<<<<< HEAD
 import type {
   EvmChainId,
   EvmHubChainConfig,
@@ -19,11 +18,7 @@
   SonicSpokeChainConfig,
   SpokeChainConfig,
 } from '../types.js';
-import type { CWSpokeProvider, ICWWalletProvider } from './cosmos/CWSpokeProvider.js';
-=======
-import type { EvmChainId, EvmHubChainConfig, EvmSpokeChainConfig, SpokeChainConfig } from '../types.js';
 import type { CWSpokeProvider } from './cosmos/CWSpokeProvider.js';
->>>>>>> 722e57fb
 import type { IconSpokeProvider } from './icon/IconSpokeProvider.js';
 import type { SolanaSpokeProvider } from './solana/SolanaSpokeProvider.js';
 import type { SolanaWalletProvider } from './solana/SolanaWalletProvider.js';
