--- conflicted
+++ resolved
@@ -18,12 +18,7 @@
 import type { SolanaWalletProvider } from './solana/SolanaWalletProvider.js';
 import type { StellarSpokeProvider, StellarWalletProvider } from './stellar/StellarSpokeProvider.js';
 import type { SuiSpokeProvider } from './sui/SuiSpokeProvider.js';
-<<<<<<< HEAD
-import type { IEvmWalletProvider, ISuiWalletProvider } from '../index.js';
-=======
-import type { SuiWalletProvider } from './sui/SuiWalletProvider.js';
-import type { IEvmWalletProvider, IIconWalletProvider } from '../index.js';
->>>>>>> 645a6eb5
+import type { IEvmWalletProvider, ISuiWalletProvider, IIconWalletProvider } from '../index.js';
 
 export type CustomProvider = { request(...args: unknown[]): Promise<unknown> };
 
@@ -114,13 +109,8 @@
 export type IWalletProvider = (
   | IEvmWalletProvider
   | ICWWalletProvider
-<<<<<<< HEAD
   | ISuiWalletProvider
-  | IconWalletProvider
-=======
-  | SuiWalletProvider
   | IIconWalletProvider
->>>>>>> 645a6eb5
   | SolanaWalletProvider
   | StellarWalletProvider
 ) &
