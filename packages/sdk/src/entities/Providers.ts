--- conflicted
+++ resolved
@@ -143,12 +143,8 @@
   | ISuiWalletProvider
   | IIconWalletProvider
   | IInjectiveWalletProvider
-<<<<<<< HEAD
-  | SolanaWalletProvider
-  | INearWalletProvider;
-=======
+  | INearWalletProvider
   | ISolanaWalletProvider;
->>>>>>> 6a46a467
 
 export type SpokeProvider = (
   | EvmSpokeProvider
