--- conflicted
+++ resolved
@@ -1,9 +1,5 @@
-<<<<<<< HEAD
-import type { HttpOrHttpsUrl, IconSpokeChainConfig } from '../../types.js';
-=======
 import type { HttpUrl } from '@sodax/types';
 import type { IconSpokeChainConfig } from '../../types.js';
->>>>>>> 7a04f30f
 import * as IconSdkRaw from 'icon-sdk-js';
 const IconSdk = ('default' in IconSdkRaw.default ? IconSdkRaw.default : IconSdkRaw) as typeof IconSdkRaw;
 import type { IconService } from 'icon-sdk-js';
@@ -13,13 +9,13 @@
   public readonly walletProvider: IIconWalletProvider;
   public readonly chainConfig: IconSpokeChainConfig;
   public readonly iconService: IconService;
-  public readonly debugRpcUrl: HttpOrHttpsUrl;
+  public readonly debugRpcUrl: HttpUrl;
 
   constructor(
     walletProvider: IIconWalletProvider,
     chainConfig: IconSpokeChainConfig,
-    rpcUrl: HttpOrHttpsUrl = 'https://ctz.solidwallet.io/api/v3', // default to mainnet
-    debugRpcUrl: HttpOrHttpsUrl = 'https://ctz.solidwallet.io/api/v3d', // default to mainnet
+    rpcUrl: HttpUrl = 'https://ctz.solidwallet.io/api/v3', // default to mainnet
+    debugRpcUrl: HttpUrl = 'https://ctz.solidwallet.io/api/v3d', // default to mainnet
   ) {
     this.walletProvider = walletProvider;
     this.chainConfig = chainConfig;
