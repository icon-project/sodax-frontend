import type { HttpUrl, IconSpokeChainConfig } from '../../types.js';
import * as IconSdkRaw from 'icon-sdk-js';
<<<<<<< HEAD
const IconSdk = (IconSdkRaw.default?.default ? IconSdkRaw.default : IconSdkRaw) as typeof IconSdkRaw;
=======
const IconSdk = ('default' in IconSdkRaw.default ? IconSdkRaw.default : IconSdkRaw) as typeof IconSdkRaw;
import type { IconService } from 'icon-sdk-js';
>>>>>>> e57973d1
import type { IIconWalletProvider } from '@sodax/types';



export class IconSpokeProvider {
  public readonly walletProvider: IIconWalletProvider;
  public readonly chainConfig: IconSpokeChainConfig;
<<<<<<< HEAD
  // biome-ignore lint/suspicious/noExplicitAny: <explanation>
  public readonly iconService: any;
=======
  public readonly iconService: IconService;
  public readonly debugRpcUrl: HttpUrl;
>>>>>>> e57973d1

  constructor(
    walletProvider: IIconWalletProvider,
    chainConfig: IconSpokeChainConfig,
    rpcUrl: HttpUrl = 'https://ctz.solidwallet.io/api/v3', // default to mainnet
    debugRpcUrl: HttpUrl = 'https://ctz.solidwallet.io/api/v3d', // default to mainnet
  ) {
    this.walletProvider = walletProvider;
    this.chainConfig = chainConfig;
    this.iconService = new IconSdk.IconService(new IconSdk.IconService.HttpProvider(rpcUrl));
    this.debugRpcUrl = debugRpcUrl;
  }
}<|MERGE_RESOLUTION|>--- conflicted
+++ resolved
@@ -1,11 +1,7 @@
 import type { HttpUrl, IconSpokeChainConfig } from '../../types.js';
 import * as IconSdkRaw from 'icon-sdk-js';
-<<<<<<< HEAD
-const IconSdk = (IconSdkRaw.default?.default ? IconSdkRaw.default : IconSdkRaw) as typeof IconSdkRaw;
-=======
 const IconSdk = ('default' in IconSdkRaw.default ? IconSdkRaw.default : IconSdkRaw) as typeof IconSdkRaw;
 import type { IconService } from 'icon-sdk-js';
->>>>>>> e57973d1
 import type { IIconWalletProvider } from '@sodax/types';
 
 
@@ -13,13 +9,8 @@
 export class IconSpokeProvider {
   public readonly walletProvider: IIconWalletProvider;
   public readonly chainConfig: IconSpokeChainConfig;
-<<<<<<< HEAD
-  // biome-ignore lint/suspicious/noExplicitAny: <explanation>
-  public readonly iconService: any;
-=======
   public readonly iconService: IconService;
   public readonly debugRpcUrl: HttpUrl;
->>>>>>> e57973d1
 
   constructor(
     walletProvider: IIconWalletProvider,
