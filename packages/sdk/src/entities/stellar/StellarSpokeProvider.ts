--- conflicted
+++ resolved
@@ -18,11 +18,7 @@
 import type { PromiseStellarTxReturnType, StellarReturnType } from '../../types.js';
 import { toHex, type Hex } from 'viem';
 import type { ISpokeProvider } from '../Providers.js';
-<<<<<<< HEAD
-import type { IStellarWalletProvider, HttpUrl, StellarSpokeChainConfig } from '@sodax/types';
-=======
-import type { IStellarWalletProvider, StellarRpcConfig } from '@sodax/types';
->>>>>>> 915f2301
+import type { IStellarWalletProvider, HttpUrl, StellarRpcConfig } from '@sodax/types';
 import { STELLAR_DEFAULT_TX_TIMEOUT_SECONDS, STELLAR_PRIORITY_FEE } from '../../constants.js';
 import { CustomSorobanServer } from './CustomSorobanServer.js';
 
