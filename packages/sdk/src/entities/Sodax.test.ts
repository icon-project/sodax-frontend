import { WalletAbstractionService } from './../services/hub/WalletAbstractionService.js';
import { describe, expect, it, vi, beforeEach } from 'vitest';
import {
  type CreateIntentParams,
  type EvmHubProviderConfig,
  EvmSpokeProvider,
  type FeeAmount,
  type Intent,
  SolverIntentErrorCode,
  type SolverErrorResponse,
  type SolverExecutionRequest,
  type SolverExecutionResponse,
  type SolverIntentQuoteRequest,
  type SolverIntentStatusRequest,
  type PacketData,
  type PartnerFee,
  type RelayTxStatus,
  type Result,
  getHubAssetInfo,
  getHubChainConfig,
  getIntentRelayChainId,
  EvmSolverService,
  getMoneyMarketConfig,
  type IEvmWalletProvider,
  spokeChainConfig,
  type SolverConfigParams,
  getSpokeChainIdFromIntentRelayChainId,
} from '../index.js';
import * as IntentRelayApiService from '../services/intentRelay/IntentRelayApiService.js';
import { ARBITRUM_MAINNET_CHAIN_ID, BSC_MAINNET_CHAIN_ID, SONIC_MAINNET_CHAIN_ID } from '@sodax/types';
import { Sodax } from './Sodax.js';

describe('Sodax', () => {
  const partnerFeePercentage = {
    address: '0x0000000000000000000000000000000000000000', // NOTE: replace with actual partner address
    percentage: 100,
  } satisfies PartnerFee;

  const partnerFeeAmount = {
    address: '0x0000000000000000000000000000000000000000', // NOTE: replace with actual partner address
    amount: 1000n,
  } satisfies PartnerFee;

  const solverConfig = {
    intentsContract: '0x6382D6ccD780758C5e8A6123c33ee8F4472F96ef',
    solverApiEndpoint: 'https://sodax-solver-staging.iconblockchain.xyz',
    partnerFee: partnerFeePercentage,
  } satisfies SolverConfigParams;

  const moneyMarketConfig = getMoneyMarketConfig(SONIC_MAINNET_CHAIN_ID);

  const hubConfig = {
    hubRpcUrl: 'https://rpc.soniclabs.com',
    chainConfig: getHubChainConfig(SONIC_MAINNET_CHAIN_ID),
  } satisfies EvmHubProviderConfig;

  // main instance to be used for all features
  const sodax = new Sodax({
    solver: solverConfig,
    moneyMarket: moneyMarketConfig,
    hubProviderConfig: hubConfig,
  });

  describe('constructor', () => {
    it('should initialize with both services', () => {
      const sodax = new Sodax({
        solver: solverConfig,
        moneyMarket: moneyMarketConfig,
      });
      expect(sodax.solver).toBeDefined();
      expect(sodax.moneyMarket).toBeDefined();
    });

    it('should initialize with custom hub provider config', () => {
      const sodax = new Sodax({
        solver: solverConfig,
        hubProviderConfig: hubConfig,
      });
      expect(sodax.solver).toBeDefined();
    });
  });

  describe('SolverService', () => {
    const bscEthToken = '0x2170Ed0880ac9A755fd29B2688956BD959F933F8';
    const arbWbtcToken = '0x2f2a2543B76A4166549F7aaB2e75Bef0aefC5B0f';

    const mockEvmWalletProvider = {
      sendTransaction: vi.fn(),
      getWalletAddress: vi.fn().mockResolvedValue('0x9999999999999999999999999999999999999999'),
      getWalletAddressBytes: vi.fn().mockResolvedValue('0x9999999999999999999999999999999999999999'),
      waitForTransactionReceipt: vi.fn(),
    } as unknown as IEvmWalletProvider;

    const mockBscSpokeProvider = new EvmSpokeProvider(mockEvmWalletProvider, spokeChainConfig[BSC_MAINNET_CHAIN_ID]);

    describe('getQuote', () => {
      const quoteRequest = {
        token_src: bscEthToken,
        token_dst: arbWbtcToken,
        token_src_blockchain_id: BSC_MAINNET_CHAIN_ID,
        token_dst_blockchain_id: ARBITRUM_MAINNET_CHAIN_ID,
        amount: 1000n,
        quote_type: 'exact_input',
      } satisfies SolverIntentQuoteRequest;

      it('should return a successful quote response', async () => {
        // Mock fetch response
        global.fetch = vi.fn().mockResolvedValueOnce({
          ok: true,
          json: async () => ({
            quoted_amount: '950',
            uuid: 'a0dd7652-b360-4123-ab2d-78cfbcd20c6b',
          }),
        });

        const result = await sodax.solver.getQuote(quoteRequest);

        expect(result.ok).toBe(true);
        if (result.ok) {
          expect(result.value).toBeDefined();
          expect(result.value.quoted_amount).toBe(950n);
        }
        expect(fetch).toHaveBeenCalledWith(
          `${solverConfig.solverApiEndpoint}/quote`,
          expect.objectContaining({
            method: 'POST',
            headers: { 'Content-Type': 'application/json' },
            body: expect.any(String),
          }),
        );
      });

      it('should handle API error responses', async () => {
        // Mock fetch error response
        global.fetch = vi.fn().mockResolvedValueOnce({
          ok: false,
          json: async () => ({
            detail: {
              code: SolverIntentErrorCode.NO_PATH_FOUND,
              message: 'Invalid request parameters',
            },
          }),
        });

        const result = await sodax.solver.getQuote(quoteRequest);

        expect(result.ok).toBe(false);
        if (!result.ok) {
          expect(result.error).toBeDefined();
        }
      });

      it('should handle network errors', async () => {
        // Mock fetch throwing an error
        global.fetch = vi.fn().mockRejectedValueOnce(new Error('Network error'));

        const result = await sodax.solver.getQuote(quoteRequest);

        expect(result.ok).toBe(false);
        if (!result.ok) {
          expect(result.error).toBeDefined();
          expect(result.error.detail.code).toBe(SolverIntentErrorCode.UNKNOWN);
        }
      });
    });

    describe('getFee', () => {
      it('should calculate fee correctly for given input amount', async () => {
        const inputAmount = 1000n;
        const expectedFee = 10n; // Assuming 1% fee

        const result = sodax.solver.getFee(inputAmount);

        expect(result).toBe(expectedFee);
      });
    });

    describe('postExecution', () => {
      const executionRequest = {
        intent_tx_hash: '0xba3dce19347264db32ced212ff1a2036f20d9d2c7493d06af15027970be061af',
      } satisfies SolverExecutionRequest;

      it('should return a successful post execution response', async () => {
        // Mock fetch response
        global.fetch = vi.fn().mockResolvedValueOnce({
          ok: true,
          json: async () =>
            ({
              answer: 'OK',
              intent_hash: '0xba3dce19347264db32ced212ff1a2036f20d9d2c7493d06af15027970be061af',
            }) satisfies SolverExecutionResponse,
        });

        const result: Result<SolverExecutionResponse, SolverErrorResponse> =
          await sodax.solver.postExecution(executionRequest);

        expect(result.ok).toBe(true);
        if (result.ok) {
          expect(result.value).toBeDefined();
          expect(result.value.intent_hash).toBeDefined();
          expect(result.value.answer).toBe('OK');
        }
        expect(fetch).toHaveBeenCalledWith(
          `${solverConfig.solverApiEndpoint}/execute`,
          expect.objectContaining({
            method: 'POST',
            headers: { 'Content-Type': 'application/json' },
            body: expect.any(String),
          }),
        );
      });

      it('should handle API error responses', async () => {
        // Mock fetch error response
        global.fetch = vi.fn().mockResolvedValueOnce({
          ok: false,
          json: async () => ({
            detail: {
              code: SolverIntentErrorCode.QUOTE_NOT_FOUND,
              message: 'Execution failed',
            },
          }),
        });

        const result = await sodax.solver.postExecution(executionRequest);

        expect(result.ok).toBe(false);
        if (!result.ok) {
          expect(result.error).toBeDefined();
        }
      });
    });

    describe('getStatus', () => {
      const statusRequest = {
        intent_tx_hash: '0xba3dce19347264db32ced212ff1a2036f20d9d2c7493d06af15027970be061af',
      } satisfies SolverIntentStatusRequest;

      it('should return a successful status response', async () => {
        // Mock fetch response
        global.fetch = vi.fn().mockResolvedValueOnce({
          ok: true,
          json: async () => ({
            status: 3,
            intent_hash: '0xba3dce19347264db32ced212ff1a2036f20d9d2c7493d06af15027970be061af',
          }),
        });

        const result = await sodax.solver.getStatus(statusRequest);

        expect(result.ok).toBe(true);
        if (result.ok) {
          expect(result.value).toBeDefined();
          expect(result.value.status).toBe(3);
        }
        expect(fetch).toHaveBeenCalledWith(
          `${solverConfig.solverApiEndpoint}/status`,
          expect.objectContaining({
            method: 'POST',
            headers: { 'Content-Type': 'application/json' },
            body: expect.any(String),
          }),
        );
      });

      it('should handle API error responses', async () => {
        // Mock fetch error response
        global.fetch = vi.fn().mockResolvedValueOnce({
          ok: false,
          json: async () => ({
            detail: {
              code: SolverIntentErrorCode.NO_PATH_FOUND,
              message: 'Intent not found',
            },
          }),
        });

        const result = await sodax.solver.getStatus(statusRequest);

        expect(result.ok).toBe(false);
        if (!result.ok) {
          expect(result.error).toBeDefined();
        }
      });
    });

    describe('swap', () => {
      let mockCreateIntentParams: CreateIntentParams;
      let mockIntent: Intent & FeeAmount;
      let mockPacketData: PacketData;

      beforeEach(async () => {
        const walletAddress = await mockEvmWalletProvider.getWalletAddress();
        mockCreateIntentParams = {
          inputToken: bscEthToken,
          outputToken: arbWbtcToken,
          inputAmount: BigInt(1000000),
          minOutputAmount: BigInt(900000),
          deadline: BigInt(0),
          allowPartialFill: false,
          srcChain: BSC_MAINNET_CHAIN_ID,
          dstChain: ARBITRUM_MAINNET_CHAIN_ID,
          srcAddress: walletAddress,
          dstAddress: walletAddress,
          solver: '0x0000000000000000000000000000000000000000',
          data: '0x',
        } satisfies CreateIntentParams;

        const walletAddressBytes = await mockEvmWalletProvider.getWalletAddressBytes();
        const creatorAddress = await mockBscSpokeProvider.walletProvider.getWalletAddress();
        mockIntent = {
          intentId: BigInt(1),
          creator: creatorAddress,
          inputToken:
            getHubAssetInfo(mockCreateIntentParams.srcChain, mockCreateIntentParams.inputToken)?.asset ?? '0x',
          outputToken:
            getHubAssetInfo(mockCreateIntentParams.dstChain, mockCreateIntentParams.outputToken)?.asset ?? '0x',
          inputAmount: mockCreateIntentParams.inputAmount,
          minOutputAmount: mockCreateIntentParams.minOutputAmount,
          deadline: mockCreateIntentParams.deadline,
          allowPartialFill: mockCreateIntentParams.allowPartialFill,
          srcChain: getIntentRelayChainId(mockCreateIntentParams.srcChain),
          dstChain: getIntentRelayChainId(mockCreateIntentParams.dstChain),
          srcAddress: walletAddressBytes,
          dstAddress: walletAddressBytes,
          solver: mockCreateIntentParams.solver,
          data: mockCreateIntentParams.data,
          feeAmount: partnerFeeAmount.amount,
        } satisfies Intent & FeeAmount;

        mockPacketData = {
          src_chain_id: Number(getIntentRelayChainId(BSC_MAINNET_CHAIN_ID)), // BSC chain ID
          src_tx_hash: '0xabcdef1234567890abcdef1234567890abcdef1234567890abcdef1234567890',
          src_address: '0x1234567890123456789012345678901234567890',
          status: 'executed' satisfies RelayTxStatus,
          dst_chain_id: Number(getIntentRelayChainId(ARBITRUM_MAINNET_CHAIN_ID)), // Arbitrum chain ID
          conn_sn: 1,
          dst_address: '0x1234567890123456789012345678901234567890',
          dst_tx_hash: '0xabcdef1234567890abcdef1234567890abcdef1234567890abcdef1234567890',
          signatures: ['0x1234567890123456789012345678901234567890'],
          payload: '0x',
        } satisfies PacketData;
      });

      it('should successfully create and submit an intent', async () => {
        const mockTxHash = '0xabcdef1234567890abcdef1234567890abcdef1234567890abcdef1234567890';
        const walletAddress = await mockEvmWalletProvider.getWalletAddressBytes();

        vi.spyOn(sodax.solver, 'createIntent').mockResolvedValueOnce({
          ok: true,
          value: [mockTxHash, { ...mockIntent, feeAmount: partnerFeeAmount.amount }, '0x'],
        });
        vi.spyOn(WalletAbstractionService, 'getUserAbstractedWalletAddress').mockResolvedValueOnce(walletAddress);
        vi.spyOn(IntentRelayApiService, 'submitTransaction').mockResolvedValueOnce({
          success: true,
          message: 'Transaction submitted successfully',
        });
        vi.spyOn(IntentRelayApiService, 'waitUntilIntentExecuted').mockResolvedValueOnce({
          ok: true,
          value: mockPacketData,
        });
        vi.spyOn(sodax.solver, 'postExecution').mockResolvedValueOnce({
          ok: true,
          value: {
            answer: 'OK',
            intent_hash: mockTxHash,
          },
        });

        const result = await sodax.solver.swap({
          intentParams: mockCreateIntentParams,
          spokeProvider: mockBscSpokeProvider,
        });

        expect(result.ok).toBe(true);
        if (result.ok) {
          expect(result.value).toBeDefined();
          expect(result.value[0]).toBeDefined();
          expect(result.value[1]).toEqual(mockIntent);
        }
        expect(sodax.solver['createIntent']).toHaveBeenCalledWith({
          intentParams: mockCreateIntentParams,
          spokeProvider: mockBscSpokeProvider,
          fee: sodax.solver.config.partnerFee,
          raw: false,
          skipSimulation: false,
        });
        expect(sodax.solver['postExecution']).toHaveBeenCalledWith({
          intent_tx_hash: mockTxHash,
        });
        expect(IntentRelayApiService.submitTransaction).toHaveBeenCalled();
      });
    });

    describe('cancelIntent', () => {
      let mockCreateIntentParams: CreateIntentParams;
      let intent: Intent & FeeAmount;

      beforeEach(async () => {
        const walletAddress = await mockEvmWalletProvider.getWalletAddress();
        mockCreateIntentParams = {
          inputToken: bscEthToken,
          outputToken: arbWbtcToken,
          inputAmount: BigInt(1000000),
          minOutputAmount: BigInt(900000),
          deadline: BigInt(0),
          allowPartialFill: false,
          srcChain: BSC_MAINNET_CHAIN_ID,
          dstChain: ARBITRUM_MAINNET_CHAIN_ID,
          srcAddress: walletAddress,
          dstAddress: walletAddress,
          solver: '0x0000000000000000000000000000000000000000',
          data: '0x',
        } satisfies CreateIntentParams;

        const mockCreatorHubWalletAddress = '0x1234567890123456789012345678901234567890';
        const [, constructedIntent] = EvmSolverService.constructCreateIntentData(
          mockCreateIntentParams,
          mockCreatorHubWalletAddress,
          solverConfig,
          partnerFeeAmount,
          sodax.hubProvider,
        );
        intent = { ...constructedIntent, feeAmount: partnerFeeAmount.amount } satisfies Intent & FeeAmount;
      });

      it('should successfully cancel an intent for EVM chain', async () => {
        const mockTxHash = '0xabcdef1234567890abcdef1234567890abcdef1234567890abcdef1234567890';
        vi.spyOn(sodax.solver, 'cancelIntent').mockResolvedValueOnce({
          ok: true,
          value: mockTxHash,
        });
        const result = await sodax.solver.cancelIntent(intent, mockBscSpokeProvider);

        expect(result.ok).toBe(true);
        expect(result.ok && result.value).toBe(mockTxHash);
      });

<<<<<<< HEAD
      // it('should throw error for invalid spoke provider', async () => {
      //   const invalidSpokeProvider = {
      //     chainConfig: {
      //       chain: {
      //         type: 'EVM',
      //       },
      //     },
      //     walletProvider: {
      //       getWalletAddress: () => '0x1234567890123456789012345678901234567890',
      //     },
      //   } as unknown as SpokeProvider;

      //   await expect(sodax.solver.cancelIntent(intent, invalidSpokeProvider, false)).resolves.toStrictEqual({
      //     ok: false,
      //     error: new Error('Invalid spoke provider'),
      //   });
      // });
=======
      it('should throw error for invalid spoke provider', async () => {
        const invalidSpokeProvider = {
          chainConfig: {
            chain: {
              type: 'EVM',
            },
          },
          walletProvider: {
            getWalletAddress: () => '0x1234567890123456789012345678901234567890',
          },
        } as unknown as SpokeProvider;

        vi.spyOn(WalletAbstractionService, 'getUserAbstractedWalletAddress').mockResolvedValueOnce(
          '0x1234567890123456789012345678901234567890',
        );

        await expect(sodax.solver.cancelIntent(intent, invalidSpokeProvider, false)).resolves.toStrictEqual({
          ok: false,
          error: new Error('Invalid spoke provider'),
        });
      });
>>>>>>> db2eb2ec
    });

    describe('getIntent', () => {
      let mockCreateIntentParams: CreateIntentParams;
      let mockIntent: Intent & FeeAmount;

      beforeEach(async () => {
        const walletAddress = await mockEvmWalletProvider.getWalletAddress();
        mockCreateIntentParams = {
          inputToken: bscEthToken,
          outputToken: arbWbtcToken,
          inputAmount: BigInt(1000000),
          minOutputAmount: BigInt(900000),
          deadline: BigInt(0),
          allowPartialFill: false,
          srcChain: BSC_MAINNET_CHAIN_ID,
          dstChain: ARBITRUM_MAINNET_CHAIN_ID,
          srcAddress: walletAddress,
          dstAddress: walletAddress,
          solver: '0x0000000000000000000000000000000000000000',
          data: '0x',
        } satisfies CreateIntentParams;

        const creatorAddress = await mockBscSpokeProvider.walletProvider.getWalletAddress();
        const walletAddressBytes = await mockEvmWalletProvider.getWalletAddressBytes();
        mockIntent = {
          intentId: BigInt(1),
          creator: creatorAddress,
          inputToken:
            getHubAssetInfo(mockCreateIntentParams.srcChain, mockCreateIntentParams.inputToken)?.asset ?? '0x',
          outputToken:
            getHubAssetInfo(mockCreateIntentParams.dstChain, mockCreateIntentParams.outputToken)?.asset ?? '0x',
          inputAmount: mockCreateIntentParams.inputAmount,
          minOutputAmount: mockCreateIntentParams.minOutputAmount,
          deadline: mockCreateIntentParams.deadline,
          allowPartialFill: mockCreateIntentParams.allowPartialFill,
          srcChain: getIntentRelayChainId(mockCreateIntentParams.srcChain),
          dstChain: getIntentRelayChainId(mockCreateIntentParams.dstChain),
          srcAddress: walletAddressBytes,
          dstAddress: walletAddressBytes,
          solver: mockCreateIntentParams.solver,
          data: mockCreateIntentParams.data,
          feeAmount: partnerFeeAmount.amount,
        } satisfies Intent & FeeAmount;
      });

      it('should successfully get an intent for EVM chain', async () => {
        const mockTxHash = '0xabcdef1234567890abcdef1234567890abcdef1234567890abcdef1234567890';
        vi.spyOn(EvmSolverService, 'getIntent').mockResolvedValueOnce(mockIntent);
        const result = await sodax.solver.getIntent(mockTxHash);

        expect(result).toEqual(mockIntent);
      });

      it('should should successfully get an intent for EVM chain and format src and dst chain ids using getSpokeChainIdFromIntentRelayChainId', async () => {
        const mockTxHash = '0xabcdef1234567890abcdef1234567890abcdef1234567890abcdef1234567890';
        vi.spyOn(EvmSolverService, 'getIntent').mockResolvedValueOnce(mockIntent);
        const result = await sodax.solver.getIntent(mockTxHash);

        expect(result).toEqual(mockIntent);
        expect(mockCreateIntentParams.srcChain).toEqual(getSpokeChainIdFromIntentRelayChainId(mockIntent.srcChain));
        expect(mockCreateIntentParams.dstChain).toEqual(getSpokeChainIdFromIntentRelayChainId(mockIntent.dstChain));
      });
    });

    describe('isAllowanceValid', () => {
      let mockCreateIntentParams: CreateIntentParams;

      beforeEach(async () => {
        const walletAddress = await mockEvmWalletProvider.getWalletAddress();
        mockCreateIntentParams = {
          inputToken: bscEthToken,
          outputToken: arbWbtcToken,
          inputAmount: BigInt(1000000),
          minOutputAmount: BigInt(900000),
          deadline: BigInt(0),
          allowPartialFill: false,
          srcChain: BSC_MAINNET_CHAIN_ID,
          dstChain: ARBITRUM_MAINNET_CHAIN_ID,
          srcAddress: walletAddress,
          dstAddress: walletAddress,
          solver: '0x0000000000000000000000000000000000000000',
          data: '0x',
        } satisfies CreateIntentParams;
      });

      it('should return true when allowance is sufficient', async () => {
        vi.spyOn(sodax.solver, 'isAllowanceValid').mockResolvedValueOnce({
          ok: true,
          value: true,
        });

        const result = await sodax.solver.isAllowanceValid({
          intentParams: mockCreateIntentParams,
          spokeProvider: mockBscSpokeProvider,
        });

        expect(result.ok).toBe(true);
        if (result.ok) {
          expect(result.value).toBe(true);
        }
      });

      it('should return false when allowance is insufficient', async () => {
        vi.spyOn(sodax.solver, 'isAllowanceValid').mockResolvedValueOnce({
          ok: true,
          value: false,
        });

        const result = await sodax.solver.isAllowanceValid({
          intentParams: mockCreateIntentParams,
          spokeProvider: mockBscSpokeProvider,
        });

        expect(result.ok).toBe(true);
        if (result.ok) {
          expect(result.value).toBe(false);
        }
      });

      it('should handle errors', async () => {
        const mockError = new Error('ERC20 service error');
        vi.spyOn(sodax.solver, 'isAllowanceValid').mockResolvedValueOnce({
          ok: false,
          error: mockError,
        });

        const result = await sodax.solver.isAllowanceValid({
          intentParams: mockCreateIntentParams,
          spokeProvider: mockBscSpokeProvider,
        });

        expect(result.ok).toBe(false);
        if (!result.ok) {
          expect(result.error).toBe(mockError);
        }
      });
    });

    describe('approve', () => {
      let mockCreateIntentParams: CreateIntentParams;

      beforeEach(async () => {
        const walletAddress = await mockEvmWalletProvider.getWalletAddress();
        mockCreateIntentParams = {
          inputToken: bscEthToken,
          outputToken: arbWbtcToken,
          inputAmount: BigInt(1000000),
          minOutputAmount: BigInt(900000),
          deadline: BigInt(0),
          allowPartialFill: false,
          srcChain: BSC_MAINNET_CHAIN_ID,
          dstChain: ARBITRUM_MAINNET_CHAIN_ID,
          srcAddress: walletAddress,
          dstAddress: walletAddress,
          solver: '0x0000000000000000000000000000000000000000',
          data: '0x',
        } satisfies CreateIntentParams;
      });

      it('should successfully approve tokens', async () => {
        const mockTxHash = '0xabcdef1234567890abcdef1234567890abcdef1234567890abcdef1234567890';
        vi.spyOn(sodax.solver, 'approve').mockResolvedValueOnce({
          ok: true,
          value: mockTxHash,
        });

        const result = await sodax.solver.approve({
          intentParams: mockCreateIntentParams,
          spokeProvider: mockBscSpokeProvider,
        });

        expect(result.ok).toBe(true);
        if (result.ok) {
          expect(result.value).toBe(mockTxHash);
        }
      });

      it('should return raw transaction when raw parameter is true', async () => {
        const mockRawTx = {
          to: '0x...' as `0x${string}`,
          data: '0x...' as `0x${string}`,
          from: '0x...' as `0x${string}`,
          value: 0n,
        };
        vi.spyOn(sodax.solver, 'approve').mockResolvedValueOnce({
          ok: true,
          value: mockRawTx,
        });

        const result = await sodax.solver.approve({
          intentParams: mockCreateIntentParams,
          spokeProvider: mockBscSpokeProvider,
          raw: true,
        });

        expect(result.ok).toBe(true);
        if (result.ok) {
          expect(result.value).toBe(mockRawTx);
        }
      });

      it('should handle errors', async () => {
        const mockError = new Error('ERC20 service error');
        vi.spyOn(sodax.solver, 'approve').mockResolvedValueOnce({
          ok: false,
          error: mockError,
        });

        const result = await sodax.solver.approve({
          intentParams: mockCreateIntentParams,
          spokeProvider: mockBscSpokeProvider,
        });

        expect(result.ok).toBe(false);
        if (!result.ok) {
          expect(result.error).toBe(mockError);
        }
      });
    });
  });
});<|MERGE_RESOLUTION|>--- conflicted
+++ resolved
@@ -21,6 +21,7 @@
   getIntentRelayChainId,
   EvmSolverService,
   getMoneyMarketConfig,
+  type SpokeProvider,
   type IEvmWalletProvider,
   spokeChainConfig,
   type SolverConfigParams,
@@ -436,25 +437,6 @@
         expect(result.ok && result.value).toBe(mockTxHash);
       });
 
-<<<<<<< HEAD
-      // it('should throw error for invalid spoke provider', async () => {
-      //   const invalidSpokeProvider = {
-      //     chainConfig: {
-      //       chain: {
-      //         type: 'EVM',
-      //       },
-      //     },
-      //     walletProvider: {
-      //       getWalletAddress: () => '0x1234567890123456789012345678901234567890',
-      //     },
-      //   } as unknown as SpokeProvider;
-
-      //   await expect(sodax.solver.cancelIntent(intent, invalidSpokeProvider, false)).resolves.toStrictEqual({
-      //     ok: false,
-      //     error: new Error('Invalid spoke provider'),
-      //   });
-      // });
-=======
       it('should throw error for invalid spoke provider', async () => {
         const invalidSpokeProvider = {
           chainConfig: {
@@ -476,7 +458,6 @@
           error: new Error('Invalid spoke provider'),
         });
       });
->>>>>>> db2eb2ec
     });
 
     describe('getIntent', () => {
