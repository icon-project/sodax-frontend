--- conflicted
+++ resolved
@@ -119,21 +119,13 @@
     const funds = [{ amount, denom: token_address }];
 
     if (raw) {
-<<<<<<< HEAD
-      return spokeProvider.walletProvider.getRawTransaction(
+      return (await spokeProvider.walletProvider.getRawTransaction(
         spokeProvider.chainConfig.networkId,
         spokeProvider.chainConfig.prefix,
         sender,
         spokeProvider.chainConfig.addresses.assetManager,
-=======
-      return await this.walletProvider.getRawTransaction(
-        this.chainConfig.networkId,
-        this.chainConfig.prefix,
-        senderAddress,
-        this.chainConfig.addresses.connection,
->>>>>>> 20db4650
         msg,
-      ) as InjectiveReturnType<R>;
+      )) as InjectiveReturnType<R>;
     }
 
     const res = await spokeProvider.walletProvider.execute(
@@ -211,13 +203,13 @@
       },
     };
     if (raw) {
-      return await this.walletProvider.getRawTransaction(
+      return (await this.walletProvider.getRawTransaction(
         this.chainConfig.networkId,
         this.chainConfig.prefix,
         sender,
         this.chainConfig.addresses.connection,
         msg,
-      ) as InjectiveReturnType<R>;
+      )) as InjectiveReturnType<R>;
     }
     const res = await this.walletProvider.execute(sender, this.chainConfig.addresses.connection, msg);
     return res.transactionHash as InjectiveReturnType<R>;
