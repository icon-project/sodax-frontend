--- conflicted
+++ resolved
@@ -171,20 +171,7 @@
   }
 
   async isNative(token: string): Promise<boolean> {
-<<<<<<< HEAD
-    let isNative = true;
-    const injective20Token = new Injective20Token(this.walletProvider, token);
-    try {
-      await injective20Token.getTokenInfo();
-      isNative = false;
-    } catch (err) {
-      console.log('[InjectiveSpokeProvider] isNative error', err);
-      // throw err;
-    }
-    return isNative;
-=======
     return token === 'inj';
->>>>>>> e2c50acc
   }
 
   async receiveMessage(
