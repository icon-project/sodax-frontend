--- conflicted
+++ resolved
@@ -4,14 +4,11 @@
   EvmRawTransactionReceipt,
   Hash,
   Hex,
-<<<<<<< HEAD
   StellarRawTransactionReceipt,
   XDR,
-=======
   IconEoaAddress,
   IconTransactionResult,
   IcxCallTransaction,
->>>>>>> 645a6eb5
 } from './index.js';
 
 export interface IEvmWalletProvider {
@@ -21,7 +18,6 @@
   waitForTransactionReceipt: (txHash: Hash) => Promise<EvmRawTransactionReceipt>;
 }
 
-<<<<<<< HEAD
 /**
  * Interface for Stellar blockchain wallet operations
  * Provides methods for address management, signing and receipt retrieval
@@ -46,11 +42,11 @@
    * @returns Promise resolving to transaction receipt with status and metadata
    */
   waitForTransactionReceipt: (txHash: string) => Promise<StellarRawTransactionReceipt>;
-=======
+}
+
 export interface IIconWalletProvider {
   getWalletAddress: () => IconEoaAddress;
   getWalletAddressBytes: () => Hex;
   sendTransaction: (iconRawTx: IcxCallTransaction) => Promise<Hash>;
   waitForTransactionReceipt: (txHash: Hash) => Promise<IconTransactionResult>;
->>>>>>> 645a6eb5
 }