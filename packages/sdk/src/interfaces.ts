--- conflicted
+++ resolved
@@ -1,45 +1,10 @@
-<<<<<<< HEAD
 import type {
-  EvmRawTransaction,
-  EvmRawTransactionReceipt,
-  Hash,
   StellarRawTransactionReceipt,
-  SuiTransaction,
-  SuiPaginatedCoins,
-  SuiExecutionResult,
   XDR,
-  IconTransactionResult,
-  IcxCallTransaction,
   WalletAddressProvider,
-  Hex,
 } from './index.js';
-
-export interface IEvmWalletProvider extends WalletAddressProvider {
-  sendTransaction: (evmRawTx: EvmRawTransaction) => Promise<Hash>;
-  waitForTransactionReceipt: (txHash: Hash) => Promise<EvmRawTransactionReceipt>;
-}
-
-export interface ISuiWalletProvider extends WalletAddressProvider {
-  signAndExecuteTxn: (txn: SuiTransaction) => Promise<Hex>;
-  viewContract(
-    tx: SuiTransaction,
-    packageId: string,
-    module: string,
-    functionName: string,
-    args: unknown[],
-    typeArgs: string[],
-  ): Promise<SuiExecutionResult>;
-  getCoins: (address: string, token: string) => Promise<SuiPaginatedCoins>;
-}
 
 export interface IStellarWalletProvider extends WalletAddressProvider {
   signTransaction: (tx: XDR) => Promise<XDR>;
   waitForTransactionReceipt: (txHash: string) => Promise<StellarRawTransactionReceipt>;
-}
-
-export interface IIconWalletProvider extends WalletAddressProvider {
-  sendTransaction: (iconRawTx: IcxCallTransaction) => Promise<Hash>;
-  waitForTransactionReceipt: (txHash: Hash) => Promise<IconTransactionResult>;
-}
-=======
->>>>>>> 685f88e2
+}