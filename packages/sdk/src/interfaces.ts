--- conflicted
+++ resolved
@@ -2,19 +2,15 @@
   EvmRawTransaction,
   EvmRawTransactionReceipt,
   Hash,
-<<<<<<< HEAD
   StellarRawTransactionReceipt,
-  XDR,
-=======
-  Hex,
   SuiTransaction,
   SuiPaginatedCoins,
   SuiExecutionResult,
-  IconEoaAddress,
->>>>>>> 8f3982cc
+  XDR,
   IconTransactionResult,
   IcxCallTransaction,
   WalletAddressProvider,
+  Hex,
 } from './index.js';
 
 export interface IEvmWalletProvider extends WalletAddressProvider {
@@ -22,17 +18,7 @@
   waitForTransactionReceipt: (txHash: Hash) => Promise<EvmRawTransactionReceipt>;
 }
 
-<<<<<<< HEAD
-export interface IStellarWalletProvider extends WalletAddressProvider {
-  signTransaction: (tx: XDR) => Promise<XDR>;
-  waitForTransactionReceipt: (txHash: string) => Promise<StellarRawTransactionReceipt>;
-}
-
-export interface IIconWalletProvider extends WalletAddressProvider {
-=======
-export interface ISuiWalletProvider {
-  getWalletAddress: () => Address;
-  getWalletAddressBytes: () => Hex;
+export interface ISuiWalletProvider extends WalletAddressProvider {
   signAndExecuteTxn: (txn: SuiTransaction) => Promise<Hex>;
   viewContract(
     tx: SuiTransaction,
@@ -45,10 +31,12 @@
   getCoins: (address: string, token: string) => Promise<SuiPaginatedCoins>;
 }
 
-export interface IIconWalletProvider {
-  getWalletAddress: () => IconEoaAddress;
-  getWalletAddressBytes: () => Hex;
->>>>>>> 8f3982cc
+export interface IStellarWalletProvider extends WalletAddressProvider {
+  signTransaction: (tx: XDR) => Promise<XDR>;
+  waitForTransactionReceipt: (txHash: string) => Promise<StellarRawTransactionReceipt>;
+}
+
+export interface IIconWalletProvider extends WalletAddressProvider {
   sendTransaction: (iconRawTx: IcxCallTransaction) => Promise<Hash>;
   waitForTransactionReceipt: (txHash: Hash) => Promise<IconTransactionResult>;
 }