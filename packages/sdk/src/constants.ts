import { defineChain, type Address, type Chain } from 'viem';
import { arbitrum, avalanche, base, bsc, nibiru, optimism, polygon, sonic } from 'viem/chains';
import type {
  InjectiveSpokeChainConfig,
  EvmChainId,
  EvmHubChainConfig,
  EvmSpokeChainConfig,
  HubAssetInfo,
  IconSpokeChainConfig,
  IntentRelayChainId,
  MoneyMarketConfig,
  OriginalAssetAddress,
  SolanaChainConfig,
  SolverConfig,
  SonicSpokeChainConfig,
  StellarSpokeChainConfig,
  SuiSpokeChainConfig,
  VaultType,
  LegacybnUSDChainId,
  LegacybnUSDToken,
  NewbnUSDChainId,
  XToken,
} from './index.js';
import {
  type ChainId,
  type Token,
  type SpokeChainId,
  AVALANCHE_MAINNET_CHAIN_ID,
  ARBITRUM_MAINNET_CHAIN_ID,
  BASE_MAINNET_CHAIN_ID,
  BSC_MAINNET_CHAIN_ID,
  SONIC_MAINNET_CHAIN_ID,
  OPTIMISM_MAINNET_CHAIN_ID,
  POLYGON_MAINNET_CHAIN_ID,
  NIBIRU_MAINNET_CHAIN_ID,
  INJECTIVE_MAINNET_CHAIN_ID,
  SOLANA_MAINNET_CHAIN_ID,
  SUI_MAINNET_CHAIN_ID,
  STELLAR_MAINNET_CHAIN_ID,
  ICON_MAINNET_CHAIN_ID,
  type HubChainId,
  SPOKE_CHAIN_IDS,
  HYPEREVM_MAINNET_CHAIN_ID,
} from '@sodax/types';

export const DEFAULT_MAX_RETRY = 3;
export const DEFAULT_RELAY_TX_TIMEOUT = 120000; // 120 seconds
export const DEFAULT_RETRY_DELAY_MS = 2000;
export const ICON_TX_RESULT_WAIT_MAX_RETRY = 10;
export const MAX_UINT256 = (1n << 256n) - 1n;
export const FEE_PERCENTAGE_SCALE = 10000n; // 100% = 10000
export const STELLAR_PRIORITY_FEE = '10000';
export const STELLAR_DEFAULT_TX_TIMEOUT_SECONDS = 100;
export const DEFAULT_DEADLINE_OFFSET = 300n; // 5 minutes in seconds
export const DEFAULT_BACKEND_API_ENDPOINT = 'https://apiv1.coolify.iconblockchain.xyz';
export const DEFAULT_BACKEND_API_TIMEOUT = 30000; // 30 seconds
export const DEFAULT_BACKEND_API_HEADERS = {
  'Content-Type': 'application/json',
  Accept: 'application/json',
};

export const VAULT_TOKEN_DECIMALS = 18;

// NOTE: This is not the same as the actual chain ids (wormhole based ids), only used for intent relay
export const INTENT_RELAY_CHAIN_IDS = {
  AVAX: 6n,
  SUI: 21n,
  SONIC: 146n,
  STELLAR: 27n,
  INJ: 19n,
  SOL: 1n,
  ICON: 1768124270n,
  BASE: 30n,
  BINANCE: 4n,
  OPTIMISM: 24n,
  POLYGON: 5n,
  ARBITRUM: 23n,
  NIBIRU: 7235938n,
  HYPER: 26745n,
} as const;

export const EVM_CHAIN_IDS = [
  AVALANCHE_MAINNET_CHAIN_ID,
  ARBITRUM_MAINNET_CHAIN_ID,
  BASE_MAINNET_CHAIN_ID,
  BSC_MAINNET_CHAIN_ID,
  SONIC_MAINNET_CHAIN_ID,
  OPTIMISM_MAINNET_CHAIN_ID,
  POLYGON_MAINNET_CHAIN_ID,
  NIBIRU_MAINNET_CHAIN_ID,
  HYPEREVM_MAINNET_CHAIN_ID,
] as const;

export const EVM_SPOKE_CHAIN_IDS = [
  AVALANCHE_MAINNET_CHAIN_ID,
  ARBITRUM_MAINNET_CHAIN_ID,
  BASE_MAINNET_CHAIN_ID,
  BSC_MAINNET_CHAIN_ID,
  OPTIMISM_MAINNET_CHAIN_ID,
  POLYGON_MAINNET_CHAIN_ID,
  NIBIRU_MAINNET_CHAIN_ID,
  SONIC_MAINNET_CHAIN_ID,
  HYPEREVM_MAINNET_CHAIN_ID,
] as const;

export const ChainIdToIntentRelayChainId: Record<ChainId, IntentRelayChainId> = {
  [AVALANCHE_MAINNET_CHAIN_ID]: INTENT_RELAY_CHAIN_IDS.AVAX,
  [ARBITRUM_MAINNET_CHAIN_ID]: INTENT_RELAY_CHAIN_IDS.ARBITRUM,
  [BASE_MAINNET_CHAIN_ID]: INTENT_RELAY_CHAIN_IDS.BASE,
  [BSC_MAINNET_CHAIN_ID]: INTENT_RELAY_CHAIN_IDS.BINANCE,
  [INJECTIVE_MAINNET_CHAIN_ID]: INTENT_RELAY_CHAIN_IDS.INJ,
  [SONIC_MAINNET_CHAIN_ID]: INTENT_RELAY_CHAIN_IDS.SONIC,
  [OPTIMISM_MAINNET_CHAIN_ID]: INTENT_RELAY_CHAIN_IDS.OPTIMISM,
  [POLYGON_MAINNET_CHAIN_ID]: INTENT_RELAY_CHAIN_IDS.POLYGON,
  [SOLANA_MAINNET_CHAIN_ID]: INTENT_RELAY_CHAIN_IDS.SOL,
  [SUI_MAINNET_CHAIN_ID]: INTENT_RELAY_CHAIN_IDS.SUI,
  [STELLAR_MAINNET_CHAIN_ID]: INTENT_RELAY_CHAIN_IDS.STELLAR,
  [ICON_MAINNET_CHAIN_ID]: INTENT_RELAY_CHAIN_IDS.ICON,
  [NIBIRU_MAINNET_CHAIN_ID]: INTENT_RELAY_CHAIN_IDS.NIBIRU,
  [HYPEREVM_MAINNET_CHAIN_ID]: INTENT_RELAY_CHAIN_IDS.HYPER,
} as const;

export const getIntentRelayChainId = (chainId: ChainId): IntentRelayChainId => ChainIdToIntentRelayChainId[chainId];

// HyperEVM chain is not supported by viem, so we need to define it manually
export const hyper = /*#__PURE__*/ defineChain({
  id: 999,
  name: 'HyperEVM',
  nativeCurrency: {
    decimals: 18,
    name: 'HYPE',
    symbol: 'HYPE',
  },
  rpcUrls: {
    default: { http: ['https://rpc.hyperliquid.xyz/evm'] },
  },
  blockExplorers: {
    default: {
      name: 'HyperEVMScan',
      url: 'https://hyperevmscan.io/',
    },
  },
  contracts: {
    multicall3: {
      address: '0xcA11bde05977b3631167028862bE2a173976CA11',
      blockCreated: 13051,
    },
  },
});

export function getEvmViemChain(id: EvmChainId): Chain {
  switch (id) {
    case SONIC_MAINNET_CHAIN_ID:
      return sonic;
    case AVALANCHE_MAINNET_CHAIN_ID:
      return avalanche;
    case ARBITRUM_MAINNET_CHAIN_ID:
      return arbitrum;
    case BASE_MAINNET_CHAIN_ID:
      return base;
    case OPTIMISM_MAINNET_CHAIN_ID:
      return optimism;
    case BSC_MAINNET_CHAIN_ID:
      return bsc;
    case POLYGON_MAINNET_CHAIN_ID:
      return polygon;
    case NIBIRU_MAINNET_CHAIN_ID:
      return nibiru;
    case HYPEREVM_MAINNET_CHAIN_ID:
      return hyper;
    default:
      throw new Error(`Unsupported EVM chain ID: ${id}`);
  }
}

export const HubVaultSymbols = [
  'sodaAVAX',
  'sodaBNB',
  'sodaETH',
  'sodaBTC',
  'sodaSUI',
  'sodaINJ',
  'sodaXLM',
  'sodaSOL',
  'sodaSODA',
  'sodaUSDT',
  'sodaUSDC',
  'bnUSD',
  'sodaPOL',
  'sodaNIBI',
  'sodaS',
  'IbnUSD',
  'sodaHYPE',
] as const;

export type HubVaultSymbol = (typeof HubVaultSymbols)[number];

export const SodaTokens = {
  sodaBNB: {
    symbol: 'sodaBNB',
    name: 'Soda BNB',
    decimals: 18,
    address: '0x40Cd41b35DB9e5109ae7E54b44De8625dB320E6b',
    xChainId: SONIC_MAINNET_CHAIN_ID,
  },
  sodaAVAX: {
    symbol: 'sodaAVAX',
    name: 'Soda AVAX',
    decimals: 18,
    address: '0x14238D267557E9d799016ad635B53CD15935d290',
    xChainId: SONIC_MAINNET_CHAIN_ID,
  },
  sodaETH: {
    symbol: 'sodaETH',
    name: 'Soda ETH',
    decimals: 18,
    address: '0x4effB5813271699683C25c734F4daBc45B363709',
    xChainId: SONIC_MAINNET_CHAIN_ID,
  },
  sodaBTC: {
    symbol: 'sodaBTC',
    name: 'Soda BTC',
    decimals: 18,
    address: '0x7A1A5555842Ad2D0eD274d09b5c4406a95799D5d',
    xChainId: SONIC_MAINNET_CHAIN_ID,
  },
  sodaSOL: {
    symbol: 'sodaSOL',
    name: 'Soda SOL',
    decimals: 18,
    address: '0xdEa692287E2cE8Cb08FA52917Be0F16b1DACDC87',
    xChainId: SONIC_MAINNET_CHAIN_ID,
  },
  sodaXLM: {
    symbol: 'sodaXLM',
    name: 'Soda XLM',
    decimals: 18,
    address: '0x6BC8C37cba91F76E68C9e6d689A9C21E4d32079B',
    xChainId: SONIC_MAINNET_CHAIN_ID,
  },
  sodaINJ: {
    symbol: 'sodaINJ',
    name: 'Soda INJ',
    decimals: 18,
    address: '0x1f22279C89B213944b7Ea41daCB0a868DdCDFd13',
    xChainId: SONIC_MAINNET_CHAIN_ID,
  },
  sodaNIBI: {
    symbol: 'sodaNIBI',
    name: 'Soda NIBI',
    decimals: 18,
    address: '0xc6c85287a8b173A509C2F198bB719A8a5a2d0C68',
    xChainId: SONIC_MAINNET_CHAIN_ID,
  },
  sodaSUI: {
    symbol: 'sodaSUI',
    name: 'Soda SUI',
    decimals: 18,
    address: '0xdc5B4b00F98347E95b9F94911213DAB4C687e1e3',
    xChainId: SONIC_MAINNET_CHAIN_ID,
  },
  bnUSD: {
    symbol: 'bnUSD',
    name: 'Balanced Dollar',
    decimals: 18,
    address: '0xE801CA34E19aBCbFeA12025378D19c4FBE250131',
    xChainId: SONIC_MAINNET_CHAIN_ID,
  },
  sodaUSDC: {
    symbol: 'sodaUSDC',
    name: 'Soda USDC',
    decimals: 18,
    address: '0xAbbb91c0617090F0028BDC27597Cd0D038F3A833',
    xChainId: SONIC_MAINNET_CHAIN_ID,
  },
  sodaUSDT: {
    symbol: 'sodaUSDT',
    name: 'Soda USDT',
    decimals: 18,
    address: '0xbDf1F453FCB61424011BBDDCB96cFDB30f3Fe876',
    xChainId: SONIC_MAINNET_CHAIN_ID,
  },
  IbnUSD: {
    symbol: 'IbnUSD',
    name: 'ICON bnUSD (Migration)',
    decimals: 18,
    address: '0x9D4b663Eb075d2a1C7B8eaEFB9eCCC0510388B51',
    xChainId: SONIC_MAINNET_CHAIN_ID,
  },
  sodaS: {
    symbol: 'sodaS',
    name: 'Soda S',
    decimals: 18,
    address: '0x62ecc3Eeb80a162c57624B3fF80313FE69f5203e',
    xChainId: SONIC_MAINNET_CHAIN_ID,
  },
  sodaPOL: {
    symbol: 'sodaPOL',
    name: 'Soda POL',
    decimals: 18,
    address: '0x208ED38f4783328aA9eBFeC360D32e7520A9B779',
    xChainId: SONIC_MAINNET_CHAIN_ID,
  },
  sodaSODA: {
    symbol: 'sodaSODA',
    name: 'Soda SODA',
    decimals: 18,
    address: '0x21685E341DE7844135329914Be6Bd8D16982d834',
    xChainId: SONIC_MAINNET_CHAIN_ID,
  },
<<<<<<< HEAD
=======
  sodaHYPE: {
    symbol: 'sodaHYPE',
    name: 'Soda HYPE',
    decimals: 18,
    address: '0x6E81124fC5d2Bf666B16a0A5d90066eBf35c7411',
    xChainId: SONIC_MAINNET_CHAIN_ID,
  },
>>>>>>> 8ae6a5cf
} as const satisfies Record<HubVaultSymbol, XToken & { symbol: HubVaultSymbol }>;

export const SodaTokensAsHubAssets: Record<
  string,
  { asset: Address; decimal: number; vault: Address; symbol: string; name: string }
> = Object.values(SodaTokens).reduce(
  (acc, token) => {
    acc[token.address] = {
      asset: token.address,
      decimal: token.decimals,
      symbol: token.symbol,
      name: token.name,
      vault: token.address,
    };
    return acc;
  },
  {} as Record<string, { asset: Address; decimal: number; vault: Address; symbol: string; name: string }>,
);
export const SodaVaultTokensSet = new Set(Object.values(SodaTokens).map(token => token.address.toLowerCase()));
export const isSodaVaultToken = (address: string): boolean => {
  return SodaVaultTokensSet.has(address.toLowerCase());
};

const hubChainConfig: Record<HubChainId, EvmHubChainConfig> = {
  [SONIC_MAINNET_CHAIN_ID]: {
    chain: {
      name: 'Sonic',
      id: SONIC_MAINNET_CHAIN_ID,
      type: 'EVM',
    },
    addresses: {
      assetManager: '0x60c5681bD1DB4e50735c4cA3386005A4BA4937C0',
      hubWallet: '0xA0ed3047D358648F2C0583B415CffCA571FDB544',
      xTokenManager: '0x5bD2843de9D6b0e6A05d0FB742072274EA3C6CA3',
      icxMigration: '0x8294DE9fc60F5ABCc19245E5857071d7C42B9875',
      balnSwap: '0x610a90B61b89a98b954d5750E94834Aa45d08d10',
      sodaToken: '0x7c7d53eecda37a87ce0d5bf8e0b24512a48dc963', // SODA token on Sonic
    },
    nativeToken: '0x0000000000000000000000000000000000000000',
    wrappedNativeToken: '0x039e2fB66102314Ce7b64Ce5Ce3E5183bc94aD38',
    supportedTokens: [],
  } satisfies EvmHubChainConfig,
} as const;

export const getHubChainConfig = (chainId: HubChainId): EvmHubChainConfig => hubChainConfig[chainId];

export const spokeChainConfig = {
  [SONIC_MAINNET_CHAIN_ID]: {
    chain: {
      name: 'Sonic',
      id: SONIC_MAINNET_CHAIN_ID,
      type: 'EVM',
    },
    addresses: {
      walletRouter: '0xC67C3e55c665E78b25dc9829B3Aa5af47d914733',
      wrappedSonic: '0x039e2fB66102314Ce7b64Ce5Ce3E5183bc94aD38',
    },
    nativeToken: '0x0000000000000000000000000000000000000000',
    bnUSD: '0xE801CA34E19aBCbFeA12025378D19c4FBE250131',
    supportedTokens: {
      S: {
        symbol: 'S',
        name: 'Sonic',
        decimals: 18,
        address: '0x0000000000000000000000000000000000000000',
        xChainId: SONIC_MAINNET_CHAIN_ID,
      },
      WETH: {
        symbol: 'WETH',
        name: 'Wrapped Ether',
        decimals: 18,
        address: '0x50c42dEAcD8Fc9773493ED674b675bE577f2634b',
        xChainId: SONIC_MAINNET_CHAIN_ID,
      },
      USDC: {
        symbol: 'USDC',
        name: 'USD Coin',
        decimals: 6,
        address: '0x29219dd400f2Bf60E5a23d13Be72B486D4038894',
        xChainId: SONIC_MAINNET_CHAIN_ID,
      },
      USDT: {
        symbol: 'USDT',
        name: 'Tether USD',
        decimals: 6,
        address: '0x6047828dc181963ba44974801FF68e538dA5eaF9',
        xChainId: SONIC_MAINNET_CHAIN_ID,
      },
      wS: {
        symbol: 'wS',
        name: 'Wrapped Sonic',
        decimals: 18,
        address: '0x039e2fB66102314Ce7b64Ce5Ce3E5183bc94aD38',
        xChainId: SONIC_MAINNET_CHAIN_ID,
      },
      SODA: {
        symbol: 'SODA',
        name: 'SODAX',
        decimals: 18,
        address: '0x7c7d53EEcda37a87ce0D5bf8E0b24512A48dC963',
        xChainId: SONIC_MAINNET_CHAIN_ID,
      },
      ...SodaTokens,
    },
  } as const satisfies SonicSpokeChainConfig,
  [SOLANA_MAINNET_CHAIN_ID]: {
    addresses: {
      assetManager: 'AnCCJjheynmGqPp6Vgat9DTirGKD4CtQzP8cwTYV8qKH',
      connection: 'GxS8i6D9qQjbSeniD487CnomUxU2pXt6V8P96T6MkUXB',
      rateLimit: '2Vyy3A3Teju2EMCkdnappEeWqBXyAaF5V2WsrU4hDtsk',
      testToken: '3Q2HS3png7fLaYerqCun3zw8rnBZo2Ksvdg6RHTyM4Ns',
      xTokenManager: '',
    },
    chain: { id: SOLANA_MAINNET_CHAIN_ID, name: 'Solana', type: 'SOLANA' },
    nativeToken: '11111111111111111111111111111111' as const,
    bnUSD: '3rSPCLNEF7Quw4wX8S1NyKivELoyij8eYA2gJwBgt4V5',
    supportedTokens: {
      SOL: {
        symbol: 'SOL',
        name: 'Solana',
        decimals: 9,
        address: '11111111111111111111111111111111',
        xChainId: SOLANA_MAINNET_CHAIN_ID,
      },
      bnUSD: {
        symbol: 'bnUSD',
        name: 'bnUSD',
        decimals: 9,
        address: '3rSPCLNEF7Quw4wX8S1NyKivELoyij8eYA2gJwBgt4V5',
        xChainId: SOLANA_MAINNET_CHAIN_ID,
      },
      USDC: {
        symbol: 'USDC',
        name: 'USD Coin',
        decimals: 6,
        address: 'EPjFWdd5AufqSSqeM2qN1xzybapC8G4wEGGkZwyTDt1v',
        xChainId: SOLANA_MAINNET_CHAIN_ID,
      },
      SODA: {
        symbol: 'SODA',
        name: 'SODAX',
        decimals: 9,
        address: '8Bj8gSbga8My8qRkT1RrvgxFBExiGFgdRNHFaR9o2T3Q',
        xChainId: SOLANA_MAINNET_CHAIN_ID,
      },
    },
    gasPrice: '500000',
    rpcUrl: 'https://api.mainnet-beta.solana.com',
    walletAddress: '',
  } as const satisfies SolanaChainConfig,
  [AVALANCHE_MAINNET_CHAIN_ID]: {
    chain: {
      name: 'Avalanche',
      id: AVALANCHE_MAINNET_CHAIN_ID,
      type: 'EVM',
    },
    addresses: {
      assetManager: '0x5bDD1E1C5173F4c912cC919742FB94A55ECfaf86',
      connection: '0x4555aC13D7338D9E671584C1D118c06B2a3C88eD',
    },
    nativeToken: '0x0000000000000000000000000000000000000000' as const,
    bnUSD: '0x6958a4CBFe11406E2a1c1d3a71A1971aD8B3b92F',
    supportedTokens: {
      AVAX: {
        symbol: 'AVAX',
        name: 'Avalanche',
        decimals: 18,
        address: '0x0000000000000000000000000000000000000000',
        xChainId: AVALANCHE_MAINNET_CHAIN_ID,
      },
      bnUSD: {
        symbol: 'bnUSD',
        name: 'bnUSD',
        decimals: 18,
        address: '0x6958a4CBFe11406E2a1c1d3a71A1971aD8B3b92F',
        xChainId: AVALANCHE_MAINNET_CHAIN_ID,
      },
      USDT: {
        symbol: 'USDT',
        name: 'Tether USD',
        decimals: 6,
        address: '0x9702230A8Ea53601f5cD2dc00fDBc13d4dF4A8c7',
        xChainId: AVALANCHE_MAINNET_CHAIN_ID,
      },
      USDC: {
        symbol: 'USDC',
        name: 'USD Coin',
        decimals: 6,
        address: '0xB97EF9Ef8734C71904D8002F8b6Bc66Dd9c48a6E',
        xChainId: AVALANCHE_MAINNET_CHAIN_ID,
      },
      SODA: {
        symbol: 'SODA',
        name: 'SODAX',
        decimals: 18,
        address: '0x390ceed555905ec225Da330A188EA04e85570f00',
        xChainId: AVALANCHE_MAINNET_CHAIN_ID,
      },
    },
  } as const satisfies EvmSpokeChainConfig,
  [NIBIRU_MAINNET_CHAIN_ID]: {
    chain: {
      name: 'Nibiru',
      id: NIBIRU_MAINNET_CHAIN_ID,
      type: 'EVM',
    },
    addresses: {
      assetManager: '0x6958a4CBFe11406E2a1c1d3a71A1971aD8B3b92F',
      connection: '0x772FFE538E45b2cDdFB5823041EC26C44815B9AB',
    },
    nativeToken: '0x0000000000000000000000000000000000000000' as const,
    bnUSD: '0x043fb7e23350Dd5b77dE5E228B528763DEcb9131',
    supportedTokens: {
      NIBI: {
        symbol: 'NIBI',
        name: 'Nibiru',
        decimals: 6,
        address: '0x0000000000000000000000000000000000000000',
        xChainId: NIBIRU_MAINNET_CHAIN_ID,
      },
      bnUSD: {
        symbol: 'bnUSD',
        name: 'bnUSD',
        decimals: 18,
        address: '0x043fb7e23350Dd5b77dE5E228B528763DEcb9131',
        xChainId: NIBIRU_MAINNET_CHAIN_ID,
      },
      SODA: {
        symbol: 'SODA',
        name: 'SODAX',
        decimals: 18,
        address: '0x5bda87f18109CA85fa7ADDf1D48B97734e9dc6F5',
        xChainId: NIBIRU_MAINNET_CHAIN_ID,
      },
    },
  } as const satisfies EvmSpokeChainConfig,
  [ARBITRUM_MAINNET_CHAIN_ID]: {
    chain: {
      name: 'Arbitrum',
      id: ARBITRUM_MAINNET_CHAIN_ID,
      type: 'EVM',
    },
    addresses: {
      assetManager: '0x348BE44F63A458be9C1b13D6fD8e99048F297Bc3',
      connection: '0x4555aC13D7338D9E671584C1D118c06B2a3C88eD',
    },
    nativeToken: '0x0000000000000000000000000000000000000000' as const,
    bnUSD: '0xA256dd181C3f6E5eC68C6869f5D50a712d47212e',
    supportedTokens: {
      ETH: {
        symbol: 'ETH',
        name: 'Ethereum',
        decimals: 18,
        address: '0x0000000000000000000000000000000000000000',
        xChainId: ARBITRUM_MAINNET_CHAIN_ID,
      },
      bnUSD: {
        symbol: 'bnUSD',
        name: 'bnUSD',
        decimals: 18,
        address: '0xA256dd181C3f6E5eC68C6869f5D50a712d47212e',
        xChainId: ARBITRUM_MAINNET_CHAIN_ID,
      },
      wstETH: {
        symbol: 'wstETH',
        name: 'Wrapped stETH',
        decimals: 18,
        address: '0x5979D7b546E38E414F7E9822514be443A4800529',
        xChainId: ARBITRUM_MAINNET_CHAIN_ID,
      },
      weETH: {
        symbol: 'weETH',
        name: 'Wrapped eETH',
        decimals: 18,
        address: '0x35751007a407ca6FEFfE80b3cB397736D2cf4dbe',
        xChainId: ARBITRUM_MAINNET_CHAIN_ID,
      },
      tBTC: {
        symbol: 'tBTC',
        name: 'Arbitrum tBTC v2',
        decimals: 18,
        address: '0x6c84a8f1c29108F47a79964b5Fe888D4f4D0dE40',
        xChainId: ARBITRUM_MAINNET_CHAIN_ID,
      },
      WBTC: {
        symbol: 'WBTC',
        name: 'Wrapped BTC',
        decimals: 8,
        address: '0x2f2a2543B76A4166549F7aaB2e75Bef0aefC5B0f',
        xChainId: ARBITRUM_MAINNET_CHAIN_ID,
      },
      USDC: {
        symbol: 'USDC',
        name: 'USD Coin (USDC)',
        decimals: 6,
        address: '0xaf88d065e77c8cC2239327C5EDb3A432268e5831',
        xChainId: ARBITRUM_MAINNET_CHAIN_ID,
      },
      USDT: {
        symbol: 'USDT',
        name: 'TetherToken',
        decimals: 6,
        address: '0xFd086bC7CD5C481DCC9C85ebE478A1C0b69FCbb9',
        xChainId: ARBITRUM_MAINNET_CHAIN_ID,
      },
      SODA: {
        symbol: 'SODA',
        name: 'SODAX',
        decimals: 18,
        address: '0x6958a4CBFe11406E2a1c1d3a71A1971aD8B3b92F',
        xChainId: ARBITRUM_MAINNET_CHAIN_ID,
      },
    } as const,
  } as const satisfies EvmSpokeChainConfig,
  [BASE_MAINNET_CHAIN_ID]: {
    chain: {
      name: 'BASE',
      id: BASE_MAINNET_CHAIN_ID,
      type: 'EVM',
    },
    addresses: {
      assetManager: '0x348BE44F63A458be9C1b13D6fD8e99048F297Bc3',
      connection: '0x4555aC13D7338D9E671584C1D118c06B2a3C88eD',
    },
    nativeToken: '0x0000000000000000000000000000000000000000' as const,
    bnUSD: '0xAcfab3F31C0a18559D78556BBf297EC29c6cf8aa',
    supportedTokens: {
      ETH: {
        symbol: 'ETH',
        name: 'Ethereum',
        decimals: 18,
        address: '0x0000000000000000000000000000000000000000',
        xChainId: BASE_MAINNET_CHAIN_ID,
      },
      bnUSD: {
        symbol: 'bnUSD',
        name: 'bnUSD',
        decimals: 18,
        address: '0xAcfab3F31C0a18559D78556BBf297EC29c6cf8aa',
        xChainId: BASE_MAINNET_CHAIN_ID,
      },
      weETH: {
        symbol: 'weETH',
        name: 'Wrapped eETH',
        decimals: 18,
        address: '0x04c0599ae5a44757c0af6f9ec3b93da8976c150a',
        xChainId: BASE_MAINNET_CHAIN_ID,
      },
      USDC: {
        symbol: 'USDC',
        name: 'USD Coin',
        decimals: 6,
        address: '0x833589fCD6eDb6E08f4c7C32D4f71b54bdA02913',
        xChainId: BASE_MAINNET_CHAIN_ID,
      },
      wstETH: {
        symbol: 'wstETH',
        name: 'Wrapped stETH',
        decimals: 18,
        address: '0xc1CBa3fCea344f92D9239c08C0568f6F2F0ee452',
        xChainId: BASE_MAINNET_CHAIN_ID,
      },
      cbBTC: {
        symbol: 'cbBTC',
        name: 'Coinbase Wrapped BTC',
        decimals: 8,
        address: '0xcbB7C0000aB88B473b1f5aFd9ef808440eed33Bf',
        xChainId: BASE_MAINNET_CHAIN_ID,
      },
      SODA: {
        symbol: 'SODA',
        name: 'SODAX',
        decimals: 18,
        address: '0xdc5B4b00F98347E95b9F94911213DAB4C687e1e3',
        xChainId: BASE_MAINNET_CHAIN_ID,
      },
    } as const,
  } as const satisfies EvmSpokeChainConfig,
  [OPTIMISM_MAINNET_CHAIN_ID]: {
    chain: {
      name: 'Optimism',
      id: OPTIMISM_MAINNET_CHAIN_ID,
      type: 'EVM',
    },
    addresses: {
      assetManager: '0x348BE44F63A458be9C1b13D6fD8e99048F297Bc3',
      connection: '0x4555aC13D7338D9E671584C1D118c06B2a3C88eD',
    },
    nativeToken: '0x0000000000000000000000000000000000000000' as const,
    bnUSD: '0xF4f7dC27c17470a26d0de9039Cf0EA5045F100E8',
    supportedTokens: {
      ETH: {
        symbol: 'ETH',
        name: 'Ethereum',
        decimals: 18,
        address: '0x0000000000000000000000000000000000000000',
        xChainId: OPTIMISM_MAINNET_CHAIN_ID,
      },
      bnUSD: {
        symbol: 'bnUSD',
        name: 'bnUSD',
        decimals: 18,
        address: '0xF4f7dC27c17470a26d0de9039Cf0EA5045F100E8',
        xChainId: OPTIMISM_MAINNET_CHAIN_ID,
      },
      USDC: {
        symbol: 'USDC',
        name: 'USD Coin',
        decimals: 6,
        address: '0x0b2C639c533813f4Aa9D7837CAf62653d097Ff85',
        xChainId: OPTIMISM_MAINNET_CHAIN_ID,
      },
      wstETH: {
        symbol: 'wstETH',
        name: 'Wrapped stETH',
        decimals: 18,
        address: '0x1F32b1c2345538c0c6f582fCB022739c4A194Ebb',
        xChainId: OPTIMISM_MAINNET_CHAIN_ID,
      },
      weETH: {
        symbol: 'weETH',
        name: 'Wrapped eETH',
        decimals: 18,
        address: '0x5A7fACB970D094B6C7FF1df0eA68D99E6e73CBFF',
        xChainId: OPTIMISM_MAINNET_CHAIN_ID,
      },
      USDT: {
        symbol: 'USDT',
        name: 'Tether USD',
        decimals: 6,
        address: '0x94b008aA00579c1307B0EF2c499aD98a8ce58e58',
        xChainId: OPTIMISM_MAINNET_CHAIN_ID,
      },
      SODA: {
        symbol: 'SODA',
        name: 'SODAX',
        decimals: 18,
        address: '0x1f22279C89B213944b7Ea41daCB0a868DdCDFd13',
        xChainId: OPTIMISM_MAINNET_CHAIN_ID,
      },
    } as const,
  } as const satisfies EvmSpokeChainConfig,
  [BSC_MAINNET_CHAIN_ID]: {
    chain: {
      name: 'BSC',
      id: BSC_MAINNET_CHAIN_ID,
      type: 'EVM',
    },
    addresses: {
      assetManager: '0x348BE44F63A458be9C1b13D6fD8e99048F297Bc3',
      connection: '0x4555aC13D7338D9E671584C1D118c06B2a3C88eD',
    },
    nativeToken: '0x0000000000000000000000000000000000000000' as const,
    bnUSD: '0x8428FedC020737a5A2291F46cB1B80613eD71638',
    supportedTokens: {
      BNB: {
        symbol: 'BNB',
        name: 'BNB',
        decimals: 18,
        address: '0x0000000000000000000000000000000000000000',
        xChainId: BSC_MAINNET_CHAIN_ID,
      },
      bnUSD: {
        symbol: 'bnUSD',
        name: 'bnUSD',
        decimals: 18,
        address: '0x8428FedC020737a5A2291F46cB1B80613eD71638',
        xChainId: BSC_MAINNET_CHAIN_ID,
      },
      ETHB: {
        symbol: 'ETHB',
        name: 'Ethereum BSC',
        decimals: 18,
        address: '0x2170Ed0880ac9A755fd29B2688956BD959F933F8',
        xChainId: BSC_MAINNET_CHAIN_ID,
      },
      BTCB: {
        symbol: 'BTCB',
        name: 'Bitcoin BSC',
        decimals: 18,
        address: '0x7130d2A12B9BCbFAe4f2634d864A1Ee1Ce3Ead9c',
        xChainId: BSC_MAINNET_CHAIN_ID,
      },
      USDC: {
        symbol: 'USDC',
        name: 'USD Coin',
        decimals: 18,
        address: '0x8ac76a51cc950d9822d68b83fe1ad97b32cd580d',
        xChainId: BSC_MAINNET_CHAIN_ID,
      },
      SODA: {
        symbol: 'SODA',
        name: 'SODAX',
        decimals: 18,
        address: '0xdc5B4b00F98347E95b9F94911213DAB4C687e1e3',
        xChainId: BSC_MAINNET_CHAIN_ID,
      },
    },
  } as const satisfies EvmSpokeChainConfig,
  [POLYGON_MAINNET_CHAIN_ID]: {
    chain: {
      name: 'Polygon',
      id: POLYGON_MAINNET_CHAIN_ID,
      type: 'EVM',
    },
    addresses: {
      assetManager: '0x348BE44F63A458be9C1b13D6fD8e99048F297Bc3',
      connection: '0x4555aC13D7338D9E671584C1D118c06B2a3C88eD',
    },
    nativeToken: '0x0000000000000000000000000000000000000000' as const,
    bnUSD: '0x39E77f86C1B1f3fbAb362A82b49D2E86C09659B4',
    supportedTokens: {
      POL: {
        symbol: 'POL',
        name: 'Polygon',
        decimals: 18,
        address: '0x0000000000000000000000000000000000000000',
        xChainId: POLYGON_MAINNET_CHAIN_ID,
      },
      bnUSD: {
        symbol: 'bnUSD',
        name: 'bnUSD',
        decimals: 18,
        address: '0x39E77f86C1B1f3fbAb362A82b49D2E86C09659B4',
        xChainId: POLYGON_MAINNET_CHAIN_ID,
      },
      USDC: {
        symbol: 'USDC',
        name: 'USD Coin',
        decimals: 6,
        address: '0x3c499c542cEF5E3811e1192ce70d8cC03d5c3359',
        xChainId: POLYGON_MAINNET_CHAIN_ID,
      },
      SODA: {
        symbol: 'SODA',
        name: 'SODAX',
        decimals: 18,
        address: '0xDDF645F33eDAD18fC23E01416eD0267A1bF59D45',
        xChainId: POLYGON_MAINNET_CHAIN_ID,
      },
    } as const,
  } as const satisfies EvmSpokeChainConfig,
  [HYPEREVM_MAINNET_CHAIN_ID]: {
    chain: {
      name: 'HyperEVM',
      id: HYPEREVM_MAINNET_CHAIN_ID,
      type: 'EVM',
    },
    addresses: {
      assetManager: '0xAfd6A6e4287A511D3BAAd013093815268846FBb7',
      connection: '0xA143488cDc5B74B366231E6A4d5a55A2D9Dc8484',
    },
    nativeToken: '0x0000000000000000000000000000000000000000' as const,
    bnUSD: '0xeCef079897b633b04c5E9A290e1C567d399A8a4b',
    supportedTokens: {
      HYPE: {
        symbol: 'HYPE',
        name: 'HYPE',
        decimals: 18,
        address: '0x0000000000000000000000000000000000000000',
        xChainId: HYPEREVM_MAINNET_CHAIN_ID,
      },
      bnUSD: {
        symbol: 'bnUSD',
        name: 'bnUSD',
        decimals: 18,
        address: '0xeCef079897b633b04c5E9A290e1C567d399A8a4b',
        xChainId: HYPEREVM_MAINNET_CHAIN_ID,
      },
      SODA: {
        symbol: 'SODA',
        name: 'SODAX',
        decimals: 18,
        address: '0xA28C70F92a1B2513edCdDD29c2E5195a4B785aB2',
        xChainId: HYPEREVM_MAINNET_CHAIN_ID,
      },
    } as const,
  } as const satisfies EvmSpokeChainConfig,
  [INJECTIVE_MAINNET_CHAIN_ID]: {
    addresses: {
      assetManager: 'inj1dg6tm62uup53wn2kn97caeqfwt0sukx3qjk8rw',
      connection: 'inj1eexvfglsptxwfj9hft96xcnsdrvr7d7dalcm8w',
      rateLimit: 'inj1x8p2h56edcdrm9tzx7a7zkwe0l334klgrxpqyk',
      testToken: '',
      xTokenManager: '',
    },
    chain: {
      id: INJECTIVE_MAINNET_CHAIN_ID,
      name: 'Injective',
      type: 'INJECTIVE',
    },
    nativeToken: 'inj' as const,
    bnUSD: 'factory/inj1d036ftaatxpkqsu9hja8r24rv3v33chz3appxp/bnUSD',
    networkId: 'injective-1',
    supportedTokens: {
      INJ: {
        symbol: 'INJ',
        name: 'Injective',
        decimals: 18,
        address: 'inj',
        xChainId: INJECTIVE_MAINNET_CHAIN_ID,
      },
      bnUSD: {
        symbol: 'bnUSD',
        name: 'bnUSD',
        decimals: 18,
        address: 'factory/inj1d036ftaatxpkqsu9hja8r24rv3v33chz3appxp/bnUSD',
        xChainId: INJECTIVE_MAINNET_CHAIN_ID,
      },
      USDC: {
        symbol: 'USDC',
        name: 'USD Coin',
        decimals: 6,
        address: 'ibc/2CBC2EA121AE42563B08028466F37B600F2D7D4282342DE938283CC3FB2BC00E',
        xChainId: INJECTIVE_MAINNET_CHAIN_ID,
      },
      SODA: {
        symbol: 'SODA',
        name: 'SODAX',
        decimals: 18,
        address: 'factory/inj1d036ftaatxpkqsu9hja8r24rv3v33chz3appxp/soda',
        xChainId: INJECTIVE_MAINNET_CHAIN_ID,
      },
    },
    gasPrice: '500000000inj',
    network: 'Mainnet',
    prefix: 'inj',
    isBrowser: false,
    rpcUrl: 'https://injective-rpc.publicnode.com:443',
    walletAddress: '',
  } as const satisfies InjectiveSpokeChainConfig,
  [STELLAR_MAINNET_CHAIN_ID]: {
    addresses: {
      connection: 'CDFQDDPUPAM3XPGORHDOEFRNLMKOH3N3X6XTXNLSXJQXIU3RVCM3OPEP',
      assetManager: 'CCGF33A4CO6D3BXFEKPXVCFCZBK76I3AQOZK6KIKRPAWAZR3632WHCJ3',
      xTokenManager: '',
      rateLimit: 'CB6G3ULISTTBPXUN3BI6ADHQGWJEN7BPQINHL45TCB6TDFM5QWU24HAY',
      testToken: '',
    },
    supportedTokens: {
      bnUSD: {
        symbol: 'bnUSD',
        name: 'bnUSD',
        decimals: 7,
        address: 'CD6YBFFWMU2UJHX2NGRJ7RN76IJVTCC7MRA46DUBXNB7E6W7H7JRJ2CX',
        xChainId: STELLAR_MAINNET_CHAIN_ID,
      },
      XLM: {
        symbol: 'XLM',
        name: 'Stellar Lumens',
        decimals: 7,
        address: 'CAS3J7GYLGXMF6TDJBBYYSE3HQ6BBSMLNUQ34T6TZMYMW2EVH34XOWMA',
        xChainId: STELLAR_MAINNET_CHAIN_ID,
      },
      USDC: {
        symbol: 'USDC',
        name: 'USD Coin',
        decimals: 7,
        address: 'CCW67TSZV3SSS2HXMBQ5JFGCKJNXKZM7UQUWUZPUTHXSTZLEO7SJMI75',
        xChainId: STELLAR_MAINNET_CHAIN_ID,
      },
      legacybnUSD: {
        symbol: 'bnUSD (legacy)',
        name: 'legacybnUSD',
        decimals: 18,
        address: 'CCT4ZYIYZ3TUO2AWQFEOFGBZ6HQP3GW5TA37CK7CRZVFRDXYTHTYX7KP',
        xChainId: STELLAR_MAINNET_CHAIN_ID,
      },
      SODA: {
        symbol: 'SODA',
        name: 'SODAX',
        decimals: 7,
        address: 'CAH5LKJC2ZB4RVUVEVL2QWJWNJLHQE2UF767ILLQ5EQ4O3OURR2XIUGM',
        xChainId: STELLAR_MAINNET_CHAIN_ID,
      },
    },
    nativeToken: 'CAS3J7GYLGXMF6TDJBBYYSE3HQ6BBSMLNUQ34T6TZMYMW2EVH34XOWMA' as const,
    bnUSD: 'CD6YBFFWMU2UJHX2NGRJ7RN76IJVTCC7MRA46DUBXNB7E6W7H7JRJ2CX',
    horizonRpcUrl: 'https://horizon.stellar.org',
    sorobanRpcUrl: 'https://rpc.ankr.com/stellar_soroban',
    chain: {
      name: 'Stellar',
      id: STELLAR_MAINNET_CHAIN_ID,
      type: 'STELLAR',
    },
  } as const satisfies StellarSpokeChainConfig,
  [SUI_MAINNET_CHAIN_ID]: {
    addresses: {
      connection:
        '0xf3b1e696a66d02cb776dc15aae73c68bc8f03adcb6ba0ec7f6332d9d90a6a3d2::connectionv3::0x3ee76d13909ac58ae13baab4c9be5a5142818d9a387aed641825e5d4356969bf',
      assetManagerConfigId: '0xcb7346339340b7f8dea40fcafb70721dc2fcfa7e8626a89fd954d46c1f928b61',
      originalAssetManager:
        '0xa17a409164d1676db71b411ab50813ba2c7dd547d2df538c699049566f1ff922::asset_manager::0xcb7346339340b7f8dea40fcafb70721dc2fcfa7e8626a89fd954d46c1f928b61',
      xTokenManager: '',
      rateLimit: '',
      testToken: '',
    },
    supportedTokens: {
      SUI: {
        symbol: 'SUI',
        name: 'SUI',
        decimals: 9,
        address: '0x0000000000000000000000000000000000000000000000000000000000000002::sui::SUI',
        xChainId: SUI_MAINNET_CHAIN_ID,
      },
      bnUSD: {
        symbol: 'bnUSD',
        name: 'bnUSD',
        decimals: 9,
        address: '0xff4de2b2b57dd7611d2812d231a467d007b702a101fd5c7ad3b278257cddb507::bnusd::BNUSD',
        xChainId: SUI_MAINNET_CHAIN_ID,
      },
      USDC: {
        symbol: 'USDC',
        name: 'USD Coin',
        decimals: 6,
        address: '0xdba34672e30cb065b1f93e3ab55318768fd6fef66c15942c9f7cb846e2f900e7::usdc::USDC',
        xChainId: SUI_MAINNET_CHAIN_ID,
      },
      legacybnUSD: {
        symbol: 'bnUSD (legacy)',
        name: 'legacybnUSD',
        decimals: 9,
        address: '0x03917a812fe4a6d6bc779c5ab53f8a80ba741f8af04121193fc44e0f662e2ceb::balanced_dollar::BALANCED_DOLLAR',
        xChainId: SUI_MAINNET_CHAIN_ID,
      },
      afSUI: {
        symbol: 'afSUI',
        name: 'Aftermath Staked Sui',
        decimals: 9,
        address: '0xf325ce1300e8dac124071d3152c5c5ee6174914f8bc2161e88329cf579246efc::afsui::AFSUI',
        xChainId: SUI_MAINNET_CHAIN_ID,
      },
      mSUI: {
        symbol: 'mSUI',
        name: 'Mirai Staked SUI',
        decimals: 9,
        address: '0x922d15d7f55c13fd790f6e54397470ec592caa2b508df292a2e8553f3d3b274f::msui::MSUI',
        xChainId: SUI_MAINNET_CHAIN_ID,
      },
      haSUI: {
        symbol: 'haSUI',
        name: 'haSUI',
        decimals: 9,
        address: '0xbde4ba4c2e274a60ce15c1cfff9e5c42e41654ac8b6d906a57efa4bd3c29f47d::hasui::HASUI',
        xChainId: SUI_MAINNET_CHAIN_ID,
      },
      vSUI: {
        symbol: 'vSUI',
        name: 'Volo Staked SUI',
        decimals: 9,
        address: '0x549e8b69270defbfafd4f94e17ec44cdbdd99820b33bda2278dea3b9a32d3f55::cert::CERT',
        xChainId: SUI_MAINNET_CHAIN_ID,
      },
      yapSUI: {
        symbol: 'yapSUI',
        name: 'Yap Staked SUI',
        decimals: 9,
        address: '0x83f1bb8c91ecd1fd313344058b0eed94d63c54e41d8d1ae5bff1353443517d65::yap_sui::YAP_SUI',
        xChainId: SUI_MAINNET_CHAIN_ID,
      },
      trevinSUI: {
        symbol: 'trevinSUI',
        name: 'Trevin Staked SUI',
        decimals: 9,
        address: '0x502867b177303bf1bf226245fcdd3403c177e78d175a55a56c0602c7ff51c7fa::trevin_sui::TREVIN_SUI',
        xChainId: SUI_MAINNET_CHAIN_ID,
      },
      SODA: {
        symbol: 'SODA',
        name: 'SODAX',
        decimals: 9,
        address: '0x0a0393721732617a2a771535e83c0a46f04aeef7d03239bbbb1249bc0981b952::soda::SODA',
        xChainId: SUI_MAINNET_CHAIN_ID,
      },
    },
    nativeToken: '0x0000000000000000000000000000000000000000000000000000000000000002::sui::SUI' as const,
    bnUSD: '0xff4de2b2b57dd7611d2812d231a467d007b702a101fd5c7ad3b278257cddb507::bnusd::BNUSD',
    rpc_url: 'https://fullnode.mainnet.sui.io:443',
    chain: {
      name: 'Sui',
      id: SUI_MAINNET_CHAIN_ID,
      type: 'SUI',
    },
  } as const satisfies SuiSpokeChainConfig,
  [ICON_MAINNET_CHAIN_ID]: {
    addresses: {
      assetManager: 'cx1be33c283c7dc7617181d1b21a6a2309e71b1ee7',
      connection: 'cxe5cdf3b0f26967b0efc72d470d57bbf534268f94',
      rateLimit: 'cxbbdcea9e6757023a046067ba8daa3c4c50304358',
      wICX: 'cx3975b43d260fb8ec802cef6e60c2f4d07486f11d',
    },
    chain: {
      id: ICON_MAINNET_CHAIN_ID,
      name: 'ICON',
      type: 'ICON',
    },
    supportedTokens: {
      ICX: {
        symbol: 'ICX',
        name: 'ICON',
        decimals: 18,
        address: 'cx0000000000000000000000000000000000000000',
        xChainId: ICON_MAINNET_CHAIN_ID,
      },
      wICX: {
        symbol: 'wICX',
        name: 'Wrapped ICX',
        decimals: 18,
        address: 'cx3975b43d260fb8ec802cef6e60c2f4d07486f11d',
        xChainId: ICON_MAINNET_CHAIN_ID,
      },
      bnUSD: {
        // same as legacy
        symbol: 'bnUSD (legacy)',
        name: 'bnUSD',
        decimals: 18,
        address: 'cx88fd7df7ddff82f7cc735c871dc519838cb235bb',
        xChainId: ICON_MAINNET_CHAIN_ID,
      },
      legacybnUSD: {
        // duplicate of bnUSD  purely for consistency with other legacy tokens chains (sui, stellar)
        symbol: 'bnUSD (legacy)',
        name: 'bnUSD',
        decimals: 18,
        address: 'cx88fd7df7ddff82f7cc735c871dc519838cb235bb',
        xChainId: ICON_MAINNET_CHAIN_ID,
      },
      BALN: {
        symbol: 'BALN',
        name: 'BALN',
        decimals: 18,
        address: 'cxf61cd5a45dc9f91c15aa65831a30a90d59a09619',
        xChainId: ICON_MAINNET_CHAIN_ID,
      },
    } as const,
    nativeToken: 'cx0000000000000000000000000000000000000000' as const,
    bnUSD: 'cx88fd7df7ddff82f7cc735c871dc519838cb235bb',
    nid: '0x1',
  } as const satisfies IconSpokeChainConfig,
} as const;

// All addresses are now lowercase for consistency and correctness
export const hubVaults = {
  [SodaTokens.IbnUSD.symbol]: {
    // ICON bnUSD (Migration) vault on Sonic contains legacy bnUSD tokens (stellar, sui, icon)
    address: '0x9D4b663Eb075d2a1C7B8eaEFB9eCCC0510388B51',
    reserves: [
      // hub asset addresses contained in the vault
      '0x654DdDf32a9a2aC53f5FB54bf1e93F66791f8047',
      '0xddf6AD38F9C9451C1F4cDf369040F6869e37393e',
      '0x1559B52d2e165da1505a542EA37C543c9137f52a',
    ] as const,
  },
  [SodaTokens.sodaS.symbol]: {
    address: '0x62ecc3eeb80a162c57624b3ff80313fe69f5203e',
    reserves: [
      // hub asset addresses contained in the vault
      '0x039e2fb66102314ce7b64ce5ce3e5183bc94ad38',
    ] as const,
  },
  [SodaTokens.sodaNIBI.symbol]: {
    address: '0xc6c85287a8b173a509c2f198bb719a8a5a2d0c68',
    reserves: [
      // hub asset addresses contained in the vault
      '0xe0064414c2c1a636a9424c7a17d86fbf7fd3f190',
    ] as const,
  },
  [SodaTokens.sodaPOL.symbol]: {
    address: '0x208ed38f4783328aa9ebfec360d32e7520a9b779',
    reserves: [
      // hub asset addresses contained in the vault
      '0x9ee17486571917837210824b0d4cadfe3b324d12',
    ] as const,
  },
  [SodaTokens.bnUSD.symbol]: {
    // new bnUSD vault on Sonic (also contains IbnUSD vault token as part of it)
    address: '0xe801ca34e19abcbfea12025378d19c4fbe250131',
    reserves: [
      // hub asset addresses contained in the vault
      '0xabbb91c0617090f0028bdc27597cd0d038f3a833',
      '0xbdf1f453fcb61424011bbddcb96cfdb30f3fe876',
      '0x94dc79ce9c515ba4ae4d195da8e6ab86c69bfc38',
      '0x5ce6c1c51ff762cf3acd21396257046f694168b6',
      '0xdf5639d91359866f266b56d60d98ede9feedd100',
      '0x238384ae2b4f0ec189ecb5031859ba306b2679c5',
      '0x419ca9054e44e94ceab52846ecdc3997439bbca6',
      '0x18f85f9e80ff9496eebd5979a051af16ce751567',
      '0x289cda1043b4ce26bdca3c12e534f56b24308a5b',
      '0x23225ab8e63fca4070296678cb46566d57e1bbe3',
      '0x14c65b1cdc0b821569081b1f77342da0d0cbf439',
      '0xdf23097b9aeb917bf8fb70e99b6c528fffa35364',
      '0x11b93c162aabffd026539bb3b9f9ec22c8b7ef8a',
      '0x69425ffb14704124a58d6f69d510f74a59d9a5bc',
      '0x9d4b663eb075d2a1c7b8eaefb9eccc0510388b51',
      '0xD1d14BF3324C901855A1f7d0d5CA4c8458D2a780',
      '0x19feaf3043dfa69b365d05495630e840a2b9a9dc',
    ] as const,
  },
  [SodaTokens.sodaSODA.symbol]: {
    // SODA SODA vault
    address: '0x21685e341de7844135329914be6bd8d16982d834',
    reserves: [
      // hub asset addresses contained in the vault
      '0x7c7d53eecda37a87ce0d5bf8e0b24512a48dc963', // SODA SODA hub asset
      '0xf51d7082375cdca8C19C74e1A0c77dA482aFDa4e',
      '0x93a367E5B37a1B9E8D04ef25a6Af40d181a3DfFF',
      '0x17fF8Ad5EBe6CA8B15751067cD0c89f0E580CD17',
      '0x4d12c72A8633588097D10e57b559ed642588e4C6',
      '0x26cd76cB5622Dc8638670A16E0Da5a51394A8DB1',
      '0x0eD0d274dC77ef460DC96b9fBaFF3EDB074e0471',
      '0x8D78A620E009Ba751Eb40d77A5e9Db48A3F2016b',
      '0x4Cf5Ce9594AEDdc5D3efe9d4Cdf0b944b4e73A53',
      '0xD749B5FfFED7cEDaa3239abDd16D677179C29AEc',
      '0x07Db7b1a96ebE474B20F52fF487cEE415adee79e',
      '0x20Ce75CdcEe44B1308365447b91B9c26e2b71Ffd',
      '0x5Db9CEc919f40C50809D9490DC3BbA4F05b0a1D7',
      '0x655730024B673B3378CD6031B1Cd01eaE9afb138',
      '0x4cf5ce9594aeddc5d3efe9d4cdf0b944b4e73a53',
    ] as const,
  },
  [SodaTokens.sodaAVAX.symbol]: {
    // SODA AVAX vault
    address: '0x14238d267557e9d799016ad635b53cd15935d290',
    reserves: [
      // hub asset addresses contained in the vault
      '0xc9e4f0b6195f389d9d2b639f2878b7674eb9d8cd', // AvalancheAVAX hub asset
    ] as const,
  },
  [SodaTokens.sodaBNB.symbol]: {
    // SODA BNB vault
    address: '0x40cd41b35db9e5109ae7e54b44de8625db320e6b',
    reserves: [
      // hub asset addresses contained in the vault
      '0x13b70564b1ec12876b20fab5d1bb630311312f4f', // BSC BNB hub asset
    ] as const,
  },
  [SodaTokens.sodaETH.symbol]: {
    // SODA ETH vault
    address: '0x4effb5813271699683c25c734f4dabc45b363709',
    reserves: [
      // hub asset addresses contained in the vault
      '0x70178089842be7f8e4726b33f0d1569db8021faa', // BASE ETH hub asset
      '0xad332860dd3b6f0e63f4f66e9457900917ac78cd', // Optimism ETH hub asset
      '0xdcd9578b51ef55239b6e68629d822a8d97c95b86', // Arbitrum ETH hub asset
      '0x57fc2ac5701e463ae261adbd6c99fbeb48ce5293', // BSC ETH hub asset
      '0x50c42deacd8fc9773493ed674b675be577f2634b', // Sonic WETH hub asset
    ] as const,
  },
  [SodaTokens.sodaBTC.symbol]: {
    // SODA BTC vault
    address: '0x7a1a5555842ad2d0ed274d09b5c4406a95799d5d',
    reserves: [
      // hub asset addresses contained in the vault
      '0x2803a23a3ba6b09e57d1c71dec0d9efdbb00a27f', // BASE cbBTC hub asset,
      '0xfb0acb1b2720b620935f50a6dd3f7fea52b2fcbe', // Arbitrum wBTC hub asset
      '0x96fc8540736f1598b7e235e6de8814062b3b5d3b', // Arbitrum tBTC hub asset,
      '0xd8a24c71fea5bb81c66c01e532de7d9b11e13905', // BSC BTCB hub asset
      '0x03E99853C6376b13a4c6e4d0A115F1639c9FA14e',
    ] as const,
  },
  [SodaTokens.sodaSUI.symbol]: {
    // SODA SUI vault
    address: '0xdc5b4b00f98347e95b9f94911213dab4c687e1e3',
    reserves: [
      // hub asset addresses contained in the vault
      '0x4676b2a551b25c04e235553c1c81019337384673', // SUI SUI hub asset
    ] as const,
  },
  [SodaTokens.sodaINJ.symbol]: {
    // SODA INJ vault
    address: '0x1f22279c89b213944b7ea41dacb0a868ddcdfd13',
    reserves: [
      // hub asset addresses contained in the vault
      '0xd375590b4955f6ea5623f799153f9b787a3bd319', // Injective INJ hub asset
    ] as const,
  },
  [SodaTokens.sodaXLM.symbol]: {
    // SODA XLM vault
    address: '0x6bc8c37cba91f76e68c9e6d689a9c21e4d32079b',
    reserves: [
      // hub asset addresses contained in the vault
      '0x8ac68af223907fb1b893086601a3d99e00f2fa9d', // Stellar XLM hub asset
    ] as const,
  },
  [SodaTokens.sodaSOL.symbol]: {
    // SODA SOL vault
    address: '0xdea692287e2ce8cb08fa52917be0f16b1dacdc87',
    reserves: [
      // hub asset addresses contained in the vault
      '0x0c09e69a4528945de6d16c7e469dea6996fdf636', // Solana SOL hub asset
    ] as const,
  },
  [SodaTokens.sodaUSDT.symbol]: {
    // SODA USDT vault
    address: '0xbdf1f453fcb61424011bbddcb96cfdb30f3fe876',
    reserves: [
      // hub asset addresses contained in the vault
      '0x41fd5c169e014e2a657b9de3553f7a7b735fe47a',
      '0xc168067d95109003805ac865ae556e8476dc69bc',
      '0x3c0a80c6a1110fc80309382b3989ec626c135ee9',
      '0x6047828dc181963ba44974801ff68e538da5eaf9', // Sonic USDT
    ] as const,
  },
  [SodaTokens.sodaUSDC.symbol]: {
    address: '0xabbb91c0617090f0028bdc27597cd0d038f3a833',
    reserves: [
      '0x41abf4b1559ff709ef8150079bcb26db1fffd117',
      '0x72e852545b024ddcbc5b70c1bcbdaa025164259c',
      '0xb7c213cbd24967de9838fa014668fddb338f724b',
      '0xdb7bda65c3a1c51d64dc4444e418684677334109',
      '0xa36893ba308b332fdebfa95916d1df3a2e3cf8b3',
      '0x29219dd400f2bf60e5a23d13be72b486d4038894',
      '0x5635369c8a29a081d26c2e9e28012fca548ba0cb',
      '0x3d73437dd81b3f9ec82752beb1752f03a8531710',
      '0x4bc1211faa06fb50ff61a70331f56167ae511057',
      '0x348007b53f25a9a857ab8ea81ec9e3ccbcf440f2',
      '0xc3f020057510ffe10ceb882e1b48238b43d78a5e',
      '0x9d58508ad10d34048a11640735ca5075bba07b35',
      '0xC1df02fb7b1b06bE886592C89F6955387998B2f7',
    ] as const,
  },
  [SodaTokens.sodaHYPE.symbol]: {
    address: '0x6e81124fc5d2bf666b16a0a5d90066ebf35c7411',
    reserves: ['0x7288622bc2d39553f34d5b81c88c3f979d91dbc7'],
  },
} as const satisfies Record<HubVaultSymbol, VaultType>;

export const hubVaultTokensMap: Map<string, Token> = new Map(
  Object.entries(hubVaults).map(([symbol, vault]) => [
    vault.address.toLowerCase(),
    {
      address: vault.address.toLowerCase(),
      symbol,
      name: symbol,
      decimals: 18,
    },
  ]),
);

export const getHubVaultTokenByAddress = (address: string): Token | undefined => {
  return hubVaultTokensMap.get(address.toLowerCase());
};

// bnUSD Migration configs
export const bnUSDLegacySpokeChainIds = [
  ICON_MAINNET_CHAIN_ID,
  SUI_MAINNET_CHAIN_ID,
  STELLAR_MAINNET_CHAIN_ID,
] as const;
export const newbnUSDSpokeChainIds = SPOKE_CHAIN_IDS.filter(chainId => chainId !== ICON_MAINNET_CHAIN_ID);
export const bnUSDLegacyTokens = [
  spokeChainConfig[ICON_MAINNET_CHAIN_ID].supportedTokens.bnUSD,
  spokeChainConfig[SUI_MAINNET_CHAIN_ID].supportedTokens.legacybnUSD,
  spokeChainConfig[STELLAR_MAINNET_CHAIN_ID].supportedTokens.legacybnUSD,
] as const;
export const bnUSDNewTokens = newbnUSDSpokeChainIds.map(chainId => spokeChainConfig[chainId].supportedTokens.bnUSD);

export const isLegacybnUSDChainId = (chainId: SpokeChainId): boolean => {
  return bnUSDLegacySpokeChainIds.includes(chainId as LegacybnUSDChainId);
};

export const isNewbnUSDChainId = (chainId: SpokeChainId): boolean => {
  return newbnUSDSpokeChainIds.includes(chainId as NewbnUSDChainId);
};

export const isLegacybnUSDToken = (token: Token | string): boolean => {
  if (typeof token === 'string') {
    return bnUSDLegacyTokens.some(t => t.address.toLowerCase() === token.toLowerCase());
  }

  return bnUSDLegacyTokens.some(t => t.address.toLowerCase() === token.address.toLowerCase());
};

export const isNewbnUSDToken = (token: Token | string): boolean => {
  if (typeof token === 'string') {
    return newbnUSDSpokeChainIds
      .map(chainId => spokeChainConfig[chainId].supportedTokens.bnUSD)
      .some(t => t.address.toLowerCase() === token.toLowerCase());
  }
  return newbnUSDSpokeChainIds
    .map(chainId => spokeChainConfig[chainId].supportedTokens.bnUSD)
    .some(t => t.address.toLowerCase() === token.address.toLowerCase());
};

export const getAllLegacybnUSDTokens = (): { token: LegacybnUSDToken; chainId: LegacybnUSDChainId }[] => {
  return bnUSDLegacySpokeChainIds.map(chainId => ({
    token: spokeChainConfig[chainId].supportedTokens.legacybnUSD,
    chainId,
  }));
};

export const hubAssets: Record<
  SpokeChainId,
  Record<string, { asset: Address; decimal: number; vault: Address; symbol: string; name: string }>
> = {
  [SONIC_MAINNET_CHAIN_ID]: {
    [spokeChainConfig[SONIC_MAINNET_CHAIN_ID].nativeToken]: {
      asset: spokeChainConfig[SONIC_MAINNET_CHAIN_ID].supportedTokens.S.address,
      decimal: 18,
      symbol: 'S',
      name: 'Sonic',
      vault: hubVaults.sodaS.address,
    },
    [spokeChainConfig[SONIC_MAINNET_CHAIN_ID].bnUSD]: {
      asset: '0x289cDa1043b4Ce26BDCa3c12E534f56b24308A5B',
      decimal: 18,
      symbol: 'bnUSD',
      name: 'bnUSD',
      vault: hubVaults.bnUSD.address,
    },
    [spokeChainConfig[SONIC_MAINNET_CHAIN_ID].supportedTokens.wS.address]: {
      asset: spokeChainConfig[SONIC_MAINNET_CHAIN_ID].supportedTokens.wS.address,
      decimal: 18,
      symbol: 'wS',
      name: 'Sonic',
      vault: hubVaults.sodaS.address,
    },
    [spokeChainConfig[SONIC_MAINNET_CHAIN_ID].supportedTokens.WETH.address]: {
      asset: spokeChainConfig[SONIC_MAINNET_CHAIN_ID].supportedTokens.WETH.address,
      decimal: 18,
      symbol: 'WETH',
      name: 'Wrapped Ethereum',
      vault: hubVaults.sodaETH.address,
    },
    [spokeChainConfig[SONIC_MAINNET_CHAIN_ID].supportedTokens.USDC.address]: {
      asset: spokeChainConfig[SONIC_MAINNET_CHAIN_ID].supportedTokens.USDC.address,
      decimal: 6,
      symbol: 'USDC ',
      name: 'USD Coin',
      vault: hubVaults.sodaUSDC.address,
    },
    [spokeChainConfig[SONIC_MAINNET_CHAIN_ID].supportedTokens.USDT.address]: {
      asset: spokeChainConfig[SONIC_MAINNET_CHAIN_ID].supportedTokens.USDT.address,
      decimal: 6,
      symbol: 'USDT',
      name: 'Tether USD',
      vault: hubVaults.sodaUSDT.address,
    },
    [spokeChainConfig[SONIC_MAINNET_CHAIN_ID].supportedTokens.SODA.address]: {
      asset: spokeChainConfig[SONIC_MAINNET_CHAIN_ID].supportedTokens.SODA.address,
      decimal: 18,
      symbol: 'SODA',
      name: 'SODA',
      vault: hubVaults.sodaSODA.address,
    },
    ...SodaTokensAsHubAssets,
  },
  [AVALANCHE_MAINNET_CHAIN_ID]: {
    [spokeChainConfig[AVALANCHE_MAINNET_CHAIN_ID].nativeToken]: {
      asset: '0xc9e4f0B6195F389D9d2b639f2878B7674eB9D8cD',
      decimal: 18,
      symbol: 'AVAX',
      name: 'AVAX',
      vault: hubVaults.sodaAVAX.address,
    },
    [spokeChainConfig[AVALANCHE_MAINNET_CHAIN_ID].supportedTokens.USDT.address]: {
      asset: '0x41Fd5c169e014e2A657B9de3553f7a7b735Fe47A',
      decimal: 6,
      symbol: 'USDT',
      name: 'Tether USD',
      vault: hubVaults.sodaUSDT.address,
    },
    [spokeChainConfig[AVALANCHE_MAINNET_CHAIN_ID].supportedTokens.USDC.address]: {
      asset: '0x41abF4B1559FF709Ef8150079BcB26DB1Fffd117',
      decimal: 6,
      symbol: 'USDC',
      name: 'USD Coin',
      vault: hubVaults.sodaUSDC.address,
    },
    [spokeChainConfig[AVALANCHE_MAINNET_CHAIN_ID].bnUSD]: {
      asset: '0x289cDa1043b4Ce26BDCa3c12E534f56b24308A5B',
      decimal: 18,
      symbol: 'bnUSD',
      name: 'bnUSD',
      vault: hubVaults.bnUSD.address,
    },
    [spokeChainConfig[AVALANCHE_MAINNET_CHAIN_ID].supportedTokens.SODA.address]: {
      asset: '0xf51d7082375cdca8C19C74e1A0c77dA482aFDa4e',
      decimal: 18,
      symbol: 'SODA',
      name: 'SODAX',
      vault: hubVaults.sodaSODA.address,
    },
  },
  [ARBITRUM_MAINNET_CHAIN_ID]: {
    [spokeChainConfig[ARBITRUM_MAINNET_CHAIN_ID].nativeToken]: {
      asset: '0xdcd9578b51ef55239b6e68629d822a8d97c95b86',
      decimal: 18,
      symbol: 'ETH',
      name: 'Ethereum',
      vault: hubVaults.sodaETH.address,
    },
    [spokeChainConfig[ARBITRUM_MAINNET_CHAIN_ID].supportedTokens.WBTC.address]: {
      asset: '0xfB0ACB1b2720B620935F50a6dd3F7FEA52b2FCBe',
      decimal: 8,
      symbol: 'WBTC',
      name: 'Wrapped Bitcoin',
      vault: hubVaults.sodaBTC.address,
    },
    [spokeChainConfig[ARBITRUM_MAINNET_CHAIN_ID].supportedTokens.weETH.address]: {
      asset: '0x08D5cf039De35627fD5C0f48B8AF4a1647a462E8',
      decimal: 18,
      symbol: 'weETH',
      name: 'Wrapped eETH',
      vault: '0x', // no vault yet
    },
    [spokeChainConfig[ARBITRUM_MAINNET_CHAIN_ID].supportedTokens.wstETH.address]: {
      asset: '0x2D5A7837D68b0c2CC4b14C2af2a1F0Ef420DDDc5',
      decimal: 18,
      symbol: 'wstETH',
      name: 'Wrapped Staked Ethereum',
      vault: '0x', // no vault yet
    },
    [spokeChainConfig[ARBITRUM_MAINNET_CHAIN_ID].supportedTokens.tBTC.address]: {
      asset: '0x96Fc8540736f1598b7E235e6dE8814062b3b5d3B',
      decimal: 18,
      symbol: 'tBTC',
      name: 'Arbitrum tBTC',
      vault: hubVaults.sodaBTC.address,
    },
    [spokeChainConfig[ARBITRUM_MAINNET_CHAIN_ID].supportedTokens.USDT.address]: {
      asset: '0x3C0a80C6a1110fC80309382b3989eC626c135eE9',
      decimal: 6,
      symbol: 'USDT',
      name: 'Tether USD',
      vault: hubVaults.sodaUSDT.address,
    },
    [spokeChainConfig[ARBITRUM_MAINNET_CHAIN_ID].supportedTokens.USDC.address]: {
      asset: '0xdB7BdA65c3a1C51D64dC4444e418684677334109',
      decimal: 6,
      symbol: 'USDC',
      name: 'USD Coin',
      vault: hubVaults.sodaUSDC.address,
    },
    [spokeChainConfig[ARBITRUM_MAINNET_CHAIN_ID].bnUSD]: {
      asset: '0x419cA9054E44E94ceAb52846eCdC3997439BBcA6',
      decimal: 18,
      symbol: 'bnUSD',
      name: 'bnUSD',
      vault: hubVaults.bnUSD.address,
    },
    [spokeChainConfig[ARBITRUM_MAINNET_CHAIN_ID].supportedTokens.SODA.address]: {
      asset: '0x93a367E5B37a1B9E8D04ef25a6Af40d181a3DfFF',
      decimal: 18,
      symbol: 'SODA',
      name: 'SODAX',
      vault: hubVaults.sodaSODA.address,
    },
  },
  [BASE_MAINNET_CHAIN_ID]: {
    [spokeChainConfig[BASE_MAINNET_CHAIN_ID].nativeToken]: {
      asset: '0x70178089842be7f8e4726b33f0d1569db8021faa',
      decimal: 18,
      symbol: 'ETH',
      name: 'Ethereum',
      vault: hubVaults.sodaETH.address,
    },
    [spokeChainConfig[BASE_MAINNET_CHAIN_ID].supportedTokens.cbBTC.address]: {
      asset: '0x2803a23a3BA6b09e57D1c71deC0D9eFdBB00A27F',
      decimal: 8,
      symbol: 'cbBTC',
      name: 'Coinbase Wrapped BTC',
      vault: hubVaults.sodaBTC.address,
    },
    [spokeChainConfig[BASE_MAINNET_CHAIN_ID].supportedTokens.USDC.address]: {
      asset: '0x72E852545B024ddCbc5b70C1bCBDAA025164259C',
      decimal: 6,
      symbol: 'USDC',
      name: 'USD Coin',
      vault: hubVaults.sodaUSDC.address,
    },
    [spokeChainConfig[BASE_MAINNET_CHAIN_ID].bnUSD]: {
      asset: '0xDF5639D91359866f266b56D60d98edE9fEEDd100',
      decimal: 18,
      symbol: 'bnUSD',
      name: 'bnUSD',
      vault: hubVaults.bnUSD.address,
    },
    [spokeChainConfig[BASE_MAINNET_CHAIN_ID].supportedTokens.weETH.address]: {
      asset: '0x55e0ad45eb97493b3045eee417fb6726cb85dfd4',
      decimal: 18,
      symbol: 'weETH',
      name: 'Wrapped eETH',
      vault: '0x', // no vault yet
    },
    [spokeChainConfig[BASE_MAINNET_CHAIN_ID].supportedTokens.wstETH.address]: {
      asset: '0x494aaeaefdf5964d4ed400174e8c5b98c00957aa',
      decimal: 18,
      symbol: 'wstETH',
      name: 'Wrapped Staked Ethereum',
      vault: '0x', // no vault yet
    },
    [spokeChainConfig[BASE_MAINNET_CHAIN_ID].supportedTokens.SODA.address]: {
      asset: '0x17fF8Ad5EBe6CA8B15751067cD0c89f0E580CD17',
      decimal: 18,
      symbol: 'SODA',
      name: 'SODAX',
      vault: hubVaults.sodaSODA.address,
    },
  },
  [OPTIMISM_MAINNET_CHAIN_ID]: {
    [spokeChainConfig[OPTIMISM_MAINNET_CHAIN_ID].nativeToken]: {
      asset: '0xad332860dd3b6f0e63f4f66e9457900917ac78cd',
      decimal: 18,
      symbol: 'ETH',
      name: 'Ethereum',
      vault: hubVaults.sodaETH.address,
    },
    [spokeChainConfig[OPTIMISM_MAINNET_CHAIN_ID].bnUSD]: {
      asset: '0x238384AE2b4F0EC189ecB5031859bA306B2679c5',
      decimal: 18,
      symbol: 'bnUSD',
      name: 'bnUSD',
      vault: hubVaults.bnUSD.address,
    },
    [spokeChainConfig[OPTIMISM_MAINNET_CHAIN_ID].supportedTokens.USDC.address]: {
      asset: '0xb7C213CbD24967dE9838fa014668FDDB338f724B',
      decimal: 6,
      symbol: 'USDC',
      name: 'USD Coin',
      vault: hubVaults.sodaUSDC.address,
    },
    [spokeChainConfig[OPTIMISM_MAINNET_CHAIN_ID].supportedTokens.wstETH.address]: {
      asset: '0x61e26f611090CdC6bc79A7Bf156b0fD10f1fC212',
      decimal: 18,
      symbol: 'wstETH',
      name: 'Wrapped Staked Ethereum',
      vault: '0x', // no vault yet
    },
    [spokeChainConfig[OPTIMISM_MAINNET_CHAIN_ID].supportedTokens.weETH.address]: {
      asset: '0xE121c0Dc2B33c00ff31ee3D902D248cc3f19Ea50',
      decimal: 18,
      symbol: 'weETH',
      name: 'Wrapped eETH',
      vault: '0x', // no vault yet
    },
    [spokeChainConfig[OPTIMISM_MAINNET_CHAIN_ID].supportedTokens.USDT.address]: {
      asset: '0xc168067d95109003805aC865ae556e8476DC69bc',
      decimal: 6,
      symbol: 'USDT',
      name: 'Tether USD',
      vault: hubVaults.sodaUSDT.address,
    },
    [spokeChainConfig[OPTIMISM_MAINNET_CHAIN_ID].supportedTokens.SODA.address]: {
      asset: '0x0eD0d274dC77ef460DC96b9fBaFF3EDB074e0471',
      decimal: 18,
      symbol: 'SODA',
      name: 'SODAX',
      vault: hubVaults.sodaSODA.address,
    },
  },
  [NIBIRU_MAINNET_CHAIN_ID]: {
    [spokeChainConfig[NIBIRU_MAINNET_CHAIN_ID].nativeToken]: {
      asset: '0xe0064414c2c1a636a9424C7a17D86fbF7FD3f190',
      decimal: 18,
      symbol: 'NIBI',
      name: 'Nibiru',
      vault: hubVaults.sodaNIBI.address,
    },
    [spokeChainConfig[NIBIRU_MAINNET_CHAIN_ID].bnUSD]: {
      asset: '0x11b93C162aABFfD026539bb3B9F9eC22c8b7ef8a',
      decimal: 18,
      symbol: 'bnUSD',
      name: 'bnUSD',
      vault: hubVaults.bnUSD.address,
    },
    [spokeChainConfig[NIBIRU_MAINNET_CHAIN_ID].supportedTokens.SODA.address]: {
      asset: '0x26cd76cB5622Dc8638670A16E0Da5a51394A8DB1',
      decimal: 18,
      symbol: 'SODA',
      name: 'SODAX',
      vault: hubVaults.sodaSODA.address,
    },
  },
  [BSC_MAINNET_CHAIN_ID]: {
    [spokeChainConfig[BSC_MAINNET_CHAIN_ID].nativeToken]: {
      asset: '0x13b70564b1ec12876b20fab5d1bb630311312f4f',
      decimal: 18,
      symbol: 'BNB',
      name: 'BNB',
      vault: hubVaults.sodaBNB.address,
    },
    [spokeChainConfig[BSC_MAINNET_CHAIN_ID].supportedTokens.ETHB.address]: {
      asset: '0x57fC2aC5701e463ae261AdBd6C99FBeB48Ce5293',
      decimal: 18,
      symbol: 'ETHB',
      name: 'Wrapped Ethereum',
      vault: hubVaults.sodaETH.address,
    },
    [spokeChainConfig[BSC_MAINNET_CHAIN_ID].supportedTokens.BTCB.address]: {
      asset: '0xD8A24c71FEa5bB81c66C01e532dE7d9B11e13905',
      decimal: 18,
      symbol: 'BTCB',
      name: 'Wrapped Bitcoin',
      vault: hubVaults.sodaBTC.address,
    },
    [spokeChainConfig[BSC_MAINNET_CHAIN_ID].bnUSD]: {
      asset: '0x5Ce6C1c51ff762cF3acD21396257046f694168b6',
      decimal: 18,
      symbol: 'bnUSD',
      name: 'bnUSD',
      vault: hubVaults.bnUSD.address,
    },
    [spokeChainConfig[BSC_MAINNET_CHAIN_ID].supportedTokens.USDC.address]: {
      asset: '0x9d58508ad10d34048a11640735ca5075bba07b35',
      decimal: 18,
      symbol: 'USDC',
      name: 'USD Coin',
      vault: hubVaults.sodaUSDC.address,
    },
    [spokeChainConfig[BSC_MAINNET_CHAIN_ID].supportedTokens.SODA.address]: {
      asset: '0x4d12c72A8633588097D10e57b559ed642588e4C6',
      decimal: 18,
      symbol: 'SODA',
      name: 'SODAX',
      vault: hubVaults.sodaSODA.address,
    },
  },
  [POLYGON_MAINNET_CHAIN_ID]: {
    [spokeChainConfig[POLYGON_MAINNET_CHAIN_ID].nativeToken]: {
      asset: '0x9ee17486571917837210824b0d4cadfe3b324d12',
      decimal: 18,
      symbol: 'MATIC',
      name: 'Polygon',
      vault: hubVaults.sodaPOL.address,
    },
    [spokeChainConfig[POLYGON_MAINNET_CHAIN_ID].bnUSD]: {
      asset: '0x18f85f9E80ff9496EeBD5979a051AF16Ce751567',
      decimal: 18,
      symbol: 'bnUSD',
      name: 'bnUSD',
      vault: hubVaults.bnUSD.address,
    },
    [spokeChainConfig[POLYGON_MAINNET_CHAIN_ID].supportedTokens.USDC.address]: {
      asset: '0xa36893ba308b332FDEbfa95916D1dF3a2e3CF8B3',
      decimal: 6,
      symbol: 'USDC',
      name: 'USD Coin',
      vault: hubVaults.sodaUSDC.address,
    },
    [spokeChainConfig[POLYGON_MAINNET_CHAIN_ID].supportedTokens.SODA.address]: {
      asset: '0x8D78A620E009Ba751Eb40d77A5e9Db48A3F2016b',
      decimal: 18,
      symbol: 'SODA',
      name: 'SODAX',
      vault: hubVaults.sodaSODA.address,
    },
  },
  [HYPEREVM_MAINNET_CHAIN_ID]: {
    [spokeChainConfig[HYPEREVM_MAINNET_CHAIN_ID].nativeToken]: {
      asset: '0x7288622bc2D39553f34D5b81c88c3F979d91dbc7',
      decimal: 18,
      symbol: 'HYPE',
      name: 'HYPE',
      vault: hubVaults.sodaHYPE.address,
    },
    [spokeChainConfig[HYPEREVM_MAINNET_CHAIN_ID].bnUSD]: {
      asset: '0x19feaf3043dfa69b365d05495630e840a2b9a9dc',
      decimal: 18,
      symbol: 'bnUSD',
      name: 'bnUSD',
      vault: hubVaults.bnUSD.address,
    },
    [spokeChainConfig[HYPEREVM_MAINNET_CHAIN_ID].supportedTokens.SODA.address]: {
      asset: '0x4cf5ce9594aeddc5d3efe9d4cdf0b944b4e73a53',
      decimal: 18,
      symbol: 'SODA',
      name: 'SODAX',
      vault: hubVaults.sodaSODA.address,
    },
  },
  [INJECTIVE_MAINNET_CHAIN_ID]: {
    [spokeChainConfig[INJECTIVE_MAINNET_CHAIN_ID].supportedTokens.INJ.address]: {
      asset: '0xd375590b4955f6ea5623f799153f9b787a3bd319',
      decimal: 18,
      symbol: 'INJ',
      name: 'Injective',
      vault: hubVaults.sodaINJ.address,
    },
    [spokeChainConfig[INJECTIVE_MAINNET_CHAIN_ID].bnUSD]: {
      asset: '0x69425FFb14704124A58d6F69d510f74A59D9a5bC',
      decimal: 18,
      symbol: 'bnUSD',
      name: 'bnUSD',
      vault: hubVaults.bnUSD.address,
    },
    [spokeChainConfig[INJECTIVE_MAINNET_CHAIN_ID].supportedTokens.USDC.address]: {
      asset: '0x4bc1211faa06fb50ff61a70331f56167ae511057',
      decimal: 6,
      symbol: 'USDC',
      name: 'USD Coin',
      vault: hubVaults.sodaUSDC.address,
    },
    [spokeChainConfig[INJECTIVE_MAINNET_CHAIN_ID].supportedTokens.SODA.address]: {
      asset: '0x20Ce75CdcEe44B1308365447b91B9c26e2b71Ffd',
      decimal: 18,
      symbol: 'SODA',
      name: 'SODAX',
      vault: hubVaults.sodaSODA.address,
    },
  },
  [STELLAR_MAINNET_CHAIN_ID]: {
    [spokeChainConfig[STELLAR_MAINNET_CHAIN_ID].nativeToken]: {
      asset: '0x8ac68af223907fb1b893086601a3d99e00f2fa9d',
      decimal: 7,
      symbol: 'XLM',
      name: 'Stellar Lumens',
      vault: hubVaults.sodaXLM.address,
    },
    [spokeChainConfig[STELLAR_MAINNET_CHAIN_ID].bnUSD]: {
      asset: '0x23225Ab8E63FCa4070296678cb46566d57E1BBe3',
      decimal: 7,
      symbol: 'bnUSD',
      name: 'bnUSD',
      vault: hubVaults.bnUSD.address,
    },
    [spokeChainConfig[STELLAR_MAINNET_CHAIN_ID].supportedTokens.USDC.address]: {
      asset: '0x348007B53F25A9A857aB8eA81ec9E3CCBCf440f2',
      decimal: 7,
      symbol: 'USDC',
      name: 'USD Coin',
      vault: hubVaults.sodaUSDC.address,
    },
    [spokeChainConfig[STELLAR_MAINNET_CHAIN_ID].supportedTokens.legacybnUSD.address]: {
      asset: '0x1559b52d2e165da1505a542ea37c543c9137f52a',
      decimal: 18,
      symbol: 'legacybnUSD',
      name: 'legacybnUSD',
      vault: hubVaults.IbnUSD.address,
    },
    [spokeChainConfig[STELLAR_MAINNET_CHAIN_ID].supportedTokens.SODA.address]: {
      asset: '0xD749B5FfFED7cEDaa3239abDd16D677179C29AEc',
      decimal: 7,
      symbol: 'SODA',
      name: 'SODAX',
      vault: hubVaults.sodaSODA.address,
    },
  },
  [SUI_MAINNET_CHAIN_ID]: {
    [spokeChainConfig[SUI_MAINNET_CHAIN_ID].nativeToken]: {
      asset: '0x4676b2a551b25c04e235553c1c81019337384673',
      decimal: 9,
      symbol: 'SUI',
      name: 'Sui',
      vault: hubVaults.sodaSUI.address,
    },
    [spokeChainConfig[SUI_MAINNET_CHAIN_ID].bnUSD]: {
      asset: '0xDf23097B9AEb917Bf8fb70e99b6c528fffA35364',
      decimal: 9,
      symbol: 'bnUSD',
      name: 'bnUSD',
      vault: hubVaults.bnUSD.address,
    },
    [spokeChainConfig[SUI_MAINNET_CHAIN_ID].supportedTokens.USDC.address]: {
      asset: '0x5635369c8a29A081d26C2e9e28012FCa548BA0Cb',
      decimal: 6,
      symbol: 'USDC',
      name: 'USD Coin',
      vault: hubVaults.sodaUSDC.address,
    },
    [spokeChainConfig[SUI_MAINNET_CHAIN_ID].supportedTokens.afSUI.address]: {
      asset: '0x039666bd0cbc96a66c40e8541af465beaa81aa7e',
      decimal: 9,
      symbol: 'afSUI',
      name: 'afSUI',
      vault: '0x', // no vault yet
    },
    [spokeChainConfig[SUI_MAINNET_CHAIN_ID].supportedTokens.mSUI.address]: {
      asset: '0xb202c674c9a79b5681e981ba0daa782b3ceeebbe',
      decimal: 9,
      symbol: 'mSUI',
      name: 'mSUI',
      vault: '0x', // no vault yet
    },
    [spokeChainConfig[SUI_MAINNET_CHAIN_ID].supportedTokens.haSUI.address]: {
      asset: '0x67a26d11fce15e8b33ac97230d36cae1c52c35e7',
      decimal: 9,
      symbol: 'haSUI',
      name: 'haSUI',
      vault: '0x', // no vault yet
    },
    [spokeChainConfig[SUI_MAINNET_CHAIN_ID].supportedTokens.vSUI.address]: {
      asset: '0x025715bcda08db06c795cd5bf944e2081468d99a',
      decimal: 9,
      symbol: 'vSUI',
      name: 'vSUI',
      vault: '0x', // no vault yet
    },
    [spokeChainConfig[SUI_MAINNET_CHAIN_ID].supportedTokens.yapSUI.address]: {
      asset: '0xac509404f3a3ca3f7766baf65be45a52b1cfccd7',
      decimal: 9,
      symbol: 'yapSUI',
      name: 'yapSUI',
      vault: '0x', // no vault yet
    },
    [spokeChainConfig[SUI_MAINNET_CHAIN_ID].supportedTokens.trevinSUI.address]: {
      asset: '0x514569c788b096595672e0f68ec72387a22ac67b',
      decimal: 9,
      symbol: 'trevinSUI',
      name: 'trevinSUI',
      vault: '0x', // no vault yet
    },
    [spokeChainConfig[SUI_MAINNET_CHAIN_ID].supportedTokens.legacybnUSD.address]: {
      asset: '0xddf6ad38f9c9451c1f4cdf369040f6869e37393e',
      decimal: 9,
      symbol: 'bnUSD',
      name: 'legacybnUSD',
      vault: hubVaults.IbnUSD.address,
    },
    [spokeChainConfig[SUI_MAINNET_CHAIN_ID].supportedTokens.SODA.address]: {
      asset: '0x5Db9CEc919f40C50809D9490DC3BbA4F05b0a1D7',
      decimal: 9,
      symbol: 'SODA',
      name: 'SODAX',
      vault: hubVaults.sodaSODA.address,
    },
  },
  [SOLANA_MAINNET_CHAIN_ID]: {
    [spokeChainConfig[SOLANA_MAINNET_CHAIN_ID].supportedTokens.SOL.address]: {
      asset: '0x0c09e69a4528945de6d16c7e469dea6996fdf636',
      decimal: 9,
      symbol: 'SOL',
      name: 'Solana',
      vault: hubVaults.sodaSOL.address,
    },
    [spokeChainConfig[SOLANA_MAINNET_CHAIN_ID].bnUSD]: {
      asset: '0x14C65b1CDc0B821569081b1F77342dA0D0CbF439',
      decimal: 9,
      symbol: 'bnUSD',
      name: 'bnUSD',
      vault: hubVaults.bnUSD.address,
    },
    [spokeChainConfig[SOLANA_MAINNET_CHAIN_ID].supportedTokens.USDC.address]: {
      asset: '0xC3f020057510ffE10Ceb882e1B48238b43d78a5e',
      decimal: 6,
      symbol: 'USDC',
      name: 'USD Coin',
      vault: hubVaults.sodaUSDC.address,
    },
    [spokeChainConfig[SOLANA_MAINNET_CHAIN_ID].supportedTokens.SODA.address]: {
      asset: '0x07Db7b1a96ebE474B20F52fF487cEE415adee79e',
      decimal: 9,
      symbol: 'SODA',
      name: 'SODAX',
      vault: hubVaults.sodaSODA.address,
    },
  },
  [ICON_MAINNET_CHAIN_ID]: {
    [spokeChainConfig[ICON_MAINNET_CHAIN_ID].nativeToken]: {
      asset: '0xb66cB7D841272AF6BaA8b8119007EdEE35d2C24F',
      decimal: 18,
      symbol: 'ICX',
      name: 'ICON',
      vault: '0x', // no vault yet
    },
    [spokeChainConfig[ICON_MAINNET_CHAIN_ID].addresses.wICX]: {
      asset: '0xb66cB7D841272AF6BaA8b8119007EdEE35d2C24F',
      decimal: 18,
      symbol: 'wICX',
      name: 'ICON',
      vault: '0x0000000000000000000000000000000000000000',
    },
    [spokeChainConfig[ICON_MAINNET_CHAIN_ID].bnUSD]: {
      asset: '0x654dddf32a9a2ac53f5fb54bf1e93f66791f8047',
      decimal: 18,
      symbol: 'bnUSD',
      name: 'bnUSD',
      vault: hubVaults.IbnUSD.address,
    },
    [spokeChainConfig[ICON_MAINNET_CHAIN_ID].supportedTokens.BALN.address]: {
      asset: '0xde8e19a099fedf9d617599f62c5f7f020d92b572',
      decimal: 18,
      symbol: 'BALN',
      name: 'BALN',
      vault: '0x', // no vault yet
    },
  },
} as const;

export const DEFAULT_RELAYER_API_ENDPOINT = 'https://xcall-relay.nw.iconblockchain.xyz';

const solverConfig = {
  [SONIC_MAINNET_CHAIN_ID]: {
    intentsContract: '0x6382D6ccD780758C5e8A6123c33ee8F4472F96ef',
    solverApiEndpoint: 'https://sodax-solver.iconblockchain.xyz',
  } satisfies SolverConfig,
};

export const getSolverConfig = (chainId: HubChainId): SolverConfig => solverConfig[chainId];

// currently supported spoke chain tokens for solver
const solverSupportedTokens: Record<SpokeChainId, readonly Token[]> = {
  [SONIC_MAINNET_CHAIN_ID]: [
    spokeChainConfig[SONIC_MAINNET_CHAIN_ID].supportedTokens.S,
    spokeChainConfig[SONIC_MAINNET_CHAIN_ID].supportedTokens.WETH,
    spokeChainConfig[SONIC_MAINNET_CHAIN_ID].supportedTokens.USDC,
    spokeChainConfig[SONIC_MAINNET_CHAIN_ID].supportedTokens.USDT,
    spokeChainConfig[SONIC_MAINNET_CHAIN_ID].supportedTokens.wS,
    spokeChainConfig[SONIC_MAINNET_CHAIN_ID].supportedTokens.bnUSD,
  ] as const satisfies Token[],
  [AVALANCHE_MAINNET_CHAIN_ID]: [
    spokeChainConfig[AVALANCHE_MAINNET_CHAIN_ID].supportedTokens.AVAX,
    spokeChainConfig[AVALANCHE_MAINNET_CHAIN_ID].supportedTokens.USDT,
    spokeChainConfig[AVALANCHE_MAINNET_CHAIN_ID].supportedTokens.USDC,
    spokeChainConfig[AVALANCHE_MAINNET_CHAIN_ID].supportedTokens.bnUSD,
  ] as const satisfies Token[],
  [ARBITRUM_MAINNET_CHAIN_ID]: [
    spokeChainConfig[ARBITRUM_MAINNET_CHAIN_ID].supportedTokens.ETH,
    spokeChainConfig[ARBITRUM_MAINNET_CHAIN_ID].supportedTokens.bnUSD,
    spokeChainConfig[ARBITRUM_MAINNET_CHAIN_ID].supportedTokens.WBTC,
    spokeChainConfig[ARBITRUM_MAINNET_CHAIN_ID].supportedTokens.weETH,
    spokeChainConfig[ARBITRUM_MAINNET_CHAIN_ID].supportedTokens.wstETH,
    spokeChainConfig[ARBITRUM_MAINNET_CHAIN_ID].supportedTokens.tBTC,
    spokeChainConfig[ARBITRUM_MAINNET_CHAIN_ID].supportedTokens.USDC,
    spokeChainConfig[ARBITRUM_MAINNET_CHAIN_ID].supportedTokens.USDT,
  ] as const satisfies Token[],
  [BASE_MAINNET_CHAIN_ID]: [
    spokeChainConfig[BASE_MAINNET_CHAIN_ID].supportedTokens.ETH,
    spokeChainConfig[BASE_MAINNET_CHAIN_ID].supportedTokens.bnUSD,
    spokeChainConfig[BASE_MAINNET_CHAIN_ID].supportedTokens.weETH,
    spokeChainConfig[BASE_MAINNET_CHAIN_ID].supportedTokens.USDC,
    spokeChainConfig[BASE_MAINNET_CHAIN_ID].supportedTokens.wstETH,
    spokeChainConfig[BASE_MAINNET_CHAIN_ID].supportedTokens.cbBTC,
  ] as const satisfies Token[],
  [OPTIMISM_MAINNET_CHAIN_ID]: [
    spokeChainConfig[OPTIMISM_MAINNET_CHAIN_ID].supportedTokens.ETH,
    spokeChainConfig[OPTIMISM_MAINNET_CHAIN_ID].supportedTokens.bnUSD,
    spokeChainConfig[OPTIMISM_MAINNET_CHAIN_ID].supportedTokens.USDC,
    spokeChainConfig[OPTIMISM_MAINNET_CHAIN_ID].supportedTokens.wstETH,
    // spokeChainConfig[OPTIMISM_MAINNET_CHAIN_ID].supportedTokens.weETH, // NOTE: Not Implemented
    spokeChainConfig[OPTIMISM_MAINNET_CHAIN_ID].supportedTokens.USDT,
  ] as const satisfies Token[],
  [POLYGON_MAINNET_CHAIN_ID]: [
    spokeChainConfig[POLYGON_MAINNET_CHAIN_ID].supportedTokens.POL,
    spokeChainConfig[POLYGON_MAINNET_CHAIN_ID].supportedTokens.bnUSD,
    spokeChainConfig[POLYGON_MAINNET_CHAIN_ID].supportedTokens.USDC,
  ] as const satisfies Token[],
  [BSC_MAINNET_CHAIN_ID]: [
    spokeChainConfig[BSC_MAINNET_CHAIN_ID].supportedTokens.BNB,
    spokeChainConfig[BSC_MAINNET_CHAIN_ID].supportedTokens.ETHB,
    spokeChainConfig[BSC_MAINNET_CHAIN_ID].supportedTokens.BTCB,
    spokeChainConfig[BSC_MAINNET_CHAIN_ID].supportedTokens.bnUSD,
    spokeChainConfig[BSC_MAINNET_CHAIN_ID].supportedTokens.USDC,
  ] as const satisfies Token[],
  [HYPEREVM_MAINNET_CHAIN_ID]: [] as const satisfies Token[],
  [SOLANA_MAINNET_CHAIN_ID]: [
    spokeChainConfig[SOLANA_MAINNET_CHAIN_ID].supportedTokens.SOL,
    spokeChainConfig[SOLANA_MAINNET_CHAIN_ID].supportedTokens.bnUSD, // NOTE: Not Implemented
    spokeChainConfig[SOLANA_MAINNET_CHAIN_ID].supportedTokens.USDC,
  ] as const satisfies Token[],
  [ICON_MAINNET_CHAIN_ID]: [
    spokeChainConfig[ICON_MAINNET_CHAIN_ID].supportedTokens.ICX,
    spokeChainConfig[ICON_MAINNET_CHAIN_ID].supportedTokens.wICX,
    spokeChainConfig[ICON_MAINNET_CHAIN_ID].supportedTokens.bnUSD,
    // spokeChainConfig[ICON_MAINNET_CHAIN_ID].supportedTokens.BALN, // NOTE: Not Implemented
    // spokeChainConfig[ICON_MAINNET_CHAIN_ID].supportedTokens.OMM, // NOTE: Not Implemented
  ] as const satisfies Token[],
  [STELLAR_MAINNET_CHAIN_ID]: [
    spokeChainConfig[STELLAR_MAINNET_CHAIN_ID].supportedTokens.XLM,
    spokeChainConfig[STELLAR_MAINNET_CHAIN_ID].supportedTokens.bnUSD, // NOTE: Not Implemented
    spokeChainConfig[STELLAR_MAINNET_CHAIN_ID].supportedTokens.USDC,
  ] as const satisfies Token[],
  [SUI_MAINNET_CHAIN_ID]: [
    spokeChainConfig[SUI_MAINNET_CHAIN_ID].supportedTokens.SUI,
    spokeChainConfig[SUI_MAINNET_CHAIN_ID].supportedTokens.bnUSD, // NOTE: Not Implemented
    spokeChainConfig[SUI_MAINNET_CHAIN_ID].supportedTokens.USDC,
    spokeChainConfig[SUI_MAINNET_CHAIN_ID].supportedTokens.afSUI,
    spokeChainConfig[SUI_MAINNET_CHAIN_ID].supportedTokens.mSUI,
    spokeChainConfig[SUI_MAINNET_CHAIN_ID].supportedTokens.haSUI,
    spokeChainConfig[SUI_MAINNET_CHAIN_ID].supportedTokens.vSUI,
    spokeChainConfig[SUI_MAINNET_CHAIN_ID].supportedTokens.yapSUI,
    spokeChainConfig[SUI_MAINNET_CHAIN_ID].supportedTokens.trevinSUI,
  ] as const satisfies Token[],
  [INJECTIVE_MAINNET_CHAIN_ID]: [
    // spokeChainConfig[INJECTIVE_MAINNET_CHAIN_ID].supportedTokens.INJ,
    // spokeChainConfig[INJECTIVE_MAINNET_CHAIN_ID].supportedTokens.bnUSD, // NOTE: Not Implemented
    // spokeChainConfig[INJECTIVE_MAINNET_CHAIN_ID].supportedTokens.USDC,
  ] as const satisfies Token[],
  [NIBIRU_MAINNET_CHAIN_ID]: [
    // spokeChainConfig[NIBIRU_MAINNET_CHAIN_ID].supportedTokens.NIBI, // NOTE: Not Implemented
    // spokeChainConfig[NIBIRU_MAINNET_CHAIN_ID].supportedTokens.bnUSD, // NOTE: Not Implemented
    // spokeChainConfig[NIBIRU_MAINNET_CHAIN_ID].supportedTokens.USDC, // NOTE: Not Implemented
  ] as const satisfies Token[],
} as const;

// get supported spoke chain tokens for solver
export const getSupportedSolverTokens = (chainId: SpokeChainId): readonly Token[] => solverSupportedTokens[chainId];

// check if token address for given spoke chain id is supported
export const isSolverSupportedToken = (chainId: SpokeChainId, token: string): boolean =>
  solverSupportedTokens[chainId].some(t => t.address.toLowerCase() === token.toLowerCase());

const moneyMarketConfig = {
  [SONIC_MAINNET_CHAIN_ID]: {
    lendingPool: '0x553434896D39F867761859D0FE7189d2Af70514E',
    uiPoolDataProvider: '0xC04d746C38f1E51C8b3A3E2730250bbAC2F271bf',
    poolAddressesProvider: '0x036aDe0aBAA4c82445Cb7597f2d6d6130C118c7b',
    bnUSD: '0x94dC79ce9C515ba4AE4D195da8E6AB86c69BFc38',
    bnUSDVault: '0xE801CA34E19aBCbFeA12025378D19c4FBE250131',
  } satisfies MoneyMarketConfig,
} as const;

export const getMoneyMarketConfig = (chainId: HubChainId): MoneyMarketConfig => moneyMarketConfig[chainId];

// currently supported spoke chain tokens for money market
export const moneyMarketSupportedTokens = {
  [AVALANCHE_MAINNET_CHAIN_ID]: [
    spokeChainConfig[AVALANCHE_MAINNET_CHAIN_ID].supportedTokens.AVAX,
    spokeChainConfig[AVALANCHE_MAINNET_CHAIN_ID].supportedTokens.USDT,
    spokeChainConfig[AVALANCHE_MAINNET_CHAIN_ID].supportedTokens.USDC,
    spokeChainConfig[AVALANCHE_MAINNET_CHAIN_ID].supportedTokens.bnUSD,
    spokeChainConfig[AVALANCHE_MAINNET_CHAIN_ID].supportedTokens.SODA,
  ] as const,
  [ARBITRUM_MAINNET_CHAIN_ID]: [
    spokeChainConfig[ARBITRUM_MAINNET_CHAIN_ID].supportedTokens.ETH,
    spokeChainConfig[ARBITRUM_MAINNET_CHAIN_ID].supportedTokens.bnUSD,
    spokeChainConfig[ARBITRUM_MAINNET_CHAIN_ID].supportedTokens.WBTC,
    // spokeChainConfig[ARBITRUM_MAINNET_CHAIN_ID].supportedTokens.weETH,
    // spokeChainConfig[ARBITRUM_MAINNET_CHAIN_ID].supportedTokens.wstETH,
    spokeChainConfig[ARBITRUM_MAINNET_CHAIN_ID].supportedTokens.tBTC,
    spokeChainConfig[ARBITRUM_MAINNET_CHAIN_ID].supportedTokens.USDT,
    spokeChainConfig[ARBITRUM_MAINNET_CHAIN_ID].supportedTokens.USDC,
    spokeChainConfig[ARBITRUM_MAINNET_CHAIN_ID].supportedTokens.SODA,
  ] as const,
  [BASE_MAINNET_CHAIN_ID]: [
    spokeChainConfig[BASE_MAINNET_CHAIN_ID].supportedTokens.ETH,
    spokeChainConfig[BASE_MAINNET_CHAIN_ID].supportedTokens.bnUSD,
    // spokeChainConfig[BASE_MAINNET_CHAIN_ID].supportedTokens.weETH,
    spokeChainConfig[BASE_MAINNET_CHAIN_ID].supportedTokens.USDC,
    // spokeChainConfig[BASE_MAINNET_CHAIN_ID].supportedTokens.wstETH,
    spokeChainConfig[BASE_MAINNET_CHAIN_ID].supportedTokens.cbBTC,
    spokeChainConfig[BASE_MAINNET_CHAIN_ID].supportedTokens.SODA,
  ] as const,
  [OPTIMISM_MAINNET_CHAIN_ID]: [
    spokeChainConfig[OPTIMISM_MAINNET_CHAIN_ID].supportedTokens.ETH,
    spokeChainConfig[OPTIMISM_MAINNET_CHAIN_ID].supportedTokens.bnUSD,
    spokeChainConfig[OPTIMISM_MAINNET_CHAIN_ID].supportedTokens.USDC,
    // spokeChainConfig[OPTIMISM_MAINNET_CHAIN_ID].supportedTokens.wstETH,
    // spokeChainConfig[OPTIMISM_MAINNET_CHAIN_ID].supportedTokens.weETH,
    spokeChainConfig[OPTIMISM_MAINNET_CHAIN_ID].supportedTokens.USDT,
    spokeChainConfig[OPTIMISM_MAINNET_CHAIN_ID].supportedTokens.SODA,
  ] as const,
  [POLYGON_MAINNET_CHAIN_ID]: [
    spokeChainConfig[POLYGON_MAINNET_CHAIN_ID].supportedTokens.POL,
    spokeChainConfig[POLYGON_MAINNET_CHAIN_ID].supportedTokens.bnUSD,
    spokeChainConfig[POLYGON_MAINNET_CHAIN_ID].supportedTokens.USDC,
    spokeChainConfig[POLYGON_MAINNET_CHAIN_ID].supportedTokens.SODA,
  ] as const,
  [BSC_MAINNET_CHAIN_ID]: [
    spokeChainConfig[BSC_MAINNET_CHAIN_ID].supportedTokens.BNB,
    spokeChainConfig[BSC_MAINNET_CHAIN_ID].supportedTokens.ETHB,
    spokeChainConfig[BSC_MAINNET_CHAIN_ID].supportedTokens.BTCB,
    spokeChainConfig[BSC_MAINNET_CHAIN_ID].supportedTokens.bnUSD,
    spokeChainConfig[BSC_MAINNET_CHAIN_ID].supportedTokens.SODA,
  ] as const,
  [HYPEREVM_MAINNET_CHAIN_ID]: [
    spokeChainConfig[HYPEREVM_MAINNET_CHAIN_ID].supportedTokens.HYPE,
    spokeChainConfig[HYPEREVM_MAINNET_CHAIN_ID].supportedTokens.bnUSD,
    spokeChainConfig[HYPEREVM_MAINNET_CHAIN_ID].supportedTokens.SODA,
  ] as const,
  [SOLANA_MAINNET_CHAIN_ID]: [
    spokeChainConfig[SOLANA_MAINNET_CHAIN_ID].supportedTokens.SOL,
    spokeChainConfig[SOLANA_MAINNET_CHAIN_ID].supportedTokens.bnUSD,
    spokeChainConfig[SOLANA_MAINNET_CHAIN_ID].supportedTokens.USDC,
    spokeChainConfig[SOLANA_MAINNET_CHAIN_ID].supportedTokens.SODA,
  ] as const,
  [ICON_MAINNET_CHAIN_ID]: [
    // spokeChainConfig[ICON_MAINNET_CHAIN_ID].supportedTokens.ICX,
    spokeChainConfig[ICON_MAINNET_CHAIN_ID].supportedTokens.bnUSD,
    // spokeChainConfig[ICON_MAINNET_CHAIN_ID].supportedTokens.wICX,
  ] as const,
  [STELLAR_MAINNET_CHAIN_ID]: [
    spokeChainConfig[STELLAR_MAINNET_CHAIN_ID].supportedTokens.XLM,
    spokeChainConfig[STELLAR_MAINNET_CHAIN_ID].supportedTokens.bnUSD,
    spokeChainConfig[STELLAR_MAINNET_CHAIN_ID].supportedTokens.SODA,
  ] as const,
  [SUI_MAINNET_CHAIN_ID]: [
    spokeChainConfig[SUI_MAINNET_CHAIN_ID].supportedTokens.SUI,
    spokeChainConfig[SUI_MAINNET_CHAIN_ID].supportedTokens.bnUSD,
    spokeChainConfig[SUI_MAINNET_CHAIN_ID].supportedTokens.USDC,
    spokeChainConfig[SUI_MAINNET_CHAIN_ID].supportedTokens.SODA,
  ] as const,
  [INJECTIVE_MAINNET_CHAIN_ID]: [
    spokeChainConfig[INJECTIVE_MAINNET_CHAIN_ID].supportedTokens.INJ,
    spokeChainConfig[INJECTIVE_MAINNET_CHAIN_ID].supportedTokens.bnUSD,
    spokeChainConfig[INJECTIVE_MAINNET_CHAIN_ID].supportedTokens.USDC,
    spokeChainConfig[INJECTIVE_MAINNET_CHAIN_ID].supportedTokens.SODA,
  ] as const,
  [NIBIRU_MAINNET_CHAIN_ID]: [] as const,
  [SONIC_MAINNET_CHAIN_ID]: [
    spokeChainConfig[SONIC_MAINNET_CHAIN_ID].supportedTokens.S,
    spokeChainConfig[SONIC_MAINNET_CHAIN_ID].supportedTokens.WETH,
    spokeChainConfig[SONIC_MAINNET_CHAIN_ID].supportedTokens.USDC,
    spokeChainConfig[SONIC_MAINNET_CHAIN_ID].supportedTokens.USDT,
    spokeChainConfig[SONIC_MAINNET_CHAIN_ID].supportedTokens.wS,
    spokeChainConfig[SONIC_MAINNET_CHAIN_ID].supportedTokens.SODA,
  ] as const,
} as const satisfies Record<SpokeChainId, Readonly<Token[]>>;

export const isMoneyMarketSupportedToken = (chainId: SpokeChainId, token: string): boolean =>
  moneyMarketSupportedTokens[chainId].some(t => t.address.toLowerCase() === token.toLowerCase());

// get supported spoke chain tokens for money market
export const getSupportedMoneyMarketTokens = (chainId: SpokeChainId): readonly Token[] =>
  moneyMarketSupportedTokens[chainId];

export const hubVaultsAddressSet = new Set<Address>(
  Object.values(hubVaults).map(vault => vault.address.toLowerCase() as Address),
);

// all hub assets contained in the money market reserves (supply / borrow assets)
export const moneyMarketReserveHubAssetsSet = new Set<Address>(
  Object.values(hubVaults).flatMap(vault => vault.reserves.map(reserve => reserve.toLowerCase() as Address)),
);

export const isMoneyMarketReserveHubAsset = (hubAsset: Address): boolean =>
  moneyMarketReserveHubAssetsSet.has(hubAsset.toLowerCase() as Address);

export const moneyMarketReserveAssets = [
  ...Object.values(hubVaults).map(vault => vault.address),
  getMoneyMarketConfig(SONIC_MAINNET_CHAIN_ID).bnUSDVault,
] as const;

export const isMoneyMarketReserveAsset = (asset: Address): boolean =>
  moneyMarketReserveAssets.map(a => a.toLowerCase()).includes(asset.toLowerCase());

export const originalAssetTohubAssetMap: Map<SpokeChainId, Map<OriginalAssetAddress, HubAssetInfo>> = new Map(
  Object.entries(hubAssets).map(([chainId, assets]) => [
    chainId as SpokeChainId,
    new Map(Object.entries(assets).map(([asset, info]) => [asset.toLowerCase(), info])),
  ]),
);
export const hubAssetToOriginalAssetMap: Map<SpokeChainId, Map<Address, OriginalAssetAddress>> = new Map(
  Object.entries(hubAssets).map(([chainId, assets]) => [
    chainId as SpokeChainId,
    new Map(Object.entries(assets).map(([asset, info]) => [info.asset.toLowerCase() as Address, asset])),
  ]),
);
export const chainIdToHubAssetsMap: Map<SpokeChainId, Map<Address, HubAssetInfo>> = new Map(
  Object.entries(hubAssets).map(([chainId, assets]) => [
    chainId as SpokeChainId,
    new Map(Object.entries(assets).map(([, info]) => [info.asset.toLowerCase() as Address, info])),
  ]),
);
export const supportedHubAssets: Set<Address> = new Set(
  Object.values(hubAssets).flatMap(assets => Object.values(assets).map(info => info.asset.toLowerCase() as Address)),
);
export const supportedSodaAssets: Set<Address> = new Set(
  Object.values(hubAssets).flatMap(assets => Object.values(assets).map(info => info.vault.toLowerCase() as Address)),
);
export const spokeChainIdsSet = new Set(SPOKE_CHAIN_IDS);

// Returns the first hub asset info for a given chainId whose vault address matches the provided vault address (case-insensitive)
export const getOriginalAssetInfoFromVault = (chainId: SpokeChainId, vault: Address): OriginalAssetAddress[] => {
  const assets = hubAssets[chainId];
  if (!assets) {
    return [];
  }
  const vaultAddress = vault.toLowerCase();
  const result: OriginalAssetAddress[] = [];
  for (const [spokeToken, info] of Object.entries(assets)) {
    if (info.vault.toLowerCase() === vaultAddress) {
      result.push(spokeToken);
    }
  }
  return result;
};
export const getHubAssetInfo = (chainId: SpokeChainId, asset: OriginalAssetAddress): HubAssetInfo | undefined =>
  originalAssetTohubAssetMap.get(chainId)?.get(asset.toLowerCase());
export const isValidOriginalAssetAddress = (chainId: SpokeChainId, asset: OriginalAssetAddress): boolean =>
  originalAssetTohubAssetMap.get(chainId)?.has(asset.toLowerCase()) ?? false;
export const getOriginalAssetAddress = (chainId: SpokeChainId, hubAsset: Address): OriginalAssetAddress | undefined =>
  hubAssetToOriginalAssetMap.get(chainId)?.get(hubAsset.toLowerCase() as Address);
export const getOriginalTokenFromOriginalAssetAddress = (
  chainId: SpokeChainId,
  asset: OriginalAssetAddress,
): XToken | undefined =>
  Object.values(spokeChainConfig[chainId].supportedTokens).find(t => t.address.toLowerCase() === asset.toLowerCase()) ??
  undefined;
export const isValidHubAsset = (hubAsset: Address): boolean =>
  supportedHubAssets.has(hubAsset.toLowerCase() as Address);
export const isValidVault = (vault: Address): boolean => supportedSodaAssets.has(vault.toLowerCase() as Address);
export const isValidChainHubAsset = (chainId: SpokeChainId, hubAsset: Address): boolean =>
  chainIdToHubAssetsMap.get(chainId)?.has(hubAsset.toLowerCase() as Address) ?? false;
export const isValidSpokeChainId = (chainId: SpokeChainId): boolean => spokeChainIdsSet.has(chainId);
export const isValidIntentRelayChainId = (chainId: bigint): boolean =>
  Object.values(INTENT_RELAY_CHAIN_IDS).some(id => id === chainId);
export const supportedHubChains: HubChainId[] = Object.keys(hubChainConfig) as HubChainId[];
export const supportedSpokeChains: SpokeChainId[] = Object.keys(spokeChainConfig) as SpokeChainId[];
export const intentRelayChainIdToSpokeChainIdMap: Map<IntentRelayChainId, SpokeChainId> = new Map(
  Object.entries(ChainIdToIntentRelayChainId).map(([chainId, intentRelayChainId]) => [
    intentRelayChainId,
    chainId as SpokeChainId,
  ]),
);
export const supportedTokensPerChain: Map<SpokeChainId, readonly XToken[]> = new Map(
  Object.entries(spokeChainConfig).map(([chainId, config]) => [
    chainId as SpokeChainId,
    Object.values(config.supportedTokens),
  ]),
);

export const getSpokeChainIdFromIntentRelayChainId = (intentRelayChainId: IntentRelayChainId): SpokeChainId => {
  const spokeChainId = intentRelayChainIdToSpokeChainIdMap.get(intentRelayChainId);
  if (!spokeChainId) {
    throw new Error(`Invalid intent relay chain id: ${intentRelayChainId}`);
  }
  return spokeChainId;
};
export const isNativeToken = (chainId: SpokeChainId, token: Token | string): boolean => {
  if (typeof token === 'string') {
    return token.toLowerCase() === spokeChainConfig[chainId].nativeToken.toLowerCase();
  }

  return token.address.toLowerCase() === spokeChainConfig[chainId].nativeToken.toLowerCase();
};<|MERGE_RESOLUTION|>--- conflicted
+++ resolved
@@ -308,8 +308,6 @@
     address: '0x21685E341DE7844135329914Be6Bd8D16982d834',
     xChainId: SONIC_MAINNET_CHAIN_ID,
   },
-<<<<<<< HEAD
-=======
   sodaHYPE: {
     symbol: 'sodaHYPE',
     name: 'Soda HYPE',
@@ -317,7 +315,6 @@
     address: '0x6E81124fC5d2Bf666B16a0A5d90066eBf35c7411',
     xChainId: SONIC_MAINNET_CHAIN_ID,
   },
->>>>>>> 8ae6a5cf
 } as const satisfies Record<HubVaultSymbol, XToken & { symbol: HubVaultSymbol }>;
 
 export const SodaTokensAsHubAssets: Record<
