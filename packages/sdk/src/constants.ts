import type { Address, Chain } from 'viem';
import { arbitrum, avalanche, base, bsc, nibiru, optimism, polygon, sonic } from 'viem/chains';
import type {
  CosmosSpokeChainConfig,
  EvmChainId,
  EvmHubChainConfig,
  EvmSpokeChainConfig,
  HubAssetInfo,
  IconSpokeChainConfig,
  IntentRelayChainId,
  MoneyMarketConfig,
  OriginalAssetAddress,
  SolanaChainConfig,
  SolverConfig,
  SonicSpokeChainConfig,
  StellarSpokeChainConfig,
  SuiSpokeChainConfig,
  VaultType,
} from './index.js';
import {
  type ChainId,
  type Token,
  type SpokeChainId,
  AVALANCHE_MAINNET_CHAIN_ID,
  ARBITRUM_MAINNET_CHAIN_ID,
  BASE_MAINNET_CHAIN_ID,
  BSC_MAINNET_CHAIN_ID,
  SONIC_MAINNET_CHAIN_ID,
  OPTIMISM_MAINNET_CHAIN_ID,
  POLYGON_MAINNET_CHAIN_ID,
  NIBIRU_MAINNET_CHAIN_ID,
  INJECTIVE_MAINNET_CHAIN_ID,
  SOLANA_MAINNET_CHAIN_ID,
  SUI_MAINNET_CHAIN_ID,
  STELLAR_MAINNET_CHAIN_ID,
  ICON_MAINNET_CHAIN_ID,
  type HubChainId,
  SPOKE_CHAIN_IDS,
  NEAR_MAINNET_CHAIN_ID,
} from '@sodax/types';

export const DEFAULT_MAX_RETRY = 3;
export const DEFAULT_RELAY_TX_TIMEOUT = 60000; // 60 seconds
export const DEFAULT_RETRY_DELAY_MS = 2000;
export const ICON_TX_RESULT_WAIT_MAX_RETRY = 10;
export const MAX_UINT256 = (1n << 256n) - 1n;
export const FEE_PERCENTAGE_SCALE = 10000n; // 100% = 10000

export const VAULT_TOKEN_DECIMALS = 18;

// NOTE: This is not the same as the actual chain ids (wormhole based ids), only used for intent relay
export const INTENT_RELAY_CHAIN_IDS = {
  AVAX: 6n,
  SUI: 21n,
  SONIC: 146n,
  STELLAR: 27n,
  INJ: 19n,
  SOL: 1n,
  ICON: 1768124270n,
  BASE: 30n,
  BINANCE: 4n,
  OPTIMISM: 24n,
  POLYGON: 5n,
  ARBITRUM: 23n,
  NIBIRU: 7235938n,
  NEAR:15n
} as const;

export const EVM_CHAIN_IDS = [
  AVALANCHE_MAINNET_CHAIN_ID,
  ARBITRUM_MAINNET_CHAIN_ID,
  BASE_MAINNET_CHAIN_ID,
  BSC_MAINNET_CHAIN_ID,
  SONIC_MAINNET_CHAIN_ID,
  OPTIMISM_MAINNET_CHAIN_ID,
  POLYGON_MAINNET_CHAIN_ID,
  NIBIRU_MAINNET_CHAIN_ID,
] as const;

export const EVM_SPOKE_CHAIN_IDS = [
  AVALANCHE_MAINNET_CHAIN_ID,
  ARBITRUM_MAINNET_CHAIN_ID,
  BASE_MAINNET_CHAIN_ID,
  BSC_MAINNET_CHAIN_ID,
  OPTIMISM_MAINNET_CHAIN_ID,
  POLYGON_MAINNET_CHAIN_ID,
  NIBIRU_MAINNET_CHAIN_ID,
  SONIC_MAINNET_CHAIN_ID,
] as const;

const ChainIdToIntentRelayChainId: Record<ChainId, IntentRelayChainId> = {
  [AVALANCHE_MAINNET_CHAIN_ID]: INTENT_RELAY_CHAIN_IDS.AVAX,
  [ARBITRUM_MAINNET_CHAIN_ID]: INTENT_RELAY_CHAIN_IDS.ARBITRUM,
  [BASE_MAINNET_CHAIN_ID]: INTENT_RELAY_CHAIN_IDS.BASE,
  [BSC_MAINNET_CHAIN_ID]: INTENT_RELAY_CHAIN_IDS.BINANCE,
  [INJECTIVE_MAINNET_CHAIN_ID]: INTENT_RELAY_CHAIN_IDS.INJ,
  [SONIC_MAINNET_CHAIN_ID]: INTENT_RELAY_CHAIN_IDS.SONIC,
  [OPTIMISM_MAINNET_CHAIN_ID]: INTENT_RELAY_CHAIN_IDS.OPTIMISM,
  [POLYGON_MAINNET_CHAIN_ID]: INTENT_RELAY_CHAIN_IDS.POLYGON,
  [SOLANA_MAINNET_CHAIN_ID]: INTENT_RELAY_CHAIN_IDS.SOL,
  [SUI_MAINNET_CHAIN_ID]: INTENT_RELAY_CHAIN_IDS.SUI,
  [STELLAR_MAINNET_CHAIN_ID]: INTENT_RELAY_CHAIN_IDS.STELLAR,
  [ICON_MAINNET_CHAIN_ID]: INTENT_RELAY_CHAIN_IDS.ICON,
  [NIBIRU_MAINNET_CHAIN_ID]: INTENT_RELAY_CHAIN_IDS.NIBIRU,
  [NEAR_MAINNET_CHAIN_ID]:INTENT_RELAY_CHAIN_IDS.NEAR
};

export const getIntentRelayChainId = (chainId: ChainId): IntentRelayChainId => ChainIdToIntentRelayChainId[chainId];

export function getEvmViemChain(id: EvmChainId): Chain {
  switch (id) {
    case SONIC_MAINNET_CHAIN_ID:
      return sonic;
    case AVALANCHE_MAINNET_CHAIN_ID:
      return avalanche;
    case ARBITRUM_MAINNET_CHAIN_ID:
      return arbitrum;
    case BASE_MAINNET_CHAIN_ID:
      return base;
    case OPTIMISM_MAINNET_CHAIN_ID:
      return optimism;
    case BSC_MAINNET_CHAIN_ID:
      return bsc;
    case POLYGON_MAINNET_CHAIN_ID:
      return polygon;
    case NIBIRU_MAINNET_CHAIN_ID:
      return nibiru;
    default:
      throw new Error(`Unsupported EVM chain ID: ${id}`);
  }
}

const hubChainConfig: Record<HubChainId, EvmHubChainConfig> = {
  [SONIC_MAINNET_CHAIN_ID]: {
    chain: {
      name: 'Sonic',
      id: SONIC_MAINNET_CHAIN_ID,
      type: 'EVM',
    },
    addresses: {
      assetManager: '0x60c5681bD1DB4e50735c4cA3386005A4BA4937C0',
      hubWallet: '0xA0ed3047D358648F2C0583B415CffCA571FDB544',
      xTokenManager: '0x5bD2843de9D6b0e6A05d0FB742072274EA3C6CA3',
      icxMigration: '0x8Af7cae2c8377BEDD8820A5ad096AaFA29D839cc',
      sodaToken: '0x8515352CB9832D1d379D52366D1E995ADd358420',
    },
    nativeToken: '0x0000000000000000000000000000000000000000',
    supportedTokens: [],
  } satisfies EvmHubChainConfig,
} as const;

export const getHubChainConfig = (chainId: HubChainId): EvmHubChainConfig => hubChainConfig[chainId];

export const spokeChainConfig = {
  [SONIC_MAINNET_CHAIN_ID]: {
    chain: {
      name: 'Sonic',
      id: SONIC_MAINNET_CHAIN_ID,
      type: 'EVM',
    },
    addresses: {
      walletRouter: '0xC67C3e55c665E78b25dc9829B3Aa5af47d914733',
      wrappedSonic: '0x039e2fB66102314Ce7b64Ce5Ce3E5183bc94aD38',
    },
    nativeToken: '0x0000000000000000000000000000000000000000',
    bnUSD: '0x6958a4CBFe11406E2a1c1d3a71A1971aD8B3b92F',
    supportedTokens: {
      Sonic: {
        symbol: 'Sonic',
        name: 'Sonic',
        decimals: 18,
        address: '0x0000000000000000000000000000000000000000',
      },
      WETH: {
        symbol: 'WETH',
        name: 'Wrapped Ether',
        decimals: 18,
        address: '0x50c42dEAcD8Fc9773493ED674b675bE577f2634b',
      },
      USDC: {
        symbol: 'USDC',
        name: 'USD Coin',
        decimals: 6,
        address: '0x29219dd400f2Bf60E5a23d13Be72B486D4038894',
      },
      USDT: {
        symbol: 'USDT',
        name: 'Tether USD',
        decimals: 6,
        address: '0x6047828dc181963ba44974801FF68e538dA5eaF9',
      },
      wSonic: {
        symbol: 'wSonic',
        name: 'Wrapped Sonic',
        decimals: 18,
        address: '0x039e2fB66102314Ce7b64Ce5Ce3E5183bc94aD38',
      },
    },
  } as const satisfies SonicSpokeChainConfig,
  [SOLANA_MAINNET_CHAIN_ID]: {
    addresses: {
      assetManager: 'AnCCJjheynmGqPp6Vgat9DTirGKD4CtQzP8cwTYV8qKH',
      connection: 'GxS8i6D9qQjbSeniD487CnomUxU2pXt6V8P96T6MkUXB',
      rateLimit: '2Vyy3A3Teju2EMCkdnappEeWqBXyAaF5V2WsrU4hDtsk',
      testToken: '3Q2HS3png7fLaYerqCun3zw8rnBZo2Ksvdg6RHTyM4Ns',
      xTokenManager: '',
    },
    chain: { id: SOLANA_MAINNET_CHAIN_ID, name: 'Solana', type: 'SOLANA' },
    nativeToken: '11111111111111111111111111111111' as const,
    bnUSD: '3rSPCLNEF7Quw4wX8S1NyKivELoyij8eYA2gJwBgt4V5',
    supportedTokens: {
      SOL: {
        symbol: 'SOL',
        name: 'Solana',
        decimals: 9,
        address: '11111111111111111111111111111111',
      },
      bnUSD: {
        symbol: 'bnUSD',
        name: 'bnUSD',
        decimals: 9,
        address: '3rSPCLNEF7Quw4wX8S1NyKivELoyij8eYA2gJwBgt4V5',
      },
      USDC: {
        symbol: 'USDC',
        name: 'USD Coin',
        decimals: 6,
        address: 'EPjFWdd5AufqSSqeM2qN1xzybapC8G4wEGGkZwyTDt1v',
      },
    },
    gasPrice: '500000',
    rpcUrl: 'https://api.mainnet-beta.solana.com',
    wsUrl: 'https://api.mainnet-beta.solana.com',
    walletAddress: '',
  } as const satisfies SolanaChainConfig,
  [AVALANCHE_MAINNET_CHAIN_ID]: {
    chain: {
      name: 'Avalanche',
      id: AVALANCHE_MAINNET_CHAIN_ID,
      type: 'EVM',
    },
    addresses: {
      assetManager: '0x5bDD1E1C5173F4c912cC919742FB94A55ECfaf86',
      connection: '0x4555aC13D7338D9E671584C1D118c06B2a3C88eD',
    },
    nativeToken: '0x0000000000000000000000000000000000000000' as const,
    bnUSD: '0x6958a4CBFe11406E2a1c1d3a71A1971aD8B3b92F',
    supportedTokens: {
      AVAX: {
        symbol: 'AVAX',
        name: 'Avalanche',
        decimals: 18,
        address: '0x0000000000000000000000000000000000000000',
      },
      bnUSD: {
        symbol: 'bnUSD',
        name: 'bnUSD',
        decimals: 18,
        address: '0x6958a4CBFe11406E2a1c1d3a71A1971aD8B3b92F',
      },
      USDT: {
        symbol: 'USDT',
        name: 'Tether USD',
        decimals: 6,
        address: '0x9702230A8Ea53601f5cD2dc00fDBc13d4dF4A8c7',
      },
      USDC: {
        symbol: 'USDC',
        name: 'USD Coin',
        decimals: 6,
        address: '0xB97EF9Ef8734C71904D8002F8b6Bc66Dd9c48a6E',
      },
    },
  } as const satisfies EvmSpokeChainConfig,
  [NIBIRU_MAINNET_CHAIN_ID]: {
    chain: {
      name: 'Nibiru',
      id: NIBIRU_MAINNET_CHAIN_ID,
      type: 'EVM',
    },
    addresses: {
      assetManager: '0x6958a4CBFe11406E2a1c1d3a71A1971aD8B3b92F',
      connection: '0x772FFE538E45b2cDdFB5823041EC26C44815B9AB',
    },
    nativeToken: '0x0000000000000000000000000000000000000000' as const,
    bnUSD: '0x043fb7e23350Dd5b77dE5E228B528763DEcb9131',
    supportedTokens: {
      NIBI: {
        symbol: 'NIBI',
        name: 'Nibiru',
        decimals: 6,
        address: '0x0000000000000000000000000000000000000000',
      },
      bnUSD: {
        symbol: 'bnUSD',
        name: 'bnUSD',
        decimals: 18,
        address: '0x043fb7e23350Dd5b77dE5E228B528763DEcb9131',
      },
    },
  } as const satisfies EvmSpokeChainConfig,
  [ARBITRUM_MAINNET_CHAIN_ID]: {
    chain: {
      name: 'Arbitrum',
      id: ARBITRUM_MAINNET_CHAIN_ID,
      type: 'EVM',
    },
    addresses: {
      assetManager: '0x348BE44F63A458be9C1b13D6fD8e99048F297Bc3',
      connection: '0x4555aC13D7338D9E671584C1D118c06B2a3C88eD',
    },
    nativeToken: '0x0000000000000000000000000000000000000000' as const,
    bnUSD: '0xA256dd181C3f6E5eC68C6869f5D50a712d47212e',
    supportedTokens: {
      ETH: {
        symbol: 'ETH',
        name: 'Ethereum',
        decimals: 18,
        address: '0x0000000000000000000000000000000000000000',
      },
      bnUSD: {
        symbol: 'bnUSD',
        name: 'bnUSD',
        decimals: 18,
        address: '0xA256dd181C3f6E5eC68C6869f5D50a712d47212e',
      },
      WETH: {
        symbol: 'WETH',
        name: 'Wrapped Ether',
        decimals: 18,
        address: '0x82aF49447D8a07e3bd95BD0d56f35241523fBab1',
      },
      wstETH: {
        symbol: 'wstETH',
        name: 'Wrapped stETH',
        decimals: 18,
        address: '0x5979D7b546E38E414F7E9822514be443A4800529',
      },
      weETH: {
        symbol: 'weETH',
        name: 'Wrapped eETH',
        decimals: 18,
        address: '0x35751007a407ca6FEFfE80b3cB397736D2cf4dbe',
      },
      tBTC: {
        symbol: 'tBTC',
        name: 'Arbitrum tBTC v2',
        decimals: 18,
        address: '0x6c84a8f1c29108F47a79964b5Fe888D4f4D0dE40',
      },
      WBTC: {
        symbol: 'WBTC',
        name: 'Wrapped BTC',
        decimals: 8,
        address: '0x2f2a2543B76A4166549F7aaB2e75Bef0aefC5B0f',
      },
      USDC: {
        symbol: 'USDC',
        name: 'USD Coin (USDC)',
        decimals: 6,
        address: '0xaf88d065e77c8cC2239327C5EDb3A432268e5831',
      },
      USDT: {
        symbol: 'USDT',
        name: 'TetherToken',
        decimals: 6,
        address: '0xFd086bC7CD5C481DCC9C85ebE478A1C0b69FCbb9',
      },
    } as const,
  } as const satisfies EvmSpokeChainConfig,
  [BASE_MAINNET_CHAIN_ID]: {
    chain: {
      name: 'BASE',
      id: BASE_MAINNET_CHAIN_ID,
      type: 'EVM',
    },
    addresses: {
      assetManager: '0x348BE44F63A458be9C1b13D6fD8e99048F297Bc3',
      connection: '0x4555aC13D7338D9E671584C1D118c06B2a3C88eD',
    },
    nativeToken: '0x0000000000000000000000000000000000000000' as const,
    bnUSD: '0xAcfab3F31C0a18559D78556BBf297EC29c6cf8aa',
    supportedTokens: {
      ETH: {
        symbol: 'ETH',
        name: 'Ethereum',
        decimals: 18,
        address: '0x0000000000000000000000000000000000000000',
      },
      bnUSD: {
        symbol: 'bnUSD',
        name: 'bnUSD',
        decimals: 18,
        address: '0xAcfab3F31C0a18559D78556BBf297EC29c6cf8aa',
      },
      weETH: {
        symbol: 'weETH',
        name: 'Wrapped eETH',
        decimals: 18,
        address: '0x04c0599ae5a44757c0af6f9ec3b93da8976c150a',
      },
      USDC: {
        symbol: 'USDC',
        name: 'USD Coin',
        decimals: 6,
        address: '0x833589fCD6eDb6E08f4c7C32D4f71b54bdA02913',
      },
      wstETH: {
        symbol: 'wstETH',
        name: 'Wrapped stETH',
        decimals: 18,
        address: '0xc1CBa3fCea344f92D9239c08C0568f6F2F0ee452',
      },
      cbBTC: {
        symbol: 'cbBTC',
        name: 'Coinbase Wrapped BTC',
        decimals: 8,
        address: '0xcbB7C0000aB88B473b1f5aFd9ef808440eed33Bf',
      },
    } as const,
  } as const satisfies EvmSpokeChainConfig,
  [OPTIMISM_MAINNET_CHAIN_ID]: {
    chain: {
      name: 'Optimism',
      id: OPTIMISM_MAINNET_CHAIN_ID,
      type: 'EVM',
    },
    addresses: {
      assetManager: '0x348BE44F63A458be9C1b13D6fD8e99048F297Bc3',
      connection: '0x4555aC13D7338D9E671584C1D118c06B2a3C88eD',
    },
    nativeToken: '0x0000000000000000000000000000000000000000' as const,
    bnUSD: '0xF4f7dC27c17470a26d0de9039Cf0EA5045F100E8',
    supportedTokens: {
      ETH: {
        symbol: 'ETH',
        name: 'Ethereum',
        decimals: 18,
        address: '0x0000000000000000000000000000000000000000',
      },
      bnUSD: {
        symbol: 'bnUSD',
        name: 'bnUSD',
        decimals: 18,
        address: '0xF4f7dC27c17470a26d0de9039Cf0EA5045F100E8',
      },
      USDC: {
        symbol: 'USDC',
        name: 'USD Coin',
        decimals: 6,
        address: '0x0b2C639c533813f4Aa9D7837CAf62653d097Ff85',
      },
      wstETH: {
        symbol: 'wstETH',
        name: 'Wrapped stETH',
        decimals: 18,
        address: '0x1F32b1c2345538c0c6f582fCB022739c4A194Ebb',
      },
      weETH: {
        symbol: 'weETH',
        name: 'Wrapped eETH',
        decimals: 18,
        address: '0x5A7fACB970D094B6C7FF1df0eA68D99E6e73CBFF',
      },
      USDT: {
        symbol: 'USDT',
        name: 'Tether USD',
        decimals: 6,
        address: '0x94b008aA00579c1307B0EF2c499aD98a8ce58e58',
      },
    } as const,
  } as const satisfies EvmSpokeChainConfig,
  [BSC_MAINNET_CHAIN_ID]: {
    chain: {
      name: 'BSC',
      id: BSC_MAINNET_CHAIN_ID,
      type: 'EVM',
    },
    addresses: {
      assetManager: '0x348BE44F63A458be9C1b13D6fD8e99048F297Bc3',
      connection: '0x4555aC13D7338D9E671584C1D118c06B2a3C88eD',
    },
    nativeToken: '0x0000000000000000000000000000000000000000' as const,
    bnUSD: '0x8428FedC020737a5A2291F46cB1B80613eD71638',
    supportedTokens: {
      BNB: {
        symbol: 'BNB',
        name: 'BNB',
        decimals: 18,
        address: '0x0000000000000000000000000000000000000000',
      },
      bnUSD: {
        symbol: 'bnUSD',
        name: 'bnUSD',
        decimals: 18,
        address: '0x8428FedC020737a5A2291F46cB1B80613eD71638',
      },
      ETHB: {
        symbol: 'ETHB',
        name: 'Ethereum BSC',
        decimals: 18,
        address: '0x2170Ed0880ac9A755fd29B2688956BD959F933F8',
      },
      BTCB: {
        symbol: 'BTCB',
        name: 'Bitcoin BSC',
        decimals: 18,
        address: '0x7130d2A12B9BCbFAe4f2634d864A1Ee1Ce3Ead9c',
      },
      USDC: {
        symbol: 'USDC',
        name: 'USD Coin',
        decimals: 18,
        address: '0x8ac76a51cc950d9822d68b83fe1ad97b32cd580d',
      },
    },
  } as const satisfies EvmSpokeChainConfig,
  [POLYGON_MAINNET_CHAIN_ID]: {
    chain: {
      name: 'Polygon',
      id: POLYGON_MAINNET_CHAIN_ID,
      type: 'EVM',
    },
    addresses: {
      assetManager: '0x348BE44F63A458be9C1b13D6fD8e99048F297Bc3',
      connection: '0x4555aC13D7338D9E671584C1D118c06B2a3C88eD',
    },
    nativeToken: '0x0000000000000000000000000000000000000000' as const,
    bnUSD: '0x39E77f86C1B1f3fbAb362A82b49D2E86C09659B4',
    supportedTokens: {
      POL: {
        symbol: 'POL',
        name: 'Polygon',
        decimals: 18,
        address: '0x0000000000000000000000000000000000000000',
      },
      bnUSD: {
        symbol: 'bnUSD',
        name: 'bnUSD',
        decimals: 18,
        address: '0x39E77f86C1B1f3fbAb362A82b49D2E86C09659B4',
      },
      USDC: {
        symbol: 'USDC',
        name: 'USD Coin',
        decimals: 6,
        address: '0x3c499c542cEF5E3811e1192ce70d8cC03d5c3359',
      },
    } as const,
  } as const satisfies EvmSpokeChainConfig,
  [INJECTIVE_MAINNET_CHAIN_ID]: {
    addresses: {
      assetManager: 'inj1dg6tm62uup53wn2kn97caeqfwt0sukx3qjk8rw',
      connection: 'inj1eexvfglsptxwfj9hft96xcnsdrvr7d7dalcm8w',
      rateLimit: 'inj1x8p2h56edcdrm9tzx7a7zkwe0l334klgrxpqyk',
      testToken: '',
      xTokenManager: '',
    },
    chain: {
      id: INJECTIVE_MAINNET_CHAIN_ID,
      name: 'Injective',
      type: 'INJECTIVE',
    },
    nativeToken: 'inj' as const,
    bnUSD: 'factory/inj1d036ftaatxpkqsu9hja8r24rv3v33chz3appxp/bnUSD',
    networkId: 'injective-1',
    supportedTokens: {
      INJ: {
        symbol: 'INJ',
        name: 'Injective',
        decimals: 18,
        address: 'inj',
      },
      bnUSD: {
        symbol: 'bnUSD',
        name: 'bnUSD',
        decimals: 18,
        address: 'factory/inj1d036ftaatxpkqsu9hja8r24rv3v33chz3appxp/bnUSD',
      },
      USDC: {
        symbol: 'USDC',
        name: 'USD Coin',
        decimals: 6,
        address: 'ibc/2CBC2EA121AE42563B08028466F37B600F2D7D4282342DE938283CC3FB2BC00E',
      },
    },
    gasPrice: '500000000inj',
    network: 'Mainnet',
    prefix: 'inj',
    isBrowser: false,
    rpcUrl: 'https://injective-rpc.publicnode.com:443',
    walletAddress: '',
  } as const satisfies CosmosSpokeChainConfig,
  [STELLAR_MAINNET_CHAIN_ID]: {
    addresses: {
      connection: 'CDFQDDPUPAM3XPGORHDOEFRNLMKOH3N3X6XTXNLSXJQXIU3RVCM3OPEP',
      assetManager: 'CCGF33A4CO6D3BXFEKPXVCFCZBK76I3AQOZK6KIKRPAWAZR3632WHCJ3',
      xTokenManager: '',
      rateLimit: 'CB6G3ULISTTBPXUN3BI6ADHQGWJEN7BPQINHL45TCB6TDFM5QWU24HAY',
      testToken: '',
    },
    supportedTokens: {
      bnUSD: {
        symbol: 'bnUSD',
        name: 'bnUSD',
        decimals: 7,
        address: 'CD6YBFFWMU2UJHX2NGRJ7RN76IJVTCC7MRA46DUBXNB7E6W7H7JRJ2CX',
      },
      XLM: {
        symbol: 'XLM',
        name: 'Stellar Lumens',
        decimals: 7,
        address: 'CAS3J7GYLGXMF6TDJBBYYSE3HQ6BBSMLNUQ34T6TZMYMW2EVH34XOWMA',
      },
      USDC: {
        symbol: 'USDC',
        name: 'USD Coin',
        decimals: 7,
        address: 'CCW67TSZV3SSS2HXMBQ5JFGCKJNXKZM7UQUWUZPUTHXSTZLEO7SJMI75',
      },
    },
    nativeToken: 'CAS3J7GYLGXMF6TDJBBYYSE3HQ6BBSMLNUQ34T6TZMYMW2EVH34XOWMA' as const,
    bnUSD: 'CD6YBFFWMU2UJHX2NGRJ7RN76IJVTCC7MRA46DUBXNB7E6W7H7JRJ2CX',
    rpc_url: 'https://rpc.ankr.com/stellar_soroban',
    chain: {
      name: 'soroban-mainnet',
      id: STELLAR_MAINNET_CHAIN_ID,
      type: 'STELLAR',
    },
  } as const satisfies StellarSpokeChainConfig,
  [SUI_MAINNET_CHAIN_ID]: {
    addresses: {
      connection:
        '0xf3b1e696a66d02cb776dc15aae73c68bc8f03adcb6ba0ec7f6332d9d90a6a3d2::connectionv3::0x3ee76d13909ac58ae13baab4c9be5a5142818d9a387aed641825e5d4356969bf',
      assetManager:
        '0x897f911a4b7691870a1a2513af7e85fdee8de275615c77068fd8b90b8e78c678::asset_manager::0xcb7346339340b7f8dea40fcafb70721dc2fcfa7e8626a89fd954d46c1f928b61',
      xTokenManager: '',
      rateLimit: '',
      testToken: '',
    },
    supportedTokens: {
      SUI: {
        symbol: 'SUI',
        name: 'SUI',
        decimals: 9,
        address: '0x0000000000000000000000000000000000000000000000000000000000000002::sui::SUI',
      },
      bnUSD: {
        symbol: 'bnUSD',
        name: 'bnUSD',
        decimals: 9,
        address: '0xff4de2b2b57dd7611d2812d231a467d007b702a101fd5c7ad3b278257cddb507::bnusd::BNUSD',
      },
      USDC: {
        symbol: 'USDC',
        name: 'USD Coin',
        decimals: 6,
        address: '0xdba34672e30cb065b1f93e3ab55318768fd6fef66c15942c9f7cb846e2f900e7::usdc::USDC',
      },
    },
    nativeToken: '0x0000000000000000000000000000000000000000000000000000000000000002::sui::SUI' as const,
    bnUSD: '0xff4de2b2b57dd7611d2812d231a467d007b702a101fd5c7ad3b278257cddb507::bnusd::BNUSD',
    rpc_url: 'https://fullnode.mainnet.sui.io:443',
    chain: {
      name: 'Sui',
      id: SUI_MAINNET_CHAIN_ID,
      type: 'SUI',
    },
  } as const satisfies SuiSpokeChainConfig,
  [ICON_MAINNET_CHAIN_ID]: {
    addresses: {
      assetManager: 'cx1be33c283c7dc7617181d1b21a6a2309e71b1ee7',
      connection: 'cxe5cdf3b0f26967b0efc72d470d57bbf534268f94',
      rateLimit: 'cxbbdcea9e6757023a046067ba8daa3c4c50304358',
      wICX: 'cx3975b43d260fb8ec802cef6e60c2f4d07486f11d',
    },
    chain: {
      id: ICON_MAINNET_CHAIN_ID,
      name: 'ICON Mainnet',
      type: 'ICON',
    },
    supportedTokens: {
      ICX: {
        symbol: 'ICX',
        name: 'ICON',
        decimals: 18,
        address: 'cx0000000000000000000000000000000000000000',
      },
      wICX: {
        symbol: 'wICX',
        name: 'Wrapped ICX',
        decimals: 18,
        address: 'cx3975b43d260fb8ec802cef6e60c2f4d07486f11d',
      },
      bnUSD: {
        symbol: 'bnUSD',
        name: 'bnUSD',
        decimals: 18,
        address: 'cx88fd7df7ddff82f7cc735c871dc519838cb235bb',
      },
    } as const,
    nativeToken: 'cx0000000000000000000000000000000000000000' as const,
    bnUSD: 'cx88fd7df7ddff82f7cc735c871dc519838cb235bb',
    nid: '0x1',
  } as const satisfies IconSpokeChainConfig,
  [NEAR_MAINNET_CHAIN_ID]:{
    nativeToken:"",
    supportedTokens:[],
  },
} as const;

export const hubAssets: Record<
  SpokeChainId,
  Record<Address | string, { asset: Address; decimal: number; vault: Address; symbol: string; name: string }>
> = {
  [SONIC_MAINNET_CHAIN_ID]: {
    [spokeChainConfig[SONIC_MAINNET_CHAIN_ID].nativeToken]: {
      asset: '0x039e2fB66102314Ce7b64Ce5Ce3E5183bc94aD38',
      decimal: 18,
      symbol: 'S',
      name: 'Sonic',
      vault: '0x62ecc3Eeb80a162c57624B3fF80313FE69f5203e',
    },
    [spokeChainConfig[SONIC_MAINNET_CHAIN_ID].supportedTokens.wSonic.address]: {
      asset: '0x039e2fB66102314Ce7b64Ce5Ce3E5183bc94aD38',
      decimal: 18,
      symbol: 'wSonic',
      name: 'Sonic',
      vault: '0x62ecc3Eeb80a162c57624B3fF80313FE69f5203e',
    },
    [spokeChainConfig[SONIC_MAINNET_CHAIN_ID].supportedTokens.WETH.address]: {
      asset: '0x50c42dEAcD8Fc9773493ED674b675bE577f2634b',
      decimal: 18,
      symbol: 'WETH',
      name: 'Wrapped Ethereum',
      vault: '0x4effB5813271699683C25c734F4daBc45B363709',
    },
    [spokeChainConfig[SONIC_MAINNET_CHAIN_ID].supportedTokens.USDC.address]: {
      asset: '0x29219dd400f2Bf60E5a23d13Be72B486D4038894',
      decimal: 6,
      symbol: 'USDC ',
      name: 'USD Coin',
      vault: '0xAbbb91c0617090F0028BDC27597Cd0D038F3A833',
    },
    [spokeChainConfig[SONIC_MAINNET_CHAIN_ID].supportedTokens.USDT.address]: {
      asset: '0x6047828dc181963ba44974801ff68e538da5eaf9',
      decimal: 6,
      symbol: 'USDT',
      name: 'Tether USD',
      vault: '0xbDf1F453FCB61424011BBDDCB96cFDB30f3Fe876',
    },
  },
  [AVALANCHE_MAINNET_CHAIN_ID]: {
    [spokeChainConfig[AVALANCHE_MAINNET_CHAIN_ID].nativeToken]: {
      asset: '0xc9e4f0B6195F389D9d2b639f2878B7674eB9D8cD',
      decimal: 18,
      symbol: 'AVAX',
      name: 'AVAX',
      vault: '0x14238D267557E9d799016ad635B53CD15935d290',
    },
    [spokeChainConfig[AVALANCHE_MAINNET_CHAIN_ID].supportedTokens.USDT.address]: {
      asset: '0x41Fd5c169e014e2A657B9de3553f7a7b735Fe47A',
      decimal: 6,
      symbol: 'USDT',
      name: 'Tether USD',
      vault: '0xbDf1F453FCB61424011BBDDCB96cFDB30f3Fe876',
    },
    [spokeChainConfig[AVALANCHE_MAINNET_CHAIN_ID].supportedTokens.USDC.address]: {
      asset: '0x41abF4B1559FF709Ef8150079BcB26DB1Fffd117',
      decimal: 6,
      symbol: 'USDC',
      name: 'USD Coin',
      vault: '0xAbbb91c0617090F0028BDC27597Cd0D038F3A833',
    },
    [spokeChainConfig[AVALANCHE_MAINNET_CHAIN_ID].bnUSD]: {
      asset: '0x289cDa1043b4Ce26BDCa3c12E534f56b24308A5B',
      decimal: 18,
      symbol: 'bnUSD',
      name: 'bnUSD',
      vault: '0xE801CA34E19aBCbFeA12025378D19c4FBE250131',
    },
  },
  [ARBITRUM_MAINNET_CHAIN_ID]: {
    [spokeChainConfig[ARBITRUM_MAINNET_CHAIN_ID].nativeToken]: {
      asset: '0xdcd9578b51ef55239b6e68629d822a8d97c95b86',
      decimal: 18,
      symbol: 'ETH',
      name: 'Ethereum',
      vault: '0x4effB5813271699683C25c734F4daBc45B363709',
    },
    [spokeChainConfig[ARBITRUM_MAINNET_CHAIN_ID].supportedTokens.WBTC.address]: {
      asset: '0xfB0ACB1b2720B620935F50a6dd3F7FEA52b2FCBe',
      decimal: 8,
      symbol: 'WBTC',
      name: 'Wrapped Bitcoin',
      vault: '0x7A1A5555842Ad2D0eD274d09b5c4406a95799D5d',
    },
    [spokeChainConfig[ARBITRUM_MAINNET_CHAIN_ID].supportedTokens.weETH.address]: {
      asset: '0x08D5cf039De35627fD5C0f48B8AF4a1647a462E8',
      decimal: 18,
      symbol: 'weETH',
      name: 'Wrapped eETH',
      vault: '0x4effB5813271699683C25c734F4daBc45B363709',
    },
    [spokeChainConfig[ARBITRUM_MAINNET_CHAIN_ID].supportedTokens.wstETH.address]: {
      asset: '0x2D5A7837D68b0c2CC4b14C2af2a1F0Ef420DDDc5',
      decimal: 18,
      symbol: 'wstETH',
      name: 'Wrapped Staked Ethereum',
      vault: '0x4effB5813271699683C25c734F4daBc45B363709',
    },
    [spokeChainConfig[ARBITRUM_MAINNET_CHAIN_ID].supportedTokens.tBTC.address]: {
      asset: '0x96Fc8540736f1598b7E235e6dE8814062b3b5d3B',
      decimal: 18,
      symbol: 'tBTC',
      name: 'Arbitrum tBTC',
      vault: '0x7A1A5555842Ad2D0eD274d09b5c4406a95799D5d',
    },
    [spokeChainConfig[ARBITRUM_MAINNET_CHAIN_ID].supportedTokens.USDT.address]: {
      asset: '0x3C0a80C6a1110fC80309382b3989eC626c135eE9',
      decimal: 6,
      symbol: 'USDT',
      name: 'Tether USD',
      vault: '0xbDf1F453FCB61424011BBDDCB96cFDB30f3Fe876',
    },
    [spokeChainConfig[ARBITRUM_MAINNET_CHAIN_ID].supportedTokens.USDC.address]: {
      asset: '0xdB7BdA65c3a1C51D64dC4444e418684677334109',
      decimal: 6,
      symbol: 'USDC',
      name: 'USD Coin',
      vault: '0xAbbb91c0617090F0028BDC27597Cd0D038F3A833',
    },
    [spokeChainConfig[ARBITRUM_MAINNET_CHAIN_ID].bnUSD]: {
      asset: '0x419cA9054E44E94ceAb52846eCdC3997439BBcA6',
      decimal: 18,
      symbol: 'bnUSD',
      name: 'bnUSD',
      vault: '0xE801CA34E19aBCbFeA12025378D19c4FBE250131',
    },
  },
  [BASE_MAINNET_CHAIN_ID]: {
    [spokeChainConfig[BASE_MAINNET_CHAIN_ID].nativeToken]: {
      asset: '0x70178089842be7f8e4726b33f0d1569db8021faa',
      decimal: 18,
      symbol: 'ETH',
      name: 'Ethereum',
      vault: '0x4effB5813271699683C25c734F4daBc45B363709',
    },
    [spokeChainConfig[BASE_MAINNET_CHAIN_ID].supportedTokens.cbBTC.address]: {
      asset: '0x2803a23a3BA6b09e57D1c71deC0D9eFdBB00A27F',
      decimal: 8,
      symbol: 'cbBTC',
      name: 'Coinbase Wrapped BTC',
      vault: '0x7A1A5555842Ad2D0eD274d09b5c4406a95799D5d',
    },
    [spokeChainConfig[BASE_MAINNET_CHAIN_ID].supportedTokens.USDC.address]: {
      asset: '0x72E852545B024ddCbc5b70C1bCBDAA025164259C',
      decimal: 6,
      symbol: 'USDC',
      name: 'USD Coin',
      vault: '0xAbbb91c0617090F0028BDC27597Cd0D038F3A833',
    },
    [spokeChainConfig[BASE_MAINNET_CHAIN_ID].bnUSD]: {
      asset: '0xDF5639D91359866f266b56D60d98edE9fEEDd100',
      decimal: 18,
      symbol: 'bnUSD',
      name: 'bnUSD',
      vault: '0xE801CA34E19aBCbFeA12025378D19c4FBE250131',
    },
    [spokeChainConfig[BASE_MAINNET_CHAIN_ID].supportedTokens.weETH.address]: {
      asset: '0x55e0ad45eb97493b3045eee417fb6726cb85dfd4',
      decimal: 18,
      symbol: 'weETH',
      name: 'Wrapped eETH',
      vault: '0x4effB5813271699683C25c734F4daBc45B363709',
    },
    [spokeChainConfig[BASE_MAINNET_CHAIN_ID].supportedTokens.wstETH.address]: {
      asset: '0x494aaeaefdf5964d4ed400174e8c5b98c00957aa',
      decimal: 18,
      symbol: 'wstETH',
      name: 'Wrapped Staked Ethereum',
      vault: '0x4effB5813271699683C25c734F4daBc45B363709',
    },
  },
  [OPTIMISM_MAINNET_CHAIN_ID]: {
    [spokeChainConfig[OPTIMISM_MAINNET_CHAIN_ID].nativeToken]: {
      asset: '0xad332860dd3b6f0e63f4f66e9457900917ac78cd',
      decimal: 18,
      symbol: 'ETH',
      name: 'Ethereum',
      vault: '0x4effB5813271699683C25c734F4daBc45B363709',
    },
    [spokeChainConfig[OPTIMISM_MAINNET_CHAIN_ID].bnUSD]: {
      asset: '0x238384AE2b4F0EC189ecB5031859bA306B2679c5',
      decimal: 18,
      symbol: 'bnUSD',
      name: 'bnUSD',
      vault: '0xE801CA34E19aBCbFeA12025378D19c4FBE250131',
    },
    [spokeChainConfig[OPTIMISM_MAINNET_CHAIN_ID].supportedTokens.USDC.address]: {
      asset: '0xb7C213CbD24967dE9838fa014668FDDB338f724B',
      decimal: 6,
      symbol: 'USDC',
      name: 'USD Coin',
      vault: '0xAbbb91c0617090F0028BDC27597Cd0D038F3A833',
    },
    [spokeChainConfig[OPTIMISM_MAINNET_CHAIN_ID].supportedTokens.wstETH.address]: {
      asset: '0x61e26f611090CdC6bc79A7Bf156b0fD10f1fC212',
      decimal: 18,
      symbol: 'wstETH',
      name: 'Wrapped Staked Ethereum',
      vault: '0x4effB5813271699683C25c734F4daBc45B363709',
    },
    [spokeChainConfig[OPTIMISM_MAINNET_CHAIN_ID].supportedTokens.weETH.address]: {
      asset: '0xE121c0Dc2B33c00ff31ee3D902D248cc3f19Ea50',
      decimal: 18,
      symbol: 'weETH',
      name: 'Wrapped eETH',
      vault: '0x4effB5813271699683C25c734F4daBc45B363709',
    },
    [spokeChainConfig[OPTIMISM_MAINNET_CHAIN_ID].supportedTokens.USDT.address]: {
      asset: '0xc168067d95109003805aC865ae556e8476DC69bc',
      decimal: 6,
      symbol: 'USDT',
      name: 'Tether USD',
      vault: '0xbDf1F453FCB61424011BBDDCB96cFDB30f3Fe876',
    },
  },
  [NIBIRU_MAINNET_CHAIN_ID]: {
    [spokeChainConfig[NIBIRU_MAINNET_CHAIN_ID].nativeToken]: {
      asset: '0xe0064414c2c1a636a9424C7a17D86fbF7FD3f190',
      decimal: 18,
      symbol: 'NIBI',
      name: 'Nibiru',
      vault: '0xc6c85287a8b173A509C2F198bB719A8a5a2d0C68',
    },
    [spokeChainConfig[NIBIRU_MAINNET_CHAIN_ID].bnUSD]: {
      asset: '0x11b93C162aABFfD026539bb3B9F9eC22c8b7ef8a',
      decimal: 18,
      symbol: 'bnUSD',
      name: 'bnUSD',
      vault: '0xE801CA34E19aBCbFeA12025378D19c4FBE250131',
    },
  },
  [BSC_MAINNET_CHAIN_ID]: {
    [spokeChainConfig[BSC_MAINNET_CHAIN_ID].nativeToken]: {
      asset: '0x13b70564b1ec12876b20fab5d1bb630311312f4f',
      decimal: 18,
      symbol: 'BNB',
      name: 'BNB',
      vault: '0x40Cd41b35DB9e5109ae7E54b44De8625dB320E6b',
    },
    [spokeChainConfig[BSC_MAINNET_CHAIN_ID].supportedTokens.ETHB.address]: {
      asset: '0x57fC2aC5701e463ae261AdBd6C99FBeB48Ce5293',
      decimal: 18,
      symbol: 'ETHB',
      name: 'Wrapped Ethereum',
      vault: '0x4effB5813271699683C25c734F4daBc45B363709',
    },
    [spokeChainConfig[BSC_MAINNET_CHAIN_ID].supportedTokens.BTCB.address]: {
      asset: '0xD8A24c71FEa5bB81c66C01e532dE7d9B11e13905',
      decimal: 18,
      symbol: 'BTCB',
      name: 'Wrapped Bitcoin',
      vault: '0x7A1A5555842Ad2D0eD274d09b5c4406a95799D5d',
    },
    [spokeChainConfig[BSC_MAINNET_CHAIN_ID].bnUSD]: {
      asset: '0x5Ce6C1c51ff762cF3acD21396257046f694168b6',
      decimal: 18,
      symbol: 'bnUSD',
      name: 'bnUSD',
      vault: '0xE801CA34E19aBCbFeA12025378D19c4FBE250131',
    },
    [spokeChainConfig[BSC_MAINNET_CHAIN_ID].supportedTokens.USDC.address]: {
      asset: '0x9d58508ad10d34048a11640735ca5075bba07b35',
      decimal: 18,
      symbol: 'USDC',
      name: 'USD Coin',
      vault: '0xAbbb91c0617090F0028BDC27597Cd0D038F3A833',
    },
  },
  [POLYGON_MAINNET_CHAIN_ID]: {
    [spokeChainConfig[POLYGON_MAINNET_CHAIN_ID].nativeToken]: {
      asset: '0x9ee17486571917837210824b0d4cadfe3b324d12',
      decimal: 18,
      symbol: 'MATIC',
      name: 'Polygon',
      vault: '0x0000000000000000000000000000000000000000',
    },
    [spokeChainConfig[POLYGON_MAINNET_CHAIN_ID].bnUSD]: {
      asset: '0x18f85f9E80ff9496EeBD5979a051AF16Ce751567',
      decimal: 18,
      symbol: 'bnUSD',
      name: 'bnUSD',
      vault: '0xE801CA34E19aBCbFeA12025378D19c4FBE250131',
    },
    [spokeChainConfig[POLYGON_MAINNET_CHAIN_ID].supportedTokens.USDC.address]: {
      asset: '0xa36893ba308b332FDEbfa95916D1dF3a2e3CF8B3',
      decimal: 6,
      symbol: 'USDC',
      name: 'USD Coin',
      vault: '0xAbbb91c0617090F0028BDC27597Cd0D038F3A833',
    },
  },
  [INJECTIVE_MAINNET_CHAIN_ID]: {
    [spokeChainConfig[INJECTIVE_MAINNET_CHAIN_ID].supportedTokens.INJ.address]: {
      asset: '0xd375590b4955f6ea5623f799153f9b787a3bd319',
      decimal: 18,
      symbol: 'INJ',
      name: 'Injective',
      vault: '0x1f22279C89B213944b7Ea41daCB0a868DdCDFd13',
    },
    [spokeChainConfig[INJECTIVE_MAINNET_CHAIN_ID].bnUSD]: {
      asset: '0x69425FFb14704124A58d6F69d510f74A59D9a5bC',
      decimal: 18,
      symbol: 'bnUSD',
      name: 'bnUSD',
      vault: '0xE801CA34E19aBCbFeA12025378D19c4FBE250131',
    },
    [spokeChainConfig[INJECTIVE_MAINNET_CHAIN_ID].supportedTokens.USDC.address]: {
      asset: '0x4bc1211faa06fb50ff61a70331f56167ae511057',
      decimal: 6,
      symbol: 'USDC',
      name: 'USD Coin',
      vault: '0xAbbb91c0617090F0028BDC27597Cd0D038F3A833',
    },
  },
  [STELLAR_MAINNET_CHAIN_ID]: {
    [spokeChainConfig[STELLAR_MAINNET_CHAIN_ID].nativeToken]: {
      asset: '0x8ac68af223907fb1b893086601a3d99e00f2fa9d',
      decimal: 7,
      symbol: 'XLM',
      name: 'Stellar Lumens',
      vault: '0x6BC8C37cba91F76E68C9e6d689A9C21E4d32079B',
    },
    [spokeChainConfig[STELLAR_MAINNET_CHAIN_ID].bnUSD]: {
      asset: '0x23225Ab8E63FCa4070296678cb46566d57E1BBe3',
      decimal: 7,
      symbol: 'bnUSD',
      name: 'bnUSD',
      vault: '0xE801CA34E19aBCbFeA12025378D19c4FBE250131',
    },
    [spokeChainConfig[STELLAR_MAINNET_CHAIN_ID].supportedTokens.USDC.address]: {
      asset: '0x348007B53F25A9A857aB8eA81ec9E3CCBCf440f2',
      decimal: 7,
      symbol: 'USDC',
      name: 'USD Coin',
      vault: '0xAbbb91c0617090F0028BDC27597Cd0D038F3A833',
    },
  },
  [SUI_MAINNET_CHAIN_ID]: {
    [spokeChainConfig[SUI_MAINNET_CHAIN_ID].nativeToken]: {
      asset: '0x4676b2a551b25c04e235553c1c81019337384673',
      decimal: 9,
      symbol: 'SUI',
      name: 'Sui',
      vault: '0xdc5B4b00F98347E95b9F94911213DAB4C687e1e3',
    },
    [spokeChainConfig[SUI_MAINNET_CHAIN_ID].bnUSD]: {
      asset: '0xDf23097B9AEb917Bf8fb70e99b6c528fffA35364',
      decimal: 9,
      symbol: 'bnUSD',
      name: 'bnUSD',
      vault: '0xE801CA34E19aBCbFeA12025378D19c4FBE250131',
    },
    [spokeChainConfig[SUI_MAINNET_CHAIN_ID].supportedTokens.USDC.address]: {
      asset: '0x5635369c8a29A081d26C2e9e28012FCa548BA0Cb',
      decimal: 6,
      symbol: 'USDC',
      name: 'USD Coin',
      vault: '0xAbbb91c0617090F0028BDC27597Cd0D038F3A833',
    },
  },
  [SOLANA_MAINNET_CHAIN_ID]: {
    [spokeChainConfig[SOLANA_MAINNET_CHAIN_ID].supportedTokens.SOL.address]: {
      asset: '0x0c09e69a4528945de6d16c7e469dea6996fdf636',
      decimal: 9,
      symbol: 'SOL',
      name: 'Solana',
      vault: '0xdEa692287E2cE8Cb08FA52917Be0F16b1DACDC87',
    },
    [spokeChainConfig[SOLANA_MAINNET_CHAIN_ID].bnUSD]: {
      asset: '0x14C65b1CDc0B821569081b1F77342dA0D0CbF439',
      decimal: 9,
      symbol: 'bnUSD',
      name: 'bnUSD',
      vault: '0xE801CA34E19aBCbFeA12025378D19c4FBE250131',
    },
    [spokeChainConfig[SOLANA_MAINNET_CHAIN_ID].supportedTokens.USDC.address]: {
      asset: '0xC3f020057510ffE10Ceb882e1B48238b43d78a5e',
      decimal: 6,
      symbol: 'USDC',
      name: 'USD Coin',
      vault: '0xAbbb91c0617090F0028BDC27597Cd0D038F3A833',
    },
  },
  [ICON_MAINNET_CHAIN_ID]: {
    [spokeChainConfig[ICON_MAINNET_CHAIN_ID].nativeToken]: {
      asset: '0xb66cB7D841272AF6BaA8b8119007EdEE35d2C24F',
      decimal: 18,
      symbol: 'ICX',
      name: 'ICON',
      vault: '0x0000000000000000000000000000000000000000',
    },
    [spokeChainConfig[ICON_MAINNET_CHAIN_ID].addresses.wICX]: {
      asset: '0xb66cB7D841272AF6BaA8b8119007EdEE35d2C24F',
      decimal: 18,
      symbol: 'wICX',
      name: 'ICON',
      vault: '0x0000000000000000000000000000000000000000',
    },
    [spokeChainConfig[ICON_MAINNET_CHAIN_ID].bnUSD]: {
      asset: '0x654dddf32a9a2ac53f5fb54bf1e93f66791f8047',
      decimal: 18,
      symbol: 'bnUSD',
      name: 'bnUSD',
      vault: '0x9D4b663Eb075d2a1C7B8eaEFB9eCCC0510388B51',
    },
  },
  [NEAR_MAINNET_CHAIN_ID]:{

  }
} as const;

export const DEFAULT_RELAYER_API_ENDPOINT = 'https://xcall-relay.nw.iconblockchain.xyz';

const solverConfig = {
  [SONIC_MAINNET_CHAIN_ID]: {
    intentsContract: '0x6382D6ccD780758C5e8A6123c33ee8F4472F96ef',
    solverApiEndpoint: 'https://staging-new-world.iconblockchain.xyz', // TODO replace with mainnet
  } satisfies SolverConfig,
};

export const getSolverConfig = (chainId: HubChainId): SolverConfig => solverConfig[chainId];

// currently supported spoke chain tokens for solver
const solverSupportedTokens: Record<SpokeChainId, readonly Token[]> = {
  [SONIC_MAINNET_CHAIN_ID]: [
    spokeChainConfig[SONIC_MAINNET_CHAIN_ID].supportedTokens.WETH,
    spokeChainConfig[SONIC_MAINNET_CHAIN_ID].supportedTokens.USDC,
    spokeChainConfig[SONIC_MAINNET_CHAIN_ID].supportedTokens.USDT,
    spokeChainConfig[SONIC_MAINNET_CHAIN_ID].supportedTokens.wSonic,
  ] as const satisfies Token[],
  [AVALANCHE_MAINNET_CHAIN_ID]: [
    spokeChainConfig[AVALANCHE_MAINNET_CHAIN_ID].supportedTokens.AVAX,
    spokeChainConfig[AVALANCHE_MAINNET_CHAIN_ID].supportedTokens.USDT,
    spokeChainConfig[AVALANCHE_MAINNET_CHAIN_ID].supportedTokens.USDC,
  ] as const satisfies Token[],
  [ARBITRUM_MAINNET_CHAIN_ID]: [
    spokeChainConfig[ARBITRUM_MAINNET_CHAIN_ID].supportedTokens.ETH,
    spokeChainConfig[ARBITRUM_MAINNET_CHAIN_ID].supportedTokens.WBTC,
    spokeChainConfig[ARBITRUM_MAINNET_CHAIN_ID].supportedTokens.weETH,
    spokeChainConfig[ARBITRUM_MAINNET_CHAIN_ID].supportedTokens.wstETH,
    spokeChainConfig[ARBITRUM_MAINNET_CHAIN_ID].supportedTokens.tBTC,
    spokeChainConfig[ARBITRUM_MAINNET_CHAIN_ID].supportedTokens.USDC,
    spokeChainConfig[ARBITRUM_MAINNET_CHAIN_ID].supportedTokens.USDT,
  ] as const satisfies Token[],
  [BASE_MAINNET_CHAIN_ID]: [
    spokeChainConfig[BASE_MAINNET_CHAIN_ID].supportedTokens.ETH,
    spokeChainConfig[BASE_MAINNET_CHAIN_ID].supportedTokens.weETH,
    spokeChainConfig[BASE_MAINNET_CHAIN_ID].supportedTokens.USDC,
    spokeChainConfig[BASE_MAINNET_CHAIN_ID].supportedTokens.wstETH,
    spokeChainConfig[BASE_MAINNET_CHAIN_ID].supportedTokens.cbBTC,
  ] as const satisfies Token[],
  [OPTIMISM_MAINNET_CHAIN_ID]: [
    spokeChainConfig[OPTIMISM_MAINNET_CHAIN_ID].supportedTokens.ETH,
    spokeChainConfig[OPTIMISM_MAINNET_CHAIN_ID].supportedTokens.USDC,
    spokeChainConfig[OPTIMISM_MAINNET_CHAIN_ID].supportedTokens.wstETH,
    spokeChainConfig[OPTIMISM_MAINNET_CHAIN_ID].supportedTokens.weETH,
    spokeChainConfig[OPTIMISM_MAINNET_CHAIN_ID].supportedTokens.USDT,
  ] as const satisfies Token[],
  [POLYGON_MAINNET_CHAIN_ID]: [
    spokeChainConfig[POLYGON_MAINNET_CHAIN_ID].supportedTokens.POL,
    spokeChainConfig[POLYGON_MAINNET_CHAIN_ID].supportedTokens.USDC,
  ] as const satisfies Token[],
  [BSC_MAINNET_CHAIN_ID]: [
    spokeChainConfig[BSC_MAINNET_CHAIN_ID].supportedTokens.BNB,
    spokeChainConfig[BSC_MAINNET_CHAIN_ID].supportedTokens.ETHB,
    spokeChainConfig[BSC_MAINNET_CHAIN_ID].supportedTokens.BTCB,
    spokeChainConfig[BSC_MAINNET_CHAIN_ID].supportedTokens.USDC,
  ] as const satisfies Token[],
  [SOLANA_MAINNET_CHAIN_ID]: [
    spokeChainConfig[SOLANA_MAINNET_CHAIN_ID].supportedTokens.SOL,
    spokeChainConfig[SOLANA_MAINNET_CHAIN_ID].supportedTokens.USDC,
  ] as const satisfies Token[],
  [ICON_MAINNET_CHAIN_ID]: [
    spokeChainConfig[ICON_MAINNET_CHAIN_ID].supportedTokens.ICX,
    spokeChainConfig[ICON_MAINNET_CHAIN_ID].supportedTokens.wICX,
    spokeChainConfig[ICON_MAINNET_CHAIN_ID].supportedTokens.bnUSD,
  ] as const satisfies Token[],
  [STELLAR_MAINNET_CHAIN_ID]: [
    spokeChainConfig[STELLAR_MAINNET_CHAIN_ID].supportedTokens.XLM,
    spokeChainConfig[STELLAR_MAINNET_CHAIN_ID].supportedTokens.USDC,
  ] as const satisfies Token[],
  [SUI_MAINNET_CHAIN_ID]: [
    spokeChainConfig[SUI_MAINNET_CHAIN_ID].supportedTokens.SUI,
    spokeChainConfig[SUI_MAINNET_CHAIN_ID].supportedTokens.USDC,
  ] as const satisfies Token[],
  [INJECTIVE_MAINNET_CHAIN_ID]: [
    spokeChainConfig[INJECTIVE_MAINNET_CHAIN_ID].supportedTokens.INJ,
    spokeChainConfig[INJECTIVE_MAINNET_CHAIN_ID].supportedTokens.USDC,
  ] as const satisfies Token[],
<<<<<<< HEAD
  [SOLANA_MAINNET_CHAIN_ID]: [],
  [ICON_MAINNET_CHAIN_ID]: [],
  [STELLAR_MAINNET_CHAIN_ID]: [],
  [SUI_MAINNET_CHAIN_ID]: [],
  [INJECTIVE_MAINNET_CHAIN_ID]: [],
  [NIBIRU_MAINNET_CHAIN_ID]: [],
  [NEAR_MAINNET_CHAIN_ID]:[]
=======
  [NIBIRU_MAINNET_CHAIN_ID]: [] as const satisfies Token[],
>>>>>>> 6a46a467
} as const;

// get supported spoke chain tokens for solver
export const getSupportedSolverTokens = (chainId: SpokeChainId): readonly Token[] => solverSupportedTokens[chainId];

// check if token address for given spoke chain id is supported
export const isSolverSupportedToken = (chainId: SpokeChainId, token: string): boolean =>
  solverSupportedTokens[chainId].some(t => t.address.toLowerCase() === token.toLowerCase());

const moneyMarketConfig = {
  [SONIC_MAINNET_CHAIN_ID]: {
    lendingPool: '0x553434896D39F867761859D0FE7189d2Af70514E',
    uiPoolDataProvider: '0xC04d746C38f1E51C8b3A3E2730250bbAC2F271bf',
    poolAddressesProvider: '0x036aDe0aBAA4c82445Cb7597f2d6d6130C118c7b',
    bnUSD: '0x94dC79ce9C515ba4AE4D195da8E6AB86c69BFc38',
    bnUSDVault: '0xE801CA34E19aBCbFeA12025378D19c4FBE250131',
  } satisfies MoneyMarketConfig,
} as const;

export const getMoneyMarketConfig = (chainId: HubChainId): MoneyMarketConfig => moneyMarketConfig[chainId];

// currently supported spoke chain tokens for money market
const moneyMarketSupportedTokens = {
  [AVALANCHE_MAINNET_CHAIN_ID]: [
    spokeChainConfig[AVALANCHE_MAINNET_CHAIN_ID].supportedTokens.AVAX,
    spokeChainConfig[AVALANCHE_MAINNET_CHAIN_ID].supportedTokens.USDT,
    spokeChainConfig[AVALANCHE_MAINNET_CHAIN_ID].supportedTokens.USDC,
    spokeChainConfig[AVALANCHE_MAINNET_CHAIN_ID].supportedTokens.bnUSD,
  ] as const,
  [ARBITRUM_MAINNET_CHAIN_ID]: [
    spokeChainConfig[ARBITRUM_MAINNET_CHAIN_ID].supportedTokens.ETH,
    spokeChainConfig[ARBITRUM_MAINNET_CHAIN_ID].supportedTokens.bnUSD,
    spokeChainConfig[ARBITRUM_MAINNET_CHAIN_ID].supportedTokens.WBTC,
    spokeChainConfig[ARBITRUM_MAINNET_CHAIN_ID].supportedTokens.weETH,
    spokeChainConfig[ARBITRUM_MAINNET_CHAIN_ID].supportedTokens.wstETH,
    spokeChainConfig[ARBITRUM_MAINNET_CHAIN_ID].supportedTokens.tBTC,
    spokeChainConfig[ARBITRUM_MAINNET_CHAIN_ID].supportedTokens.USDT,
    spokeChainConfig[ARBITRUM_MAINNET_CHAIN_ID].supportedTokens.USDC,
  ] as const,
  [BASE_MAINNET_CHAIN_ID]: [
    spokeChainConfig[BASE_MAINNET_CHAIN_ID].supportedTokens.ETH,
    spokeChainConfig[BASE_MAINNET_CHAIN_ID].supportedTokens.bnUSD,
    spokeChainConfig[BASE_MAINNET_CHAIN_ID].supportedTokens.weETH,
    spokeChainConfig[BASE_MAINNET_CHAIN_ID].supportedTokens.USDC,
    spokeChainConfig[BASE_MAINNET_CHAIN_ID].supportedTokens.wstETH,
    spokeChainConfig[BASE_MAINNET_CHAIN_ID].supportedTokens.cbBTC,
  ] as const,
  [OPTIMISM_MAINNET_CHAIN_ID]: [
    spokeChainConfig[OPTIMISM_MAINNET_CHAIN_ID].supportedTokens.ETH,
    spokeChainConfig[OPTIMISM_MAINNET_CHAIN_ID].supportedTokens.bnUSD,
    spokeChainConfig[OPTIMISM_MAINNET_CHAIN_ID].supportedTokens.USDC,
    spokeChainConfig[OPTIMISM_MAINNET_CHAIN_ID].supportedTokens.wstETH,
    spokeChainConfig[OPTIMISM_MAINNET_CHAIN_ID].supportedTokens.weETH,
    spokeChainConfig[OPTIMISM_MAINNET_CHAIN_ID].supportedTokens.USDT,
  ] as const,
  [POLYGON_MAINNET_CHAIN_ID]: [
    spokeChainConfig[POLYGON_MAINNET_CHAIN_ID].supportedTokens.POL,
    spokeChainConfig[POLYGON_MAINNET_CHAIN_ID].supportedTokens.bnUSD,
    spokeChainConfig[POLYGON_MAINNET_CHAIN_ID].supportedTokens.USDC,
  ] as const,
  [BSC_MAINNET_CHAIN_ID]: [
    spokeChainConfig[BSC_MAINNET_CHAIN_ID].supportedTokens.BNB,
    spokeChainConfig[BSC_MAINNET_CHAIN_ID].supportedTokens.ETHB,
    spokeChainConfig[BSC_MAINNET_CHAIN_ID].supportedTokens.BTCB,
    spokeChainConfig[BSC_MAINNET_CHAIN_ID].supportedTokens.bnUSD,
  ] as const,
  [SOLANA_MAINNET_CHAIN_ID]: [
    spokeChainConfig[SOLANA_MAINNET_CHAIN_ID].supportedTokens.SOL,
    spokeChainConfig[SOLANA_MAINNET_CHAIN_ID].supportedTokens.bnUSD,
  ] as const,
  [ICON_MAINNET_CHAIN_ID]: [
    spokeChainConfig[ICON_MAINNET_CHAIN_ID].supportedTokens.ICX,
    spokeChainConfig[ICON_MAINNET_CHAIN_ID].supportedTokens.bnUSD,
    spokeChainConfig[ICON_MAINNET_CHAIN_ID].supportedTokens.wICX,
  ] as const,
  [STELLAR_MAINNET_CHAIN_ID]: [
    spokeChainConfig[STELLAR_MAINNET_CHAIN_ID].supportedTokens.XLM,
    spokeChainConfig[STELLAR_MAINNET_CHAIN_ID].supportedTokens.bnUSD,
  ] as const,
  [SUI_MAINNET_CHAIN_ID]: [
    spokeChainConfig[SUI_MAINNET_CHAIN_ID].supportedTokens.SUI,
    spokeChainConfig[SUI_MAINNET_CHAIN_ID].supportedTokens.bnUSD,
    spokeChainConfig[SUI_MAINNET_CHAIN_ID].supportedTokens.USDC,
  ] as const,
  [INJECTIVE_MAINNET_CHAIN_ID]: [
    spokeChainConfig[INJECTIVE_MAINNET_CHAIN_ID].supportedTokens.INJ,
    spokeChainConfig[INJECTIVE_MAINNET_CHAIN_ID].supportedTokens.bnUSD,
    spokeChainConfig[INJECTIVE_MAINNET_CHAIN_ID].supportedTokens.USDC,
  ] as const,
  [NIBIRU_MAINNET_CHAIN_ID]: [] as const,
  [SONIC_MAINNET_CHAIN_ID]: [
    spokeChainConfig[SONIC_MAINNET_CHAIN_ID].supportedTokens.Sonic,
    spokeChainConfig[SONIC_MAINNET_CHAIN_ID].supportedTokens.WETH,
    spokeChainConfig[SONIC_MAINNET_CHAIN_ID].supportedTokens.USDC,
    spokeChainConfig[SONIC_MAINNET_CHAIN_ID].supportedTokens.USDT,
    spokeChainConfig[SONIC_MAINNET_CHAIN_ID].supportedTokens.wSonic,
  ] as const,
  [NEAR_MAINNET_CHAIN_ID]:[] as const,
} as const satisfies Record<SpokeChainId, Readonly<Token[]>>;

export const isMoneyMarketSupportedToken = (chainId: SpokeChainId, token: string): boolean =>
  moneyMarketSupportedTokens[chainId].some(t => t.address.toLowerCase() === token.toLowerCase());

// get supported spoke chain tokens for money market
export const getSupportedMoneyMarketTokens = (chainId: SpokeChainId): readonly Token[] =>
  moneyMarketSupportedTokens[chainId];

export const HubVaultSymbols = [
  'sodaAVAX',
  'sodaBNB',
  'sodaETH',
  'sodaBTC',
  'sodaSUI',
  'sodaINJ',
  'sodaXLM',
  'sodaSOL',
] as const;

export type HubVaultSymbol = (typeof HubVaultSymbols)[number];

export const hubVaults: Record<HubVaultSymbol, VaultType> = {
  sodaAVAX: {
    // SODA AVAX vault
    address: '0x14238d267557e9d799016ad635b53cd15935d290',
    reserves: [
      // hub asset addresses contained in the vault
      '0xc9e4f0b6195f389d9d2b639f2878b7674eb9d8cd', // AvalancheAVAX hub asset
    ] as const,
  },
  sodaBNB: {
    // SODA BNB vault
    address: '0x40cd41b35db9e5109ae7e54b44de8625db320e6b',
    reserves: [
      // hub asset addresses contained in the vault
      '0x13b70564b1ec12876b20fab5d1bb630311312f4f', // BSC BNB hub asset
    ] as const,
  },
  sodaETH: {
    // SODA ETH vault
    address: '0x4effb5813271699683c25c734f4dabc45b363709',
    reserves: [
      // hub asset addresses contained in the vault
      '0x70178089842be7f8e4726b33f0d1569db8021faa', // BASE ETH hub asset
      '0xad332860dd3b6f0e63f4f66e9457900917ac78cd', // Optimism ETH hub asset
      '0xdcd9578b51ef55239b6e68629d822a8d97c95b86', // Arbitrum ETH hub asset
      '0x57fc2ac5701e463ae261adbd6c99fbeb48ce5293', // BSC ETH hub asset
    ] as const,
  },
  sodaBTC: {
    // SODA BTC vault
    address: '0x7a1a5555842ad2d0ed274d09b5c4406a95799d5d',
    reserves: [
      // hub asset addresses contained in the vault
      '0x2803a23a3ba6b09e57d1c71dec0d9efdbb00a27f', // BASE cbBTC hub asset,
      '0xfb0acb1b2720b620935f50a6dd3f7fea52b2fcbe', // Arbitrum wBTC hub asset
      '0x96fc8540736f1598b7e235e6de8814062b3b5d3b', // Arbitrum tBTC hub asset,
      '0xd8a24c71fea5bb81c66c01e532de7d9b11e13905', // BSC BTCB hub asset
    ] as const,
  },
  sodaSUI: {
    // SODA SUI vault
    address: '0xdc5b4b00f98347e95b9f94911213dab4c687e1e3',
    reserves: [
      // hub asset addresses contained in the vault
      '0x4676b2a551b25c04e235553c1c81019337384673', // SUI SUI hub asset
    ] as const,
  },
  sodaINJ: {
    // SODA INJ vault
    address: '0x1f22279c89b213944b7ea41dacb0a868ddcdfd13',
    reserves: [
      // hub asset addresses contained in the vault
      '0xd375590b4955f6ea5623f799153f9b787a3bd319', // Injective INJ hub asset
    ] as const,
  },
  sodaXLM: {
    // SODA XLM vault
    address: '0x6bc8c37cba91f76e68c9e6d689a9c21e4d32079b',
    reserves: [
      // hub asset addresses contained in the vault
      '0x8ac68af223907fb1b893086601a3d99e00f2fa9d', // Stellar XLM hub asset
    ] as const,
  },
  sodaSOL: {
    // SODA SOL vault
    address: '0xdea692287e2ce8cb08fa52917be0f16b1dacdc87',
    reserves: [
      // hub asset addresses contained in the vault
      '0x0c09e69a4528945de6d16c7e469dea6996fdf636', // Solana SOL hub asset
    ] as const,
  },
} as const;

export const hubVaultsAddressSet = new Set<Address>(
  Object.values(hubVaults).map(vault => vault.address.toLowerCase() as Address),
);

// all hub assets contained in the money market reserves (supply / borrow assets)
export const moneyMarketReserveHubAssetsSet = new Set<Address>(
  Object.values(hubVaults).flatMap(vault => vault.reserves.map(reserve => reserve.toLowerCase() as Address)),
);

export const isMoneyMarketReserveHubAsset = (hubAsset: Address): boolean =>
  moneyMarketReserveHubAssetsSet.has(hubAsset.toLowerCase() as Address);

export const moneyMarketReserveAssets = [
  hubVaults['sodaAVAX'].address,
  hubVaults['sodaBNB'].address,
  hubVaults['sodaETH'].address,
  hubVaults['sodaBTC'].address,
  hubVaults['sodaSUI'].address,
  hubVaults['sodaINJ'].address,
  hubVaults['sodaXLM'].address,
  hubVaults['sodaSOL'].address,
  getMoneyMarketConfig(SONIC_MAINNET_CHAIN_ID).bnUSDVault,
] as const;

export const isMoneyMarketReserveAsset = (asset: Address): boolean =>
  moneyMarketReserveAssets.map(a => a.toLowerCase()).includes(asset.toLowerCase());

export const originalAssetTohubAssetMap: Map<SpokeChainId, Map<OriginalAssetAddress, HubAssetInfo>> = new Map(
  Object.entries(hubAssets).map(([chainId, assets]) => [
    chainId as SpokeChainId,
    new Map(Object.entries(assets).map(([asset, info]) => [asset.toLowerCase(), info])),
  ]),
);
export const hubAssetToOriginalAssetMap: Map<SpokeChainId, Map<Address, OriginalAssetAddress>> = new Map(
  Object.entries(hubAssets).map(([chainId, assets]) => [
    chainId as SpokeChainId,
    new Map(Object.entries(assets).map(([asset, info]) => [info.asset.toLowerCase() as Address, asset])),
  ]),
);
export const chainIdToHubAssetsMap: Map<SpokeChainId, Map<Address, HubAssetInfo>> = new Map(
  Object.entries(hubAssets).map(([chainId, assets]) => [
    chainId as SpokeChainId,
    new Map(Object.entries(assets).map(([, info]) => [info.asset.toLowerCase() as Address, info])),
  ]),
);
export const supportedHubAssets: Set<Address> = new Set(
  Object.values(hubAssets).flatMap(assets => Object.values(assets).map(info => info.asset.toLowerCase() as Address)),
);
export const spokeChainIdsSet = new Set(SPOKE_CHAIN_IDS);

export const getHubAssetInfo = (chainId: SpokeChainId, asset: OriginalAssetAddress): HubAssetInfo | undefined =>
  originalAssetTohubAssetMap.get(chainId)?.get(asset.toLowerCase());
export const isValidOriginalAssetAddress = (chainId: SpokeChainId, asset: OriginalAssetAddress): boolean =>
  originalAssetTohubAssetMap.get(chainId)?.has(asset.toLowerCase()) ?? false;
export const getOriginalAssetAddress = (chainId: SpokeChainId, hubAsset: Address): OriginalAssetAddress | undefined =>
  hubAssetToOriginalAssetMap.get(chainId)?.get(hubAsset.toLowerCase() as Address);
export const isValidHubAsset = (hubAsset: Address): boolean =>
  supportedHubAssets.has(hubAsset.toLowerCase() as Address);
export const isValidChainHubAsset = (chainId: SpokeChainId, hubAsset: Address): boolean =>
  chainIdToHubAssetsMap.get(chainId)?.has(hubAsset.toLowerCase() as Address) ?? false;
export const isValidSpokeChainId = (chainId: SpokeChainId): boolean => spokeChainIdsSet.has(chainId);
export const isValidIntentRelayChainId = (chainId: bigint): boolean =>
  Object.values(INTENT_RELAY_CHAIN_IDS).some(id => id === chainId);
export const supportedHubChains: HubChainId[] = Object.keys(hubChainConfig) as HubChainId[];
export const supportedSpokeChains: SpokeChainId[] = Object.keys(spokeChainConfig) as SpokeChainId[];
export const intentRelayChainIdToSpokeChainIdMap: Map<IntentRelayChainId, SpokeChainId> = new Map(
  Object.entries(ChainIdToIntentRelayChainId).map(([chainId, intentRelayChainId]) => [
    intentRelayChainId,
    chainId as SpokeChainId,
  ]),
);
export const supportedTokensPerChain: Map<SpokeChainId, readonly Token[]> = new Map(
  Object.entries(spokeChainConfig).map(([chainId, config]) => [
    chainId as SpokeChainId,
    Object.values(config.supportedTokens),
  ]),
);

export const getSpokeChainIdFromIntentRelayChainId = (intentRelayChainId: IntentRelayChainId): SpokeChainId => {
  const spokeChainId = intentRelayChainIdToSpokeChainIdMap.get(intentRelayChainId);
  if (!spokeChainId) {
    throw new Error(`Invalid intent relay chain id: ${intentRelayChainId}`);
  }
  return spokeChainId;
};
export const isNativeToken = (chainId: SpokeChainId, token: Token | string): boolean => {
  if (typeof token === 'string') {
    return token.toLowerCase() === spokeChainConfig[chainId].nativeToken.toLowerCase();
  }

  return token.address.toLowerCase() === spokeChainConfig[chainId].nativeToken.toLowerCase();
};


//export * from "./constants.testnet.js";<|MERGE_RESOLUTION|>--- conflicted
+++ resolved
@@ -1200,17 +1200,8 @@
     spokeChainConfig[INJECTIVE_MAINNET_CHAIN_ID].supportedTokens.INJ,
     spokeChainConfig[INJECTIVE_MAINNET_CHAIN_ID].supportedTokens.USDC,
   ] as const satisfies Token[],
-<<<<<<< HEAD
-  [SOLANA_MAINNET_CHAIN_ID]: [],
-  [ICON_MAINNET_CHAIN_ID]: [],
-  [STELLAR_MAINNET_CHAIN_ID]: [],
-  [SUI_MAINNET_CHAIN_ID]: [],
-  [INJECTIVE_MAINNET_CHAIN_ID]: [],
-  [NIBIRU_MAINNET_CHAIN_ID]: [],
-  [NEAR_MAINNET_CHAIN_ID]:[]
-=======
   [NIBIRU_MAINNET_CHAIN_ID]: [] as const satisfies Token[],
->>>>>>> 6a46a467
+  [NEAR_MAINNET_CHAIN_ID]:[] as const satisfies Token[],
 } as const;
 
 // get supported spoke chain tokens for solver
