--- conflicted
+++ resolved
@@ -458,25 +458,17 @@
   } satisfies IconSpokeChainConfig,
 } as const;
 
-<<<<<<< HEAD
-export const hubAssets: Record<SpokeChainId, Record<string, { asset: Address; decimal: number; vault: Address }>> = {
-=======
 export const hubAssets: Record<
   SpokeChainId,
   Record<Address | string, { asset: Address; decimal: number; vault: Address; symbol: string; name: string }>
 > = {
->>>>>>> 2b4d5849
   [AVALANCHE_MAINNET_CHAIN_ID]: {
     [spokeChainConfig[AVALANCHE_MAINNET_CHAIN_ID].nativeToken]: { // AVAX
       asset: '0xc9e4f0B6195F389D9d2b639f2878B7674eB9D8cD',
       decimal: 18,
-<<<<<<< HEAD
-      vault: '0x14238D267557E9d799016ad635B53CD15935d290', // sodaAVAX
-=======
       symbol: 'AVAX',
       name: 'AVAX',
       vault: '0x14238D267557E9d799016ad635B53CD15935d290',
->>>>>>> 2b4d5849
     },
     '0x9702230A8Ea53601f5cD2dc00fDBc13d4dF4A8c7': { // USDT
       asset: '0x41Fd5c169e014e2A657B9de3553f7a7b735Fe47A',
@@ -563,9 +555,6 @@
       name: 'Ethereum',
       vault: '0x4effB5813271699683C25c734F4daBc45B363709',
     },
-<<<<<<< HEAD
-    '0x833589fCD6eDb6E08f4c7C32D4f71b54bdA02913': { // USDC
-=======
     '0xcbB7C0000aB88B473b1f5aFd9ef808440eed33Bf': {
       asset: '0x2803a23a3BA6b09e57D1c71deC0D9eFdBB00A27F',
       decimal: 8,
@@ -574,7 +563,6 @@
       vault: '0x7A1A5555842Ad2D0eD274d09b5c4406a95799D5d',
     },
     '0x833589fCD6eDb6E08f4c7C32D4f71b54bdA02913': {
->>>>>>> 2b4d5849
       asset: '0x72E852545B024ddCbc5b70C1bCBDAA025164259C',
       decimal: 6,
       symbol: 'USDC',
@@ -694,26 +682,23 @@
       name: 'Polygon',
       vault: '0x0000000000000000000000000000000000000000',
     },
-<<<<<<< HEAD
-=======
     '0x3c499c542cEF5E3811e1192ce70d8cC03d5c3359': {
+      asset: '0xa36893ba308b332FDEbfa95916D1dF3a2e3CF8B3',
+      decimal: 6,
+      vault: '0xAbbb91c0617090F0028BDC27597Cd0D038F3A833',
+    },
+    [spokeChainConfig[POLYGON_MAINNET_CHAIN_ID].bnUSD]: {
+      asset: '0x18f85f9E80ff9496EeBD5979a051AF16Ce751567',
+      decimal: 18,
+      symbol: 'bnUSD',
+      name: 'bnUSD',
+      vault: '0xE801CA34E19aBCbFeA12025378D19c4FBE250131',
+    },
+    '0x3c499c542cEF5E3811e1192ce70d8cC03d5c3359': { // USDC
       asset: '0xa36893ba308b332FDEbfa95916D1dF3a2e3CF8B3',
       decimal: 6,
       symbol: 'USDC',
       name: 'USD Coin',
-      vault: '0xAbbb91c0617090F0028BDC27597Cd0D038F3A833',
-    },
->>>>>>> 2b4d5849
-    [spokeChainConfig[POLYGON_MAINNET_CHAIN_ID].bnUSD]: {
-      asset: '0x18f85f9E80ff9496EeBD5979a051AF16Ce751567',
-      decimal: 18,
-      symbol: 'bnUSD',
-      name: 'bnUSD',
-      vault: '0xE801CA34E19aBCbFeA12025378D19c4FBE250131',
-    },
-    '0x3c499c542cEF5E3811e1192ce70d8cC03d5c3359': { // USDC
-      asset: '0xa36893ba308b332FDEbfa95916D1dF3a2e3CF8B3',
-      decimal: 6,
       vault: '0xAbbb91c0617090F0028BDC27597Cd0D038F3A833',
     },
   },
@@ -805,7 +790,6 @@
       vault: '0x70CB7B199700Ae2B1FAb3d4e6FecDa156FBf8182',
     },
   },
-<<<<<<< HEAD
 } as const;
 
 export const DEFAULT_RELAYER_API_ENDPOINT = 'https://xcall-relay.nw.iconblockchain.xyz';
@@ -882,104 +866,6 @@
       name: 'Arbitrum tBTC v2',
       decimals: 18,
       address: '0x6c84a8f1c29108F47a79964b5Fe888D4f4D0dE40',
-=======
-  [AVALANCHE_FUJI_TESTNET_CHAIN_ID]: {
-    [spokeChainConfig[AVALANCHE_FUJI_TESTNET_CHAIN_ID].nativeToken]: {
-      asset: '0x18afE238E6366Bc3834844cC257acF1cfE52D8c5',
-      decimal: 18,
-      symbol: 'AVAX',
-      name: 'Avalanche',
-      vault: '0xd40AbC1b98746E902Ab4194F1b6e09E8139Ba67c',
-    },
-    '0x162608464d2c70301d5ce214E57A70B08aAB4cf8': {
-      asset: '0x4d28211e808fb07092519436cdfb8ea73085f131',
-      decimal: 18,
-      symbol: 'USDC',
-      name: 'USD Coin',
-      vault: '0x35CB50D8b896fCC1001dFc67C3772f2361E4d183',
-    },
-  },
-  [INJECTIVE_TESTNET_CHAIN_ID]: {
-    inj172gzzhqxm60yvshmk3un0qcx2j97ezsdzy26ss: {
-      asset: '0xBC4BFEcd8067F1c7fbbF17fEcbFCbA56615C3b55',
-      decimal: 12,
-      symbol: 'USDC',
-      name: 'USD Coin',
-      vault: '0x0d6eF3889eb9F12423dDB209EC704aBdf614EDcA',
-    },
-    inj1fyt67lnhpkwyjekcs3awfdxv90kwmun73n9x7h: {
-      asset: '0x3cBe8540208998De060E97B1AdE9fB0A31464c70',
-      decimal: 18,
-      symbol: 'bnUSD',
-      name: 'bnUSD',
-      vault: '0x35CB50D8b896fCC1001dFc67C3772f2361E4d183',
-    },
-  },
-  [ARCHWAY_TESTNET_CHAIN_ID]: {
-    aconst: {
-      asset: '0xa4e0cbdf9a605ec54fc1d3e3089107fd55c3f064',
-      decimal: 18,
-      symbol: '---',
-      name: '---',
-      vault: '0xB0189e752973FEaae68BbcEcbdD4514c392D7ca3',
-    },
-  },
-  [STELLAR_TESTNET_CHAIN_ID]: {
-    [spokeChainConfig[STELLAR_TESTNET_CHAIN_ID].nativeToken]: {
-      asset: '0xBc6C4b894D7942cC940C1C23CaA9F9F335aC2fcf',
-      decimal: 7,
-      symbol: 'XLM',
-      name: 'Stellar Lumens',
-      vault: '0x1293c7efd9D48234E4Edd84C3dfcdfAF216B305b',
-    },
-  },
-  [SUI_TESTNET_CHAIN_ID]: {
-    [spokeChainConfig[SUI_TESTNET_CHAIN_ID].nativeToken]: {
-      asset: '0x088cfbf363465c5ee9282d004d98fac62f69329d',
-      decimal: 9,
-      symbol: 'SUI',
-      name: 'Sui',
-      vault: '0x742BD79c9997A51F1c4F38F1F33C7841B0F34a7a',
-    },
-    ['0xc0ec9fc7688a435c385a2fd2f1cd6148f3218f70787fd84818ebdc48b045a9f2::nwt::NWT']: {
-      asset: '0xf9719328f664903d489336d41656caf777f3ec33',
-      decimal: 9,
-      symbol: 'bnUSD',
-      name: 'bnUSD',
-      vault: '0x0d6eF3889eb9F12423dDB209EC704aBdf614EDcA',
-    },
-    ['0x67bab56cff10de8854de706d7e71941221e687a04abb119a1f777d088ad98bf9::bnusd::BNUSD']: {
-      asset: '0xb3183418c2c35c856cbfd1628218b0c74ef8cd47',
-      decimal: 9,
-      symbol: 'bnUSD',
-      name: 'bnUSD',
-      vault: '0x35CB50D8b896fCC1001dFc67C3772f2361E4d183',
-    },
-  },
-  [ICON_TESTNET_CHAIN_ID]: {
-    ['cxb93097e655a37ef5561eb05061edd406651cedb6']: {
-      asset: '0x6acfc83bf253e8cfde6876cf1388a33dcf82b830',
-      decimal: 18,
-      symbol: 'bnUSD',
-      name: 'bnUSD',
-      vault: '0x70CB7B199700Ae2B1FAb3d4e6FecDa156FBf8182',
-    },
-  },
-  [SOLANA_TESTNET_CHAIN_ID]: {
-    '3Q2HS3png7fLaYerqCun3zw8rnBZo2Ksvdg6RHTyM4Ns': {
-      asset: '0xa08416f478fbb342bb86b8b2f4433548f79b0e30',
-      decimal: 9,
-      symbol: 'USDC',
-      name: 'USD Coin',
-      vault: '0x0d6eF3889eb9F12423dDB209EC704aBdf614EDcA',
-    },
-    '11111111111111111111111111111111': {
-      asset: '0x25903e762879dfabd30a70c32d3111b51dfefe49',
-      decimal: 9,
-      symbol: 'USDC',
-      name: 'USD Coin',
-      vault: '0x8Ba33C0255c338A6295D282d5D97068E88b0df16',
->>>>>>> 2b4d5849
     },
 
     {
