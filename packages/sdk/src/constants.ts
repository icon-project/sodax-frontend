import { defineChain, type Address, type Chain } from 'viem';
import {
  arbitrum,
  avalanche,
  base,
  bsc,
  nibiru,
  optimism,
  polygon,
  sonic,
  lightlinkPhoenix,
  mainnet,
} from 'viem/chains';
import type {
  InjectiveSpokeChainConfig,
  EvmChainId,
  EvmHubChainConfig,
  EvmSpokeChainConfig,
  HubAssetInfo,
  IconSpokeChainConfig,
  IntentRelayChainId,
  MoneyMarketConfig,
  OriginalAssetAddress,
  SolanaChainConfig,
  SolverConfig,
  SonicSpokeChainConfig,
  StellarSpokeChainConfig,
  SuiSpokeChainConfig,
  VaultType,
  LegacybnUSDChainId,
  LegacybnUSDToken,
  NewbnUSDChainId,
  XToken,
  BaseSpokeChainInfo,
} from './index.js';
import {
  type ChainId,
  type Token,
  type SpokeChainId,
  AVALANCHE_MAINNET_CHAIN_ID,
  ARBITRUM_MAINNET_CHAIN_ID,
  BASE_MAINNET_CHAIN_ID,
  BSC_MAINNET_CHAIN_ID,
  SONIC_MAINNET_CHAIN_ID,
  OPTIMISM_MAINNET_CHAIN_ID,
  POLYGON_MAINNET_CHAIN_ID,
  NIBIRU_MAINNET_CHAIN_ID,
  INJECTIVE_MAINNET_CHAIN_ID,
  SOLANA_MAINNET_CHAIN_ID,
  SUI_MAINNET_CHAIN_ID,
  STELLAR_MAINNET_CHAIN_ID,
  ICON_MAINNET_CHAIN_ID,
  type HubChainId,
  CHAIN_IDS,
  HYPEREVM_MAINNET_CHAIN_ID,
  LIGHTLINK_MAINNET_CHAIN_ID,
<<<<<<< HEAD
  ETHEREUM_MAINNET_CHAIN_ID,
=======
  baseChainInfo,
>>>>>>> 85d833d9
} from '@sodax/types';

export const DEFAULT_MAX_RETRY = 3;
export const DEFAULT_RELAY_TX_TIMEOUT = 120000; // 120 seconds
export const DEFAULT_RETRY_DELAY_MS = 2000;
export const ICON_TX_RESULT_WAIT_MAX_RETRY = 10;
export const MAX_UINT256 = (1n << 256n) - 1n;
export const FEE_PERCENTAGE_SCALE = 10000n; // 100% = 10000
export const STELLAR_PRIORITY_FEE = '10000';
export const STELLAR_DEFAULT_TX_TIMEOUT_SECONDS = 100;
export const DEFAULT_DEADLINE_OFFSET = 300n; // 5 minutes in seconds
export const DEFAULT_BACKEND_API_ENDPOINT = 'https://apiv1.coolify.iconblockchain.xyz';
export const DEFAULT_BACKEND_API_TIMEOUT = 30000; // 30 seconds
export const DEFAULT_BACKEND_API_HEADERS = {
  'Content-Type': 'application/json',
  Accept: 'application/json',
};

export const VAULT_TOKEN_DECIMALS = 18;

<<<<<<< HEAD
export const EVM_CHAIN_IDS = [
  AVALANCHE_MAINNET_CHAIN_ID,
  ARBITRUM_MAINNET_CHAIN_ID,
  BASE_MAINNET_CHAIN_ID,
  BSC_MAINNET_CHAIN_ID,
  SONIC_MAINNET_CHAIN_ID,
  OPTIMISM_MAINNET_CHAIN_ID,
  POLYGON_MAINNET_CHAIN_ID,
  NIBIRU_MAINNET_CHAIN_ID,
  HYPEREVM_MAINNET_CHAIN_ID,
  LIGHTLINK_MAINNET_CHAIN_ID,
  ETHEREUM_MAINNET_CHAIN_ID,
] as const;

=======
>>>>>>> 85d833d9
// NOTE: This is not the same as the actual chain ids (wormhole based ids), only used for intent relay
export const ChainIdToIntentRelayChainId = {
  [AVALANCHE_MAINNET_CHAIN_ID]: 6n,
  [ARBITRUM_MAINNET_CHAIN_ID]: 23n,
  [BASE_MAINNET_CHAIN_ID]: 30n,
  [BSC_MAINNET_CHAIN_ID]: 4n,
  [INJECTIVE_MAINNET_CHAIN_ID]: 19n,
  [SONIC_MAINNET_CHAIN_ID]: 146n,
  [OPTIMISM_MAINNET_CHAIN_ID]: 24n,
  [POLYGON_MAINNET_CHAIN_ID]: 5n,
  [SOLANA_MAINNET_CHAIN_ID]: 1n,
  [SUI_MAINNET_CHAIN_ID]: 21n,
  [STELLAR_MAINNET_CHAIN_ID]: 27n,
  [ICON_MAINNET_CHAIN_ID]: 1768124270n,
  [NIBIRU_MAINNET_CHAIN_ID]: 7235938n,
  [HYPEREVM_MAINNET_CHAIN_ID]: 26745n,
  [LIGHTLINK_MAINNET_CHAIN_ID]: 27756n,
  [ETHEREUM_MAINNET_CHAIN_ID]: 2n,
} as const;

export const getIntentRelayChainId = (chainId: ChainId): IntentRelayChainId => ChainIdToIntentRelayChainId[chainId];

// HyperEVM chain is not supported by viem, so we need to define it manually
export const hyper = /*#__PURE__*/ defineChain({
  id: 999,
  name: 'HyperEVM',
  nativeCurrency: {
    decimals: 18,
    name: 'HYPE',
    symbol: 'HYPE',
  },
  rpcUrls: {
    default: { http: ['https://rpc.hyperliquid.xyz/evm'] },
  },
  blockExplorers: {
    default: {
      name: 'HyperEVMScan',
      url: 'https://hyperevmscan.io/',
    },
  },
  contracts: {
    multicall3: {
      address: '0xcA11bde05977b3631167028862bE2a173976CA11',
      blockCreated: 13051,
    },
  },
});

export function getEvmViemChain(id: EvmChainId): Chain {
  switch (id) {
    case SONIC_MAINNET_CHAIN_ID:
      return sonic;
    case AVALANCHE_MAINNET_CHAIN_ID:
      return avalanche;
    case ARBITRUM_MAINNET_CHAIN_ID:
      return arbitrum;
    case BASE_MAINNET_CHAIN_ID:
      return base;
    case OPTIMISM_MAINNET_CHAIN_ID:
      return optimism;
    case BSC_MAINNET_CHAIN_ID:
      return bsc;
    case POLYGON_MAINNET_CHAIN_ID:
      return polygon;
    case NIBIRU_MAINNET_CHAIN_ID:
      return nibiru;
    case HYPEREVM_MAINNET_CHAIN_ID:
      return hyper;
    case LIGHTLINK_MAINNET_CHAIN_ID:
      return lightlinkPhoenix;
    case ETHEREUM_MAINNET_CHAIN_ID:
      return mainnet;
    default:
      throw new Error(`Unsupported EVM chain ID: ${id}`);
  }
}

export const HubVaultSymbols = [
  'sodaAVAX',
  'sodaBNB',
  'sodaETH',
  'sodaBTC',
  'sodaSUI',
  'sodaINJ',
  'sodaXLM',
  'sodaSOL',
  'sodaSODA',
  'sodaUSDT',
  'sodaUSDC',
  'bnUSD',
  'sodaPOL',
  'sodaNIBI',
  'sodaS',
  'IbnUSD',
  'sodaHYPE',
] as const;

export type HubVaultSymbol = (typeof HubVaultSymbols)[number];

export const SodaTokens = {
  sodaBNB: {
    symbol: 'sodaBNB',
    name: 'Soda BNB',
    decimals: 18,
    address: '0x40Cd41b35DB9e5109ae7E54b44De8625dB320E6b',
    xChainId: SONIC_MAINNET_CHAIN_ID,
  },
  sodaAVAX: {
    symbol: 'sodaAVAX',
    name: 'Soda AVAX',
    decimals: 18,
    address: '0x14238D267557E9d799016ad635B53CD15935d290',
    xChainId: SONIC_MAINNET_CHAIN_ID,
  },
  sodaETH: {
    symbol: 'sodaETH',
    name: 'Soda ETH',
    decimals: 18,
    address: '0x4effB5813271699683C25c734F4daBc45B363709',
    xChainId: SONIC_MAINNET_CHAIN_ID,
  },
  sodaBTC: {
    symbol: 'sodaBTC',
    name: 'Soda BTC',
    decimals: 18,
    address: '0x7A1A5555842Ad2D0eD274d09b5c4406a95799D5d',
    xChainId: SONIC_MAINNET_CHAIN_ID,
  },
  sodaSOL: {
    symbol: 'sodaSOL',
    name: 'Soda SOL',
    decimals: 18,
    address: '0xdEa692287E2cE8Cb08FA52917Be0F16b1DACDC87',
    xChainId: SONIC_MAINNET_CHAIN_ID,
  },
  sodaXLM: {
    symbol: 'sodaXLM',
    name: 'Soda XLM',
    decimals: 18,
    address: '0x6BC8C37cba91F76E68C9e6d689A9C21E4d32079B',
    xChainId: SONIC_MAINNET_CHAIN_ID,
  },
  sodaINJ: {
    symbol: 'sodaINJ',
    name: 'Soda INJ',
    decimals: 18,
    address: '0x1f22279C89B213944b7Ea41daCB0a868DdCDFd13',
    xChainId: SONIC_MAINNET_CHAIN_ID,
  },
  sodaNIBI: {
    symbol: 'sodaNIBI',
    name: 'Soda NIBI',
    decimals: 18,
    address: '0xc6c85287a8b173A509C2F198bB719A8a5a2d0C68',
    xChainId: SONIC_MAINNET_CHAIN_ID,
  },
  sodaSUI: {
    symbol: 'sodaSUI',
    name: 'Soda SUI',
    decimals: 18,
    address: '0xdc5B4b00F98347E95b9F94911213DAB4C687e1e3',
    xChainId: SONIC_MAINNET_CHAIN_ID,
  },
  bnUSD: {
    symbol: 'bnUSD',
    name: 'Balanced Dollar',
    decimals: 18,
    address: '0xE801CA34E19aBCbFeA12025378D19c4FBE250131',
    xChainId: SONIC_MAINNET_CHAIN_ID,
  },
  sodaUSDC: {
    symbol: 'sodaUSDC',
    name: 'Soda USDC',
    decimals: 18,
    address: '0xAbbb91c0617090F0028BDC27597Cd0D038F3A833',
    xChainId: SONIC_MAINNET_CHAIN_ID,
  },
  sodaUSDT: {
    symbol: 'sodaUSDT',
    name: 'Soda USDT',
    decimals: 18,
    address: '0xbDf1F453FCB61424011BBDDCB96cFDB30f3Fe876',
    xChainId: SONIC_MAINNET_CHAIN_ID,
  },
  IbnUSD: {
    symbol: 'IbnUSD',
    name: 'ICON bnUSD (Migration)',
    decimals: 18,
    address: '0x9D4b663Eb075d2a1C7B8eaEFB9eCCC0510388B51',
    xChainId: SONIC_MAINNET_CHAIN_ID,
  },
  sodaS: {
    symbol: 'sodaS',
    name: 'Soda S',
    decimals: 18,
    address: '0x62ecc3Eeb80a162c57624B3fF80313FE69f5203e',
    xChainId: SONIC_MAINNET_CHAIN_ID,
  },
  sodaPOL: {
    symbol: 'sodaPOL',
    name: 'Soda POL',
    decimals: 18,
    address: '0x208ED38f4783328aA9eBFeC360D32e7520A9B779',
    xChainId: SONIC_MAINNET_CHAIN_ID,
  },
  sodaSODA: {
    symbol: 'sodaSODA',
    name: 'Soda SODA',
    decimals: 18,
    address: '0x21685E341DE7844135329914Be6Bd8D16982d834',
    xChainId: SONIC_MAINNET_CHAIN_ID,
  },
  sodaHYPE: {
    symbol: 'sodaHYPE',
    name: 'Soda HYPE',
    decimals: 18,
    address: '0x6E81124fC5d2Bf666B16a0A5d90066eBf35c7411',
    xChainId: SONIC_MAINNET_CHAIN_ID,
  },
} as const satisfies Record<HubVaultSymbol, XToken & { symbol: HubVaultSymbol }>;

export const SodaTokensAsHubAssets: Record<
  string,
  { asset: Address; decimal: number; vault: Address; symbol: string; name: string }
> = Object.values(SodaTokens).reduce(
  (acc, token) => {
    acc[token.address] = {
      asset: token.address,
      decimal: token.decimals,
      symbol: token.symbol,
      name: token.name,
      vault: token.address,
    };
    return acc;
  },
  {} as Record<string, { asset: Address; decimal: number; vault: Address; symbol: string; name: string }>,
);
export const SodaVaultTokensSet = new Set(Object.values(SodaTokens).map(token => token.address.toLowerCase()));
export const isSodaVaultToken = (address: string): boolean => {
  return SodaVaultTokensSet.has(address.toLowerCase());
};

const hubChainConfig: Record<HubChainId, EvmHubChainConfig> = {
  [SONIC_MAINNET_CHAIN_ID]: {
    chain: {
      name: 'Sonic',
      id: SONIC_MAINNET_CHAIN_ID,
      type: 'EVM',
    },
    addresses: {
      assetManager: '0x60c5681bD1DB4e50735c4cA3386005A4BA4937C0',
      hubWallet: '0xA0ed3047D358648F2C0583B415CffCA571FDB544',
      xTokenManager: '0x5bD2843de9D6b0e6A05d0FB742072274EA3C6CA3',
      icxMigration: '0x8294DE9fc60F5ABCc19245E5857071d7C42B9875',
      balnSwap: '0x610a90B61b89a98b954d5750E94834Aa45d08d10',
      sodaToken: '0x7c7d53eecda37a87ce0d5bf8e0b24512a48dc963',
      sodaVault: '0x21685E341DE7844135329914Be6Bd8D16982d834',
      stakedSoda: '0x4333B324102d00392038ca92537DfbB8CB0DAc68',
      xSoda: '0xADC6561Cc8FC31767B4917CCc97F510D411378d9',
      stakingRouter: '0xE287Cd568543d880e0F0DfaDCE18B44930759367',
    },
    nativeToken: '0x0000000000000000000000000000000000000000',
    wrappedNativeToken: '0x039e2fB66102314Ce7b64Ce5Ce3E5183bc94aD38',
    supportedTokens: [],
  } satisfies EvmHubChainConfig,
} as const;

export const getHubChainConfig = (chainId: HubChainId): EvmHubChainConfig => hubChainConfig[chainId];

export const spokeChainConfig = {
  [SONIC_MAINNET_CHAIN_ID]: {
    chain: baseChainInfo[SONIC_MAINNET_CHAIN_ID] as BaseSpokeChainInfo<'EVM'>,
    addresses: {
      walletRouter: '0xC67C3e55c665E78b25dc9829B3Aa5af47d914733',
      wrappedSonic: '0x039e2fB66102314Ce7b64Ce5Ce3E5183bc94aD38',
    },
    nativeToken: '0x0000000000000000000000000000000000000000',
    bnUSD: '0xE801CA34E19aBCbFeA12025378D19c4FBE250131',
    supportedTokens: {
      S: {
        symbol: 'S',
        name: 'Sonic',
        decimals: 18,
        address: '0x0000000000000000000000000000000000000000',
        xChainId: SONIC_MAINNET_CHAIN_ID,
      },
      WETH: {
        symbol: 'WETH',
        name: 'Wrapped Ether',
        decimals: 18,
        address: '0x50c42dEAcD8Fc9773493ED674b675bE577f2634b',
        xChainId: SONIC_MAINNET_CHAIN_ID,
      },
      USDC: {
        symbol: 'USDC',
        name: 'USD Coin',
        decimals: 6,
        address: '0x29219dd400f2Bf60E5a23d13Be72B486D4038894',
        xChainId: SONIC_MAINNET_CHAIN_ID,
      },
      USDT: {
        symbol: 'USDT',
        name: 'Tether USD',
        decimals: 6,
        address: '0x6047828dc181963ba44974801FF68e538dA5eaF9',
        xChainId: SONIC_MAINNET_CHAIN_ID,
      },
      wS: {
        symbol: 'wS',
        name: 'Wrapped Sonic',
        decimals: 18,
        address: '0x039e2fB66102314Ce7b64Ce5Ce3E5183bc94aD38',
        xChainId: SONIC_MAINNET_CHAIN_ID,
      },
      SODA: {
        symbol: 'SODA',
        name: 'SODAX',
        decimals: 18,
        address: '0x7c7d53EEcda37a87ce0D5bf8E0b24512A48dC963',
        xChainId: SONIC_MAINNET_CHAIN_ID,
      },
      ...SodaTokens,
    },
  } as const satisfies SonicSpokeChainConfig,
  [SOLANA_MAINNET_CHAIN_ID]: {
    addresses: {
      assetManager: 'AnCCJjheynmGqPp6Vgat9DTirGKD4CtQzP8cwTYV8qKH',
      connection: 'GxS8i6D9qQjbSeniD487CnomUxU2pXt6V8P96T6MkUXB',
      rateLimit: '2Vyy3A3Teju2EMCkdnappEeWqBXyAaF5V2WsrU4hDtsk',
      testToken: '3Q2HS3png7fLaYerqCun3zw8rnBZo2Ksvdg6RHTyM4Ns',
      xTokenManager: '',
    },
    chain: baseChainInfo[SOLANA_MAINNET_CHAIN_ID] as BaseSpokeChainInfo<'SOLANA'>,
    nativeToken: '11111111111111111111111111111111' as const,
    bnUSD: '3rSPCLNEF7Quw4wX8S1NyKivELoyij8eYA2gJwBgt4V5',
    supportedTokens: {
      SOL: {
        symbol: 'SOL',
        name: 'Solana',
        decimals: 9,
        address: '11111111111111111111111111111111',
        xChainId: SOLANA_MAINNET_CHAIN_ID,
      },
      bnUSD: {
        symbol: 'bnUSD',
        name: 'bnUSD',
        decimals: 9,
        address: '3rSPCLNEF7Quw4wX8S1NyKivELoyij8eYA2gJwBgt4V5',
        xChainId: SOLANA_MAINNET_CHAIN_ID,
      },
      USDC: {
        symbol: 'USDC',
        name: 'USD Coin',
        decimals: 6,
        address: 'EPjFWdd5AufqSSqeM2qN1xzybapC8G4wEGGkZwyTDt1v',
        xChainId: SOLANA_MAINNET_CHAIN_ID,
      },
      SODA: {
        symbol: 'SODA',
        name: 'SODAX',
        decimals: 9,
        address: '8Bj8gSbga8My8qRkT1RrvgxFBExiGFgdRNHFaR9o2T3Q',
        xChainId: SOLANA_MAINNET_CHAIN_ID,
      },
    },
    gasPrice: '500000',
    rpcUrl: 'https://api.mainnet-beta.solana.com',
    walletAddress: '',
  } as const satisfies SolanaChainConfig,
  [AVALANCHE_MAINNET_CHAIN_ID]: {
    chain: baseChainInfo[AVALANCHE_MAINNET_CHAIN_ID] as BaseSpokeChainInfo<'EVM'>,
    addresses: {
      assetManager: '0x5bDD1E1C5173F4c912cC919742FB94A55ECfaf86',
      connection: '0x4555aC13D7338D9E671584C1D118c06B2a3C88eD',
    },
    nativeToken: '0x0000000000000000000000000000000000000000' as const,
    bnUSD: '0x6958a4CBFe11406E2a1c1d3a71A1971aD8B3b92F',
    supportedTokens: {
      AVAX: {
        symbol: 'AVAX',
        name: 'Avalanche',
        decimals: 18,
        address: '0x0000000000000000000000000000000000000000',
        xChainId: AVALANCHE_MAINNET_CHAIN_ID,
      },
      bnUSD: {
        symbol: 'bnUSD',
        name: 'bnUSD',
        decimals: 18,
        address: '0x6958a4CBFe11406E2a1c1d3a71A1971aD8B3b92F',
        xChainId: AVALANCHE_MAINNET_CHAIN_ID,
      },
      USDT: {
        symbol: 'USDT',
        name: 'Tether USD',
        decimals: 6,
        address: '0x9702230A8Ea53601f5cD2dc00fDBc13d4dF4A8c7',
        xChainId: AVALANCHE_MAINNET_CHAIN_ID,
      },
      USDC: {
        symbol: 'USDC',
        name: 'USD Coin',
        decimals: 6,
        address: '0xB97EF9Ef8734C71904D8002F8b6Bc66Dd9c48a6E',
        xChainId: AVALANCHE_MAINNET_CHAIN_ID,
      },
      SODA: {
        symbol: 'SODA',
        name: 'SODAX',
        decimals: 18,
        address: '0x390ceed555905ec225Da330A188EA04e85570f00',
        xChainId: AVALANCHE_MAINNET_CHAIN_ID,
      },
    },
  } as const satisfies EvmSpokeChainConfig,
  [NIBIRU_MAINNET_CHAIN_ID]: {
    chain: baseChainInfo[NIBIRU_MAINNET_CHAIN_ID] as BaseSpokeChainInfo<'EVM'>,
    addresses: {
      assetManager: '0x6958a4CBFe11406E2a1c1d3a71A1971aD8B3b92F',
      connection: '0x772FFE538E45b2cDdFB5823041EC26C44815B9AB',
    },
    nativeToken: '0x0000000000000000000000000000000000000000' as const,
    bnUSD: '0x043fb7e23350Dd5b77dE5E228B528763DEcb9131',
    supportedTokens: {
      NIBI: {
        symbol: 'NIBI',
        name: 'Nibiru',
        decimals: 6,
        address: '0x0000000000000000000000000000000000000000',
        xChainId: NIBIRU_MAINNET_CHAIN_ID,
      },
      bnUSD: {
        symbol: 'bnUSD',
        name: 'bnUSD',
        decimals: 18,
        address: '0x043fb7e23350Dd5b77dE5E228B528763DEcb9131',
        xChainId: NIBIRU_MAINNET_CHAIN_ID,
      },
      SODA: {
        symbol: 'SODA',
        name: 'SODAX',
        decimals: 18,
        address: '0x5bda87f18109CA85fa7ADDf1D48B97734e9dc6F5',
        xChainId: NIBIRU_MAINNET_CHAIN_ID,
      },
    },
  } as const satisfies EvmSpokeChainConfig,
  [ARBITRUM_MAINNET_CHAIN_ID]: {
    chain: baseChainInfo[ARBITRUM_MAINNET_CHAIN_ID] as BaseSpokeChainInfo<'EVM'>,
    addresses: {
      assetManager: '0x348BE44F63A458be9C1b13D6fD8e99048F297Bc3',
      connection: '0x4555aC13D7338D9E671584C1D118c06B2a3C88eD',
    },
    nativeToken: '0x0000000000000000000000000000000000000000' as const,
    bnUSD: '0xA256dd181C3f6E5eC68C6869f5D50a712d47212e',
    supportedTokens: {
      ETH: {
        symbol: 'ETH',
        name: 'Ethereum',
        decimals: 18,
        address: '0x0000000000000000000000000000000000000000',
        xChainId: ARBITRUM_MAINNET_CHAIN_ID,
      },
      bnUSD: {
        symbol: 'bnUSD',
        name: 'bnUSD',
        decimals: 18,
        address: '0xA256dd181C3f6E5eC68C6869f5D50a712d47212e',
        xChainId: ARBITRUM_MAINNET_CHAIN_ID,
      },
      wstETH: {
        symbol: 'wstETH',
        name: 'Wrapped stETH',
        decimals: 18,
        address: '0x5979D7b546E38E414F7E9822514be443A4800529',
        xChainId: ARBITRUM_MAINNET_CHAIN_ID,
      },
      weETH: {
        symbol: 'weETH',
        name: 'Wrapped eETH',
        decimals: 18,
        address: '0x35751007a407ca6FEFfE80b3cB397736D2cf4dbe',
        xChainId: ARBITRUM_MAINNET_CHAIN_ID,
      },
      tBTC: {
        symbol: 'tBTC',
        name: 'Arbitrum tBTC v2',
        decimals: 18,
        address: '0x6c84a8f1c29108F47a79964b5Fe888D4f4D0dE40',
        xChainId: ARBITRUM_MAINNET_CHAIN_ID,
      },
      WBTC: {
        symbol: 'WBTC',
        name: 'Wrapped BTC',
        decimals: 8,
        address: '0x2f2a2543B76A4166549F7aaB2e75Bef0aefC5B0f',
        xChainId: ARBITRUM_MAINNET_CHAIN_ID,
      },
      USDC: {
        symbol: 'USDC',
        name: 'USD Coin (USDC)',
        decimals: 6,
        address: '0xaf88d065e77c8cC2239327C5EDb3A432268e5831',
        xChainId: ARBITRUM_MAINNET_CHAIN_ID,
      },
      USDT: {
        symbol: 'USDT',
        name: 'TetherToken',
        decimals: 6,
        address: '0xFd086bC7CD5C481DCC9C85ebE478A1C0b69FCbb9',
        xChainId: ARBITRUM_MAINNET_CHAIN_ID,
      },
      SODA: {
        symbol: 'SODA',
        name: 'SODAX',
        decimals: 18,
        address: '0x6958a4CBFe11406E2a1c1d3a71A1971aD8B3b92F',
        xChainId: ARBITRUM_MAINNET_CHAIN_ID,
      },
    } as const,
  } as const satisfies EvmSpokeChainConfig,
  [BASE_MAINNET_CHAIN_ID]: {
    chain: baseChainInfo[BASE_MAINNET_CHAIN_ID] as BaseSpokeChainInfo<'EVM'>,
    addresses: {
      assetManager: '0x348BE44F63A458be9C1b13D6fD8e99048F297Bc3',
      connection: '0x4555aC13D7338D9E671584C1D118c06B2a3C88eD',
    },
    nativeToken: '0x0000000000000000000000000000000000000000' as const,
    bnUSD: '0xAcfab3F31C0a18559D78556BBf297EC29c6cf8aa',
    supportedTokens: {
      ETH: {
        symbol: 'ETH',
        name: 'Ethereum',
        decimals: 18,
        address: '0x0000000000000000000000000000000000000000',
        xChainId: BASE_MAINNET_CHAIN_ID,
      },
      bnUSD: {
        symbol: 'bnUSD',
        name: 'bnUSD',
        decimals: 18,
        address: '0xAcfab3F31C0a18559D78556BBf297EC29c6cf8aa',
        xChainId: BASE_MAINNET_CHAIN_ID,
      },
      weETH: {
        symbol: 'weETH',
        name: 'Wrapped eETH',
        decimals: 18,
        address: '0x04c0599ae5a44757c0af6f9ec3b93da8976c150a',
        xChainId: BASE_MAINNET_CHAIN_ID,
      },
      USDC: {
        symbol: 'USDC',
        name: 'USD Coin',
        decimals: 6,
        address: '0x833589fCD6eDb6E08f4c7C32D4f71b54bdA02913',
        xChainId: BASE_MAINNET_CHAIN_ID,
      },
      wstETH: {
        symbol: 'wstETH',
        name: 'Wrapped stETH',
        decimals: 18,
        address: '0xc1CBa3fCea344f92D9239c08C0568f6F2F0ee452',
        xChainId: BASE_MAINNET_CHAIN_ID,
      },
      cbBTC: {
        symbol: 'cbBTC',
        name: 'Coinbase Wrapped BTC',
        decimals: 8,
        address: '0xcbB7C0000aB88B473b1f5aFd9ef808440eed33Bf',
        xChainId: BASE_MAINNET_CHAIN_ID,
      },
      SODA: {
        symbol: 'SODA',
        name: 'SODAX',
        decimals: 18,
        address: '0xdc5B4b00F98347E95b9F94911213DAB4C687e1e3',
        xChainId: BASE_MAINNET_CHAIN_ID,
      },
    } as const,
  } as const satisfies EvmSpokeChainConfig,
  [OPTIMISM_MAINNET_CHAIN_ID]: {
    chain: baseChainInfo[OPTIMISM_MAINNET_CHAIN_ID] as BaseSpokeChainInfo<'EVM'>,
    addresses: {
      assetManager: '0x348BE44F63A458be9C1b13D6fD8e99048F297Bc3',
      connection: '0x4555aC13D7338D9E671584C1D118c06B2a3C88eD',
    },
    nativeToken: '0x0000000000000000000000000000000000000000' as const,
    bnUSD: '0xF4f7dC27c17470a26d0de9039Cf0EA5045F100E8',
    supportedTokens: {
      ETH: {
        symbol: 'ETH',
        name: 'Ethereum',
        decimals: 18,
        address: '0x0000000000000000000000000000000000000000',
        xChainId: OPTIMISM_MAINNET_CHAIN_ID,
      },
      bnUSD: {
        symbol: 'bnUSD',
        name: 'bnUSD',
        decimals: 18,
        address: '0xF4f7dC27c17470a26d0de9039Cf0EA5045F100E8',
        xChainId: OPTIMISM_MAINNET_CHAIN_ID,
      },
      USDC: {
        symbol: 'USDC',
        name: 'USD Coin',
        decimals: 6,
        address: '0x0b2C639c533813f4Aa9D7837CAf62653d097Ff85',
        xChainId: OPTIMISM_MAINNET_CHAIN_ID,
      },
      wstETH: {
        symbol: 'wstETH',
        name: 'Wrapped stETH',
        decimals: 18,
        address: '0x1F32b1c2345538c0c6f582fCB022739c4A194Ebb',
        xChainId: OPTIMISM_MAINNET_CHAIN_ID,
      },
      weETH: {
        symbol: 'weETH',
        name: 'Wrapped eETH',
        decimals: 18,
        address: '0x5A7fACB970D094B6C7FF1df0eA68D99E6e73CBFF',
        xChainId: OPTIMISM_MAINNET_CHAIN_ID,
      },
      USDT: {
        symbol: 'USDT',
        name: 'Tether USD',
        decimals: 6,
        address: '0x94b008aA00579c1307B0EF2c499aD98a8ce58e58',
        xChainId: OPTIMISM_MAINNET_CHAIN_ID,
      },
      SODA: {
        symbol: 'SODA',
        name: 'SODAX',
        decimals: 18,
        address: '0x1f22279C89B213944b7Ea41daCB0a868DdCDFd13',
        xChainId: OPTIMISM_MAINNET_CHAIN_ID,
      },
    } as const,
  } as const satisfies EvmSpokeChainConfig,
  [BSC_MAINNET_CHAIN_ID]: {
    chain: baseChainInfo[BSC_MAINNET_CHAIN_ID] as BaseSpokeChainInfo<'EVM'>,
    addresses: {
      assetManager: '0x348BE44F63A458be9C1b13D6fD8e99048F297Bc3',
      connection: '0x4555aC13D7338D9E671584C1D118c06B2a3C88eD',
    },
    nativeToken: '0x0000000000000000000000000000000000000000' as const,
    bnUSD: '0x8428FedC020737a5A2291F46cB1B80613eD71638',
    supportedTokens: {
      BNB: {
        symbol: 'BNB',
        name: 'BNB',
        decimals: 18,
        address: '0x0000000000000000000000000000000000000000',
        xChainId: BSC_MAINNET_CHAIN_ID,
      },
      bnUSD: {
        symbol: 'bnUSD',
        name: 'bnUSD',
        decimals: 18,
        address: '0x8428FedC020737a5A2291F46cB1B80613eD71638',
        xChainId: BSC_MAINNET_CHAIN_ID,
      },
      ETHB: {
        symbol: 'ETHB',
        name: 'Ethereum BSC',
        decimals: 18,
        address: '0x2170Ed0880ac9A755fd29B2688956BD959F933F8',
        xChainId: BSC_MAINNET_CHAIN_ID,
      },
      BTCB: {
        symbol: 'BTCB',
        name: 'Bitcoin BSC',
        decimals: 18,
        address: '0x7130d2A12B9BCbFAe4f2634d864A1Ee1Ce3Ead9c',
        xChainId: BSC_MAINNET_CHAIN_ID,
      },
      USDC: {
        symbol: 'USDC',
        name: 'USD Coin',
        decimals: 18,
        address: '0x8ac76a51cc950d9822d68b83fe1ad97b32cd580d',
        xChainId: BSC_MAINNET_CHAIN_ID,
      },
      SODA: {
        symbol: 'SODA',
        name: 'SODAX',
        decimals: 18,
        address: '0xdc5B4b00F98347E95b9F94911213DAB4C687e1e3',
        xChainId: BSC_MAINNET_CHAIN_ID,
      },
    },
  } as const satisfies EvmSpokeChainConfig,
  [POLYGON_MAINNET_CHAIN_ID]: {
    chain: baseChainInfo[POLYGON_MAINNET_CHAIN_ID] as BaseSpokeChainInfo<'EVM'>,
    addresses: {
      assetManager: '0x348BE44F63A458be9C1b13D6fD8e99048F297Bc3',
      connection: '0x4555aC13D7338D9E671584C1D118c06B2a3C88eD',
    },
    nativeToken: '0x0000000000000000000000000000000000000000' as const,
    bnUSD: '0x39E77f86C1B1f3fbAb362A82b49D2E86C09659B4',
    supportedTokens: {
      POL: {
        symbol: 'POL',
        name: 'Polygon',
        decimals: 18,
        address: '0x0000000000000000000000000000000000000000',
        xChainId: POLYGON_MAINNET_CHAIN_ID,
      },
      bnUSD: {
        symbol: 'bnUSD',
        name: 'bnUSD',
        decimals: 18,
        address: '0x39E77f86C1B1f3fbAb362A82b49D2E86C09659B4',
        xChainId: POLYGON_MAINNET_CHAIN_ID,
      },
      USDC: {
        symbol: 'USDC',
        name: 'USD Coin',
        decimals: 6,
        address: '0x3c499c542cEF5E3811e1192ce70d8cC03d5c3359',
        xChainId: POLYGON_MAINNET_CHAIN_ID,
      },
      SODA: {
        symbol: 'SODA',
        name: 'SODAX',
        decimals: 18,
        address: '0xDDF645F33eDAD18fC23E01416eD0267A1bF59D45',
        xChainId: POLYGON_MAINNET_CHAIN_ID,
      },
    } as const,
  } as const satisfies EvmSpokeChainConfig,
  [HYPEREVM_MAINNET_CHAIN_ID]: {
    chain: baseChainInfo[HYPEREVM_MAINNET_CHAIN_ID] as BaseSpokeChainInfo<'EVM'>,
    addresses: {
      assetManager: '0xAfd6A6e4287A511D3BAAd013093815268846FBb7',
      connection: '0xA143488cDc5B74B366231E6A4d5a55A2D9Dc8484',
    },
    nativeToken: '0x0000000000000000000000000000000000000000' as const,
    bnUSD: '0x506Ba7C8d91dAdf7a91eE677a205D9687b751579',
    supportedTokens: {
      HYPE: {
        symbol: 'HYPE',
        name: 'HYPE',
        decimals: 18,
        address: '0x0000000000000000000000000000000000000000',
        xChainId: HYPEREVM_MAINNET_CHAIN_ID,
      },
      bnUSD: {
        symbol: 'bnUSD',
        name: 'bnUSD',
        decimals: 18,
        address: '0x506Ba7C8d91dAdf7a91eE677a205D9687b751579',
        xChainId: HYPEREVM_MAINNET_CHAIN_ID,
      },
      SODA: {
        symbol: 'SODA',
        name: 'SODAX',
        decimals: 18,
        address: '0xA28C70F92a1B2513edCdDD29c2E5195a4B785aB2',
        xChainId: HYPEREVM_MAINNET_CHAIN_ID,
      },
    } as const,
  } as const satisfies EvmSpokeChainConfig,
  [LIGHTLINK_MAINNET_CHAIN_ID]: {
    chain: baseChainInfo[LIGHTLINK_MAINNET_CHAIN_ID] as BaseSpokeChainInfo<'EVM'>,
    addresses: {
      assetManager: '0x4A1C82744cDDeE675A255fB289Cb0917A482e7C7',
      connection: '0x6D2126DB97dd88AfA85127253807D04A066b6746',
    },
    nativeToken: '0x0000000000000000000000000000000000000000' as const,
    bnUSD: '0x36134A03dcD03Bbe858B8F7ED28a71AAC608F9E7',
    supportedTokens: {
      ETH: {
        symbol: 'ETH',
        name: 'ETH',
        decimals: 18,
        address: '0x0000000000000000000000000000000000000000',
        xChainId: LIGHTLINK_MAINNET_CHAIN_ID,
      },
      bnUSD: {
        symbol: 'bnUSD',
        name: 'bnUSD',
        decimals: 18,
        address: '0x36134A03dcD03Bbe858B8F7ED28a71AAC608F9E7',
        xChainId: LIGHTLINK_MAINNET_CHAIN_ID,
      },
      SODA: {
        symbol: 'SODA',
        name: 'SODAX',
        decimals: 18,
        address: '0x6BC8C37cba91F76E68C9e6d689A9C21E4d32079B',
        xChainId: LIGHTLINK_MAINNET_CHAIN_ID,
      },
      USDC: {
        symbol: 'USDC',
        name: 'USD Coin',
        decimals: 6,
        address: '0xbCF8C1B03bBDDA88D579330BDF236B58F8bb2cFd',
        xChainId: LIGHTLINK_MAINNET_CHAIN_ID,
      },
      'BTC.LL': {
        symbol: 'BTC.LL',
        name: 'Bitcoin LightLink',
        decimals: 18,
        address: '0x5E921D8B7709b409132628258A53449D1fD82341',
        xChainId: LIGHTLINK_MAINNET_CHAIN_ID,
      },
      'AVAX.LL': {
        symbol: 'AVAX.LL',
        name: 'Avalanche LightLink',
        decimals: 18,
        address: '0x373d9c5390535e9e30185E52826d45b76df09aBb',
        xChainId: LIGHTLINK_MAINNET_CHAIN_ID,
      },
      'BNB.LL': {
        symbol: 'BNB.LL',
        name: 'BNB LightLink',
        decimals: 18,
        address: '0xe80c2B7674dCdF47b199697E2c61730231b8da89',
        xChainId: LIGHTLINK_MAINNET_CHAIN_ID,
      },
      'SOL.LL': {
        symbol: 'SOL.LL',
        name: 'Solana LightLink',
        decimals: 18,
        address: '0xba9af7029Ae5c1054Fc367d5D6a47Dc3D5c0D6bA',
        xChainId: LIGHTLINK_MAINNET_CHAIN_ID,
      },
      'XLM.LL': {
        symbol: 'XLM.LL',
        name: 'Stellar LightLink',
        decimals: 18,
        address: '0x03beDD719b6d8de11f5B2671b2f30085a626F8Da',
        xChainId: LIGHTLINK_MAINNET_CHAIN_ID,
      },
      'INJ.LL': {
        symbol: 'INJ.LL',
        name: 'Injective LightLink',
        decimals: 18,
        address: '0x8a4C8B1A899Fa9D9246a112E8D43EC0C97b77B8C',
        xChainId: LIGHTLINK_MAINNET_CHAIN_ID,
      },
      'SUI.LL': {
        symbol: 'SUI.LL',
        name: 'Sui LightLink',
        decimals: 18,
        address: '0x59e68e2F5147F74F27FD173397a7419C1e5d9999',
        xChainId: LIGHTLINK_MAINNET_CHAIN_ID,
      },
      'S.LL': {
        symbol: 'S.LL',
        name: 'Sonic LightLink',
        decimals: 18,
        address: '0xb3A47798CB6585Ea0d31a7986f2a04b25C60247f',
        xChainId: LIGHTLINK_MAINNET_CHAIN_ID,
      },
      'POL.LL': {
        symbol: 'POL.LL',
        name: 'Polygon LightLink',
        decimals: 18,
        address: '0xE963bfb4757fC8Ae66BC68E11e636f8fbafAfCb4',
        xChainId: LIGHTLINK_MAINNET_CHAIN_ID,
      },
      'HYPE.LL': {
        symbol: 'HYPE.LL',
        name: 'HyperEVM LightLink',
        decimals: 18,
        address: '0x127b64fb645279F8aca786c507b94dde81F02d16',
        xChainId: LIGHTLINK_MAINNET_CHAIN_ID,
      },
    } as const,
  } as const satisfies EvmSpokeChainConfig,
  [ETHEREUM_MAINNET_CHAIN_ID]: {
    chain: {
      name: 'Ethereum',
      id: ETHEREUM_MAINNET_CHAIN_ID,
      type: 'EVM',
    },
    addresses: {
      assetManager: '0x39E77f86C1B1f3fbAb362A82b49D2E86C09659B4',
      connection: '0x4555aC13D7338D9E671584C1D118c06B2a3C88eD',
    },
    nativeToken: '0x0000000000000000000000000000000000000000' as const,
    bnUSD: '0x1f22279C89B213944b7Ea41daCB0a868DdCDFd13',
    supportedTokens: {
      ETH: {
        symbol: 'ETH',
        name: 'ETH',
        decimals: 18,
        address: '0x0000000000000000000000000000000000000000',
        xChainId: ETHEREUM_MAINNET_CHAIN_ID,
      },
      bnUSD: {
        symbol: 'bnUSD',
        name: 'bnUSD',
        decimals: 18,
        address: '0x1f22279C89B213944b7Ea41daCB0a868DdCDFd13',
        xChainId: ETHEREUM_MAINNET_CHAIN_ID,
      },
      SODA: {
        symbol: 'SODA',
        name: 'SODAX',
        decimals: 18,
        address: '0x4A1C82744cDDeE675A255fB289Cb0917A482e7C7',
        xChainId: ETHEREUM_MAINNET_CHAIN_ID,
      },
      USDC: {
        symbol: 'USDC',
        name: 'USD Coin',
        decimals: 6,
        address: '0xa0b86991c6218b36c1d19d4a2e9eb0ce3606eb48',
        xChainId: ETHEREUM_MAINNET_CHAIN_ID,
      },
    } as const,
  } as const satisfies EvmSpokeChainConfig,
  [INJECTIVE_MAINNET_CHAIN_ID]: {
    addresses: {
      assetManager: 'inj1dg6tm62uup53wn2kn97caeqfwt0sukx3qjk8rw',
      connection: 'inj1eexvfglsptxwfj9hft96xcnsdrvr7d7dalcm8w',
      rateLimit: 'inj1x8p2h56edcdrm9tzx7a7zkwe0l334klgrxpqyk',
      testToken: '',
      xTokenManager: '',
    },
    chain: baseChainInfo[INJECTIVE_MAINNET_CHAIN_ID] as BaseSpokeChainInfo<'INJECTIVE'>,
    nativeToken: 'inj' as const,
    bnUSD: 'factory/inj1d036ftaatxpkqsu9hja8r24rv3v33chz3appxp/bnUSD',
    networkId: 'injective-1',
    supportedTokens: {
      INJ: {
        symbol: 'INJ',
        name: 'Injective',
        decimals: 18,
        address: 'inj',
        xChainId: INJECTIVE_MAINNET_CHAIN_ID,
      },
      bnUSD: {
        symbol: 'bnUSD',
        name: 'bnUSD',
        decimals: 18,
        address: 'factory/inj1d036ftaatxpkqsu9hja8r24rv3v33chz3appxp/bnUSD',
        xChainId: INJECTIVE_MAINNET_CHAIN_ID,
      },
      USDC: {
        symbol: 'USDC',
        name: 'USD Coin',
        decimals: 6,
        address: 'ibc/2CBC2EA121AE42563B08028466F37B600F2D7D4282342DE938283CC3FB2BC00E',
        xChainId: INJECTIVE_MAINNET_CHAIN_ID,
      },
      SODA: {
        symbol: 'SODA',
        name: 'SODAX',
        decimals: 18,
        address: 'factory/inj1d036ftaatxpkqsu9hja8r24rv3v33chz3appxp/soda',
        xChainId: INJECTIVE_MAINNET_CHAIN_ID,
      },
    },
    gasPrice: '500000000inj',
    network: 'Mainnet',
    prefix: 'inj',
    isBrowser: false,
    rpcUrl: 'https://injective-rpc.publicnode.com:443',
    walletAddress: '',
  } as const satisfies InjectiveSpokeChainConfig,
  [STELLAR_MAINNET_CHAIN_ID]: {
    addresses: {
      connection: 'CDFQDDPUPAM3XPGORHDOEFRNLMKOH3N3X6XTXNLSXJQXIU3RVCM3OPEP',
      assetManager: 'CCGF33A4CO6D3BXFEKPXVCFCZBK76I3AQOZK6KIKRPAWAZR3632WHCJ3',
      xTokenManager: '',
      rateLimit: 'CB6G3ULISTTBPXUN3BI6ADHQGWJEN7BPQINHL45TCB6TDFM5QWU24HAY',
      testToken: '',
    },
    trustlineConfigs: [
      {
        assetCode: 'USDC',
        contractId: 'CCW67TSZV3SSS2HXMBQ5JFGCKJNXKZM7UQUWUZPUTHXSTZLEO7SJMI75',
        assetIssuer: 'GA5ZSEJYB37JRC5AVCIA5MOP4RHTM335X2KGX3IHOJAPP5RE34K4KZVN',
      },
      {
        assetCode: 'bnUSD',
        contractId: 'CD6YBFFWMU2UJHX2NGRJ7RN76IJVTCC7MRA46DUBXNB7E6W7H7JRJ2CX',
        assetIssuer: 'GDYUTHY75A7WUZJQDPOP66FB32BOYGZRXHWTWO4Q6LQTANT5X3V5HNFA',
      },
      {
        assetCode: 'SODA',
        contractId: 'CAH5LKJC2ZB4RVUVEVL2QWJWNJLHQE2UF767ILLQ5EQ4O3OURR2XIUGM',
        assetIssuer: 'GDYUTHY75A7WUZJQDPOP66FB32BOYGZRXHWTWO4Q6LQTANT5X3V5HNFA',
      },
    ],
    supportedTokens: {
      bnUSD: {
        symbol: 'bnUSD',
        name: 'bnUSD',
        decimals: 7,
        address: 'CD6YBFFWMU2UJHX2NGRJ7RN76IJVTCC7MRA46DUBXNB7E6W7H7JRJ2CX',
        xChainId: STELLAR_MAINNET_CHAIN_ID,
      },
      XLM: {
        symbol: 'XLM',
        name: 'Stellar Lumens',
        decimals: 7,
        address: 'CAS3J7GYLGXMF6TDJBBYYSE3HQ6BBSMLNUQ34T6TZMYMW2EVH34XOWMA',
        xChainId: STELLAR_MAINNET_CHAIN_ID,
      },
      USDC: {
        symbol: 'USDC',
        name: 'USD Coin',
        decimals: 7,
        address: 'CCW67TSZV3SSS2HXMBQ5JFGCKJNXKZM7UQUWUZPUTHXSTZLEO7SJMI75',
        xChainId: STELLAR_MAINNET_CHAIN_ID,
      },
      legacybnUSD: {
        symbol: 'bnUSD (legacy)',
        name: 'legacybnUSD',
        decimals: 18,
        address: 'CCT4ZYIYZ3TUO2AWQFEOFGBZ6HQP3GW5TA37CK7CRZVFRDXYTHTYX7KP',
        xChainId: STELLAR_MAINNET_CHAIN_ID,
      },
      SODA: {
        symbol: 'SODA',
        name: 'SODAX',
        decimals: 7,
        address: 'CAH5LKJC2ZB4RVUVEVL2QWJWNJLHQE2UF767ILLQ5EQ4O3OURR2XIUGM',
        xChainId: STELLAR_MAINNET_CHAIN_ID,
      },
    },
    nativeToken: 'CAS3J7GYLGXMF6TDJBBYYSE3HQ6BBSMLNUQ34T6TZMYMW2EVH34XOWMA' as const,
    bnUSD: 'CD6YBFFWMU2UJHX2NGRJ7RN76IJVTCC7MRA46DUBXNB7E6W7H7JRJ2CX',
    horizonRpcUrl: 'https://horizon.stellar.org',
    sorobanRpcUrl: 'https://rpc.ankr.com/stellar_soroban',
    chain: baseChainInfo[STELLAR_MAINNET_CHAIN_ID] as BaseSpokeChainInfo<'STELLAR'>,
  } as const satisfies StellarSpokeChainConfig,
  [SUI_MAINNET_CHAIN_ID]: {
    addresses: {
      connection:
        '0xf3b1e696a66d02cb776dc15aae73c68bc8f03adcb6ba0ec7f6332d9d90a6a3d2::connectionv3::0x3ee76d13909ac58ae13baab4c9be5a5142818d9a387aed641825e5d4356969bf',
      assetManagerConfigId: '0xcb7346339340b7f8dea40fcafb70721dc2fcfa7e8626a89fd954d46c1f928b61',
      originalAssetManager:
        '0xa17a409164d1676db71b411ab50813ba2c7dd547d2df538c699049566f1ff922::asset_manager::0xcb7346339340b7f8dea40fcafb70721dc2fcfa7e8626a89fd954d46c1f928b61',
      xTokenManager: '',
      rateLimit: '',
      testToken: '',
    },
    supportedTokens: {
      SUI: {
        symbol: 'SUI',
        name: 'SUI',
        decimals: 9,
        address: '0x0000000000000000000000000000000000000000000000000000000000000002::sui::SUI',
        xChainId: SUI_MAINNET_CHAIN_ID,
      },
      bnUSD: {
        symbol: 'bnUSD',
        name: 'bnUSD',
        decimals: 9,
        address: '0xff4de2b2b57dd7611d2812d231a467d007b702a101fd5c7ad3b278257cddb507::bnusd::BNUSD',
        xChainId: SUI_MAINNET_CHAIN_ID,
      },
      USDC: {
        symbol: 'USDC',
        name: 'USD Coin',
        decimals: 6,
        address: '0xdba34672e30cb065b1f93e3ab55318768fd6fef66c15942c9f7cb846e2f900e7::usdc::USDC',
        xChainId: SUI_MAINNET_CHAIN_ID,
      },
      legacybnUSD: {
        symbol: 'bnUSD (legacy)',
        name: 'legacybnUSD',
        decimals: 9,
        address: '0x03917a812fe4a6d6bc779c5ab53f8a80ba741f8af04121193fc44e0f662e2ceb::balanced_dollar::BALANCED_DOLLAR',
        xChainId: SUI_MAINNET_CHAIN_ID,
      },
      afSUI: {
        symbol: 'afSUI',
        name: 'Aftermath Staked Sui',
        decimals: 9,
        address: '0xf325ce1300e8dac124071d3152c5c5ee6174914f8bc2161e88329cf579246efc::afsui::AFSUI',
        xChainId: SUI_MAINNET_CHAIN_ID,
      },
      mSUI: {
        symbol: 'mSUI',
        name: 'Mirai Staked SUI',
        decimals: 9,
        address: '0x922d15d7f55c13fd790f6e54397470ec592caa2b508df292a2e8553f3d3b274f::msui::MSUI',
        xChainId: SUI_MAINNET_CHAIN_ID,
      },
      haSUI: {
        symbol: 'haSUI',
        name: 'haSUI',
        decimals: 9,
        address: '0xbde4ba4c2e274a60ce15c1cfff9e5c42e41654ac8b6d906a57efa4bd3c29f47d::hasui::HASUI',
        xChainId: SUI_MAINNET_CHAIN_ID,
      },
      vSUI: {
        symbol: 'vSUI',
        name: 'Volo Staked SUI',
        decimals: 9,
        address: '0x549e8b69270defbfafd4f94e17ec44cdbdd99820b33bda2278dea3b9a32d3f55::cert::CERT',
        xChainId: SUI_MAINNET_CHAIN_ID,
      },
      yapSUI: {
        symbol: 'yapSUI',
        name: 'Yap Staked SUI',
        decimals: 9,
        address: '0x83f1bb8c91ecd1fd313344058b0eed94d63c54e41d8d1ae5bff1353443517d65::yap_sui::YAP_SUI',
        xChainId: SUI_MAINNET_CHAIN_ID,
      },
      trevinSUI: {
        symbol: 'trevinSUI',
        name: 'Trevin Staked SUI',
        decimals: 9,
        address: '0x502867b177303bf1bf226245fcdd3403c177e78d175a55a56c0602c7ff51c7fa::trevin_sui::TREVIN_SUI',
        xChainId: SUI_MAINNET_CHAIN_ID,
      },
      SODA: {
        symbol: 'SODA',
        name: 'SODAX',
        decimals: 9,
        address: '0x0a0393721732617a2a771535e83c0a46f04aeef7d03239bbbb1249bc0981b952::soda::SODA',
        xChainId: SUI_MAINNET_CHAIN_ID,
      },
    },
    nativeToken: '0x0000000000000000000000000000000000000000000000000000000000000002::sui::SUI' as const,
    bnUSD: '0xff4de2b2b57dd7611d2812d231a467d007b702a101fd5c7ad3b278257cddb507::bnusd::BNUSD',
    rpc_url: 'https://fullnode.mainnet.sui.io:443',
    chain: baseChainInfo[SUI_MAINNET_CHAIN_ID] as BaseSpokeChainInfo<'SUI'>,
  } as const satisfies SuiSpokeChainConfig,
  [ICON_MAINNET_CHAIN_ID]: {
    addresses: {
      assetManager: 'cx1be33c283c7dc7617181d1b21a6a2309e71b1ee7',
      connection: 'cxe5cdf3b0f26967b0efc72d470d57bbf534268f94',
      rateLimit: 'cxbbdcea9e6757023a046067ba8daa3c4c50304358',
      wICX: 'cx3975b43d260fb8ec802cef6e60c2f4d07486f11d',
    },
    chain: baseChainInfo[ICON_MAINNET_CHAIN_ID] as BaseSpokeChainInfo<'ICON'>,
    supportedTokens: {
      ICX: {
        symbol: 'ICX',
        name: 'ICON',
        decimals: 18,
        address: 'cx0000000000000000000000000000000000000000',
        xChainId: ICON_MAINNET_CHAIN_ID,
      },
      wICX: {
        symbol: 'wICX',
        name: 'Wrapped ICX',
        decimals: 18,
        address: 'cx3975b43d260fb8ec802cef6e60c2f4d07486f11d',
        xChainId: ICON_MAINNET_CHAIN_ID,
      },
      bnUSD: {
        // same as legacy
        symbol: 'bnUSD (legacy)',
        name: 'bnUSD',
        decimals: 18,
        address: 'cx88fd7df7ddff82f7cc735c871dc519838cb235bb',
        xChainId: ICON_MAINNET_CHAIN_ID,
      },
      legacybnUSD: {
        // duplicate of bnUSD  purely for consistency with other legacy tokens chains (sui, stellar)
        symbol: 'bnUSD (legacy)',
        name: 'bnUSD',
        decimals: 18,
        address: 'cx88fd7df7ddff82f7cc735c871dc519838cb235bb',
        xChainId: ICON_MAINNET_CHAIN_ID,
      },
      BALN: {
        symbol: 'BALN',
        name: 'BALN',
        decimals: 18,
        address: 'cxf61cd5a45dc9f91c15aa65831a30a90d59a09619',
        xChainId: ICON_MAINNET_CHAIN_ID,
      },
    } as const,
    nativeToken: 'cx0000000000000000000000000000000000000000' as const,
    bnUSD: 'cx88fd7df7ddff82f7cc735c871dc519838cb235bb',
    nid: '0x1',
  } as const satisfies IconSpokeChainConfig,
} as const;

// All addresses are now lowercase for consistency and correctness
export const hubVaults = {
  [SodaTokens.IbnUSD.symbol]: {
    // ICON bnUSD (Migration) vault on Sonic contains legacy bnUSD tokens (stellar, sui, icon)
    address: '0x9D4b663Eb075d2a1C7B8eaEFB9eCCC0510388B51',
    reserves: [
      // hub asset addresses contained in the vault
      '0x654DdDf32a9a2aC53f5FB54bf1e93F66791f8047',
      '0xddf6AD38F9C9451C1F4cDf369040F6869e37393e',
      '0x1559B52d2e165da1505a542EA37C543c9137f52a',
    ] as const,
  },
  [SodaTokens.sodaS.symbol]: {
    address: '0x62ecc3eeb80a162c57624b3ff80313fe69f5203e',
    reserves: [
      // hub asset addresses contained in the vault
      '0x039e2fb66102314ce7b64ce5ce3e5183bc94ad38',
      '0xb592d2631ccf245119532e025d11188cfadb6777',
    ] as const,
  },
  [SodaTokens.sodaNIBI.symbol]: {
    address: '0xc6c85287a8b173a509c2f198bb719a8a5a2d0c68',
    reserves: [
      // hub asset addresses contained in the vault
      '0xe0064414c2c1a636a9424c7a17d86fbf7fd3f190',
    ] as const,
  },
  [SodaTokens.sodaPOL.symbol]: {
    address: '0x208ed38f4783328aa9ebfec360d32e7520a9b779',
    reserves: [
      // hub asset addresses contained in the vault
      '0x9ee17486571917837210824b0d4cadfe3b324d12',
    ] as const,
  },
  [SodaTokens.bnUSD.symbol]: {
    // new bnUSD vault on Sonic (also contains IbnUSD vault token as part of it)
    address: '0xe801ca34e19abcbfea12025378d19c4fbe250131',
    reserves: [
      // hub asset addresses contained in the vault
      '0xabbb91c0617090f0028bdc27597cd0d038f3a833',
      '0xbdf1f453fcb61424011bbddcb96cfdb30f3fe876',
      '0x94dc79ce9c515ba4ae4d195da8e6ab86c69bfc38',
      '0x5ce6c1c51ff762cf3acd21396257046f694168b6',
      '0xdf5639d91359866f266b56d60d98ede9feedd100',
      '0x238384ae2b4f0ec189ecb5031859ba306b2679c5',
      '0x419ca9054e44e94ceab52846ecdc3997439bbca6',
      '0x18f85f9e80ff9496eebd5979a051af16ce751567',
      '0x289cda1043b4ce26bdca3c12e534f56b24308a5b',
      '0x23225ab8e63fca4070296678cb46566d57e1bbe3',
      '0x14c65b1cdc0b821569081b1f77342da0d0cbf439',
      '0xdf23097b9aeb917bf8fb70e99b6c528fffa35364',
      '0x11b93c162aabffd026539bb3b9f9ec22c8b7ef8a',
      '0x69425ffb14704124a58d6f69d510f74a59d9a5bc',
      '0x9d4b663eb075d2a1c7b8eaefb9eccc0510388b51',
      '0xD1d14BF3324C901855A1f7d0d5CA4c8458D2a780',
      '0x19feaf3043dfa69b365d05495630e840a2b9a9dc',
    ] as const,
  },
  [SodaTokens.sodaSODA.symbol]: {
    // SODA SODA vault
    address: '0x21685e341de7844135329914be6bd8d16982d834',
    reserves: [
      // hub asset addresses contained in the vault
      '0x7c7d53eecda37a87ce0d5bf8e0b24512a48dc963', // SODA SODA hub asset
      '0xf51d7082375cdca8C19C74e1A0c77dA482aFDa4e',
      '0x93a367E5B37a1B9E8D04ef25a6Af40d181a3DfFF',
      '0x17fF8Ad5EBe6CA8B15751067cD0c89f0E580CD17',
      '0x4d12c72A8633588097D10e57b559ed642588e4C6',
      '0x26cd76cB5622Dc8638670A16E0Da5a51394A8DB1',
      '0x0eD0d274dC77ef460DC96b9fBaFF3EDB074e0471',
      '0x8D78A620E009Ba751Eb40d77A5e9Db48A3F2016b',
      '0x4Cf5Ce9594AEDdc5D3efe9d4Cdf0b944b4e73A53',
      '0xD749B5FfFED7cEDaa3239abDd16D677179C29AEc',
      '0x07Db7b1a96ebE474B20F52fF487cEE415adee79e',
      '0x20Ce75CdcEe44B1308365447b91B9c26e2b71Ffd',
      '0x5Db9CEc919f40C50809D9490DC3BbA4F05b0a1D7',
      '0x655730024B673B3378CD6031B1Cd01eaE9afb138',
      '0x4cf5ce9594aeddc5d3efe9d4cdf0b944b4e73a53',
    ] as const,
  },
  [SodaTokens.sodaAVAX.symbol]: {
    // SODA AVAX vault
    address: '0x14238d267557e9d799016ad635b53cd15935d290',
    reserves: [
      // hub asset addresses contained in the vault
      '0xc9e4f0b6195f389d9d2b639f2878b7674eb9d8cd', // AvalancheAVAX hub asset
    ] as const,
  },
  [SodaTokens.sodaBNB.symbol]: {
    // SODA BNB vault
    address: '0x40cd41b35db9e5109ae7e54b44de8625db320e6b',
    reserves: [
      // hub asset addresses contained in the vault
      '0x13b70564b1ec12876b20fab5d1bb630311312f4f', // BSC BNB hub asset
    ] as const,
  },
  [SodaTokens.sodaETH.symbol]: {
    // SODA ETH vault
    address: '0x4effb5813271699683c25c734f4dabc45b363709',
    reserves: [
      // hub asset addresses contained in the vault
      '0x70178089842be7f8e4726b33f0d1569db8021faa', // BASE ETH hub asset
      '0xad332860dd3b6f0e63f4f66e9457900917ac78cd', // Optimism ETH hub asset
      '0xdcd9578b51ef55239b6e68629d822a8d97c95b86', // Arbitrum ETH hub asset
      '0x57fc2ac5701e463ae261adbd6c99fbeb48ce5293', // BSC ETH hub asset
      '0x50c42deacd8fc9773493ed674b675be577f2634b', // Sonic WETH hub asset
      '0x19920ef8fe1a9d51fdb0914abbb2f970c74dca68', // Lightlink ETH hub asset
    ] as const,
  },
  [SodaTokens.sodaBTC.symbol]: {
    // SODA BTC vault
    address: '0x7a1a5555842ad2d0ed274d09b5c4406a95799d5d',
    reserves: [
      // hub asset addresses contained in the vault
      '0x2803a23a3ba6b09e57d1c71dec0d9efdbb00a27f', // BASE cbBTC hub asset,
      '0xfb0acb1b2720b620935f50a6dd3f7fea52b2fcbe', // Arbitrum wBTC hub asset
      '0x96fc8540736f1598b7e235e6de8814062b3b5d3b', // Arbitrum tBTC hub asset,
      '0xd8a24c71fea5bb81c66c01e532de7d9b11e13905', // BSC BTCB hub asset
      '0x03E99853C6376b13a4c6e4d0A115F1639c9FA14e',
    ] as const,
  },
  [SodaTokens.sodaSUI.symbol]: {
    // SODA SUI vault
    address: '0xdc5b4b00f98347e95b9f94911213dab4c687e1e3',
    reserves: [
      // hub asset addresses contained in the vault
      '0x4676b2a551b25c04e235553c1c81019337384673', // SUI SUI hub asset
    ] as const,
  },
  [SodaTokens.sodaINJ.symbol]: {
    // SODA INJ vault
    address: '0x1f22279c89b213944b7ea41dacb0a868ddcdfd13',
    reserves: [
      // hub asset addresses contained in the vault
      '0xd375590b4955f6ea5623f799153f9b787a3bd319', // Injective INJ hub asset
    ] as const,
  },
  [SodaTokens.sodaXLM.symbol]: {
    // SODA XLM vault
    address: '0x6bc8c37cba91f76e68c9e6d689a9c21e4d32079b',
    reserves: [
      // hub asset addresses contained in the vault
      '0x8ac68af223907fb1b893086601a3d99e00f2fa9d', // Stellar XLM hub asset
    ] as const,
  },
  [SodaTokens.sodaSOL.symbol]: {
    // SODA SOL vault
    address: '0xdea692287e2ce8cb08fa52917be0f16b1dacdc87',
    reserves: [
      // hub asset addresses contained in the vault
      '0x0c09e69a4528945de6d16c7e469dea6996fdf636', // Solana SOL hub asset
    ] as const,
  },
  [SodaTokens.sodaUSDT.symbol]: {
    // SODA USDT vault
    address: '0xbdf1f453fcb61424011bbddcb96cfdb30f3fe876',
    reserves: [
      // hub asset addresses contained in the vault
      '0x41fd5c169e014e2a657b9de3553f7a7b735fe47a',
      '0xc168067d95109003805ac865ae556e8476dc69bc',
      '0x3c0a80c6a1110fc80309382b3989ec626c135ee9',
      '0x6047828dc181963ba44974801ff68e538da5eaf9', // Sonic USDT
    ] as const,
  },
  [SodaTokens.sodaUSDC.symbol]: {
    address: '0xabbb91c0617090f0028bdc27597cd0d038f3a833',
    reserves: [
      '0x41abf4b1559ff709ef8150079bcb26db1fffd117',
      '0x72e852545b024ddcbc5b70c1bcbdaa025164259c',
      '0xb7c213cbd24967de9838fa014668fddb338f724b',
      '0xdb7bda65c3a1c51d64dc4444e418684677334109',
      '0xa36893ba308b332fdebfa95916d1df3a2e3cf8b3',
      '0x29219dd400f2bf60e5a23d13be72b486d4038894',
      '0x5635369c8a29a081d26c2e9e28012fca548ba0cb',
      '0x3d73437dd81b3f9ec82752beb1752f03a8531710',
      '0x4bc1211faa06fb50ff61a70331f56167ae511057',
      '0x348007b53f25a9a857ab8ea81ec9e3ccbcf440f2',
      '0xc3f020057510ffe10ceb882e1b48238b43d78a5e',
      '0x9d58508ad10d34048a11640735ca5075bba07b35',
      '0xC1df02fb7b1b06bE886592C89F6955387998B2f7',
    ] as const,
  },
  [SodaTokens.sodaHYPE.symbol]: {
    address: '0x6e81124fc5d2bf666b16a0a5d90066ebf35c7411',
    reserves: ['0x7288622bc2d39553f34d5b81c88c3f979d91dbc7'],
  },
} as const satisfies Record<HubVaultSymbol, VaultType>;

export const hubVaultTokensMap: Map<string, Token> = new Map(
  Object.entries(hubVaults).map(([symbol, vault]) => [
    vault.address.toLowerCase(),
    {
      address: vault.address.toLowerCase(),
      symbol,
      name: symbol,
      decimals: 18,
    },
  ]),
);

export const getHubVaultTokenByAddress = (address: string): Token | undefined => {
  return hubVaultTokensMap.get(address.toLowerCase());
};

// bnUSD Migration configs
export const bnUSDLegacySpokeChainIds = [
  ICON_MAINNET_CHAIN_ID,
  SUI_MAINNET_CHAIN_ID,
  STELLAR_MAINNET_CHAIN_ID,
] as const;
export const newbnUSDSpokeChainIds = CHAIN_IDS.filter(chainId => chainId !== ICON_MAINNET_CHAIN_ID);
export const bnUSDLegacyTokens = [
  spokeChainConfig[ICON_MAINNET_CHAIN_ID].supportedTokens.bnUSD,
  spokeChainConfig[SUI_MAINNET_CHAIN_ID].supportedTokens.legacybnUSD,
  spokeChainConfig[STELLAR_MAINNET_CHAIN_ID].supportedTokens.legacybnUSD,
] as const;
export const bnUSDNewTokens = newbnUSDSpokeChainIds.map(chainId => spokeChainConfig[chainId].supportedTokens.bnUSD);

export const isLegacybnUSDChainId = (chainId: SpokeChainId): boolean => {
  return bnUSDLegacySpokeChainIds.includes(chainId as LegacybnUSDChainId);
};

export const isNewbnUSDChainId = (chainId: SpokeChainId): boolean => {
  return newbnUSDSpokeChainIds.includes(chainId as NewbnUSDChainId);
};

export const isLegacybnUSDToken = (token: Token | string): boolean => {
  if (typeof token === 'string') {
    return bnUSDLegacyTokens.some(t => t.address.toLowerCase() === token.toLowerCase());
  }

  return bnUSDLegacyTokens.some(t => t.address.toLowerCase() === token.address.toLowerCase());
};

export const isNewbnUSDToken = (token: Token | string): boolean => {
  if (typeof token === 'string') {
    return newbnUSDSpokeChainIds
      .map(chainId => spokeChainConfig[chainId].supportedTokens.bnUSD)
      .some(t => t.address.toLowerCase() === token.toLowerCase());
  }
  return newbnUSDSpokeChainIds
    .map(chainId => spokeChainConfig[chainId].supportedTokens.bnUSD)
    .some(t => t.address.toLowerCase() === token.address.toLowerCase());
};

export const getAllLegacybnUSDTokens = (): { token: LegacybnUSDToken; chainId: LegacybnUSDChainId }[] => {
  return bnUSDLegacySpokeChainIds.map(chainId => ({
    token: spokeChainConfig[chainId].supportedTokens.legacybnUSD,
    chainId,
  }));
};

export const hubAssets: Record<
  SpokeChainId,
  Record<string, { asset: Address; decimal: number; vault: Address; symbol: string; name: string }>
> = {
  [SONIC_MAINNET_CHAIN_ID]: {
    [spokeChainConfig[SONIC_MAINNET_CHAIN_ID].nativeToken]: {
      asset: spokeChainConfig[SONIC_MAINNET_CHAIN_ID].supportedTokens.wS.address,
      decimal: 18,
      symbol: 'S',
      name: 'Sonic',
      vault: hubVaults.sodaS.address,
    },
    [spokeChainConfig[SONIC_MAINNET_CHAIN_ID].bnUSD]: {
      asset: spokeChainConfig[SONIC_MAINNET_CHAIN_ID].bnUSD,
      decimal: 18,
      symbol: 'bnUSD',
      name: 'bnUSD',
      vault: hubVaults.bnUSD.address,
    },
    [spokeChainConfig[SONIC_MAINNET_CHAIN_ID].supportedTokens.wS.address]: {
      asset: spokeChainConfig[SONIC_MAINNET_CHAIN_ID].supportedTokens.wS.address,
      decimal: 18,
      symbol: 'wS',
      name: 'Sonic',
      vault: hubVaults.sodaS.address,
    },
    [spokeChainConfig[SONIC_MAINNET_CHAIN_ID].supportedTokens.WETH.address]: {
      asset: spokeChainConfig[SONIC_MAINNET_CHAIN_ID].supportedTokens.WETH.address,
      decimal: 18,
      symbol: 'WETH',
      name: 'Wrapped Ethereum',
      vault: hubVaults.sodaETH.address,
    },
    [spokeChainConfig[SONIC_MAINNET_CHAIN_ID].supportedTokens.USDC.address]: {
      asset: spokeChainConfig[SONIC_MAINNET_CHAIN_ID].supportedTokens.USDC.address,
      decimal: 6,
      symbol: 'USDC ',
      name: 'USD Coin',
      vault: hubVaults.sodaUSDC.address,
    },
    [spokeChainConfig[SONIC_MAINNET_CHAIN_ID].supportedTokens.USDT.address]: {
      asset: spokeChainConfig[SONIC_MAINNET_CHAIN_ID].supportedTokens.USDT.address,
      decimal: 6,
      symbol: 'USDT',
      name: 'Tether USD',
      vault: hubVaults.sodaUSDT.address,
    },
    [spokeChainConfig[SONIC_MAINNET_CHAIN_ID].supportedTokens.SODA.address]: {
      asset: spokeChainConfig[SONIC_MAINNET_CHAIN_ID].supportedTokens.SODA.address,
      decimal: 18,
      symbol: 'SODA',
      name: 'SODA',
      vault: hubVaults.sodaSODA.address,
    },
    ...SodaTokensAsHubAssets,
  },
  [AVALANCHE_MAINNET_CHAIN_ID]: {
    [spokeChainConfig[AVALANCHE_MAINNET_CHAIN_ID].nativeToken]: {
      asset: '0xc9e4f0B6195F389D9d2b639f2878B7674eB9D8cD',
      decimal: 18,
      symbol: 'AVAX',
      name: 'AVAX',
      vault: hubVaults.sodaAVAX.address,
    },
    [spokeChainConfig[AVALANCHE_MAINNET_CHAIN_ID].supportedTokens.USDT.address]: {
      asset: '0x41Fd5c169e014e2A657B9de3553f7a7b735Fe47A',
      decimal: 6,
      symbol: 'USDT',
      name: 'Tether USD',
      vault: hubVaults.sodaUSDT.address,
    },
    [spokeChainConfig[AVALANCHE_MAINNET_CHAIN_ID].supportedTokens.USDC.address]: {
      asset: '0x41abF4B1559FF709Ef8150079BcB26DB1Fffd117',
      decimal: 6,
      symbol: 'USDC',
      name: 'USD Coin',
      vault: hubVaults.sodaUSDC.address,
    },
    [spokeChainConfig[AVALANCHE_MAINNET_CHAIN_ID].bnUSD]: {
      asset: '0x289cDa1043b4Ce26BDCa3c12E534f56b24308A5B',
      decimal: 18,
      symbol: 'bnUSD',
      name: 'bnUSD',
      vault: hubVaults.bnUSD.address,
    },
    [spokeChainConfig[AVALANCHE_MAINNET_CHAIN_ID].supportedTokens.SODA.address]: {
      asset: '0xf51d7082375cdca8C19C74e1A0c77dA482aFDa4e',
      decimal: 18,
      symbol: 'SODA',
      name: 'SODAX',
      vault: hubVaults.sodaSODA.address,
    },
  },
  [ARBITRUM_MAINNET_CHAIN_ID]: {
    [spokeChainConfig[ARBITRUM_MAINNET_CHAIN_ID].nativeToken]: {
      asset: '0xdcd9578b51ef55239b6e68629d822a8d97c95b86',
      decimal: 18,
      symbol: 'ETH',
      name: 'Ethereum',
      vault: hubVaults.sodaETH.address,
    },
    [spokeChainConfig[ARBITRUM_MAINNET_CHAIN_ID].supportedTokens.WBTC.address]: {
      asset: '0xfB0ACB1b2720B620935F50a6dd3F7FEA52b2FCBe',
      decimal: 8,
      symbol: 'WBTC',
      name: 'Wrapped Bitcoin',
      vault: hubVaults.sodaBTC.address,
    },
    [spokeChainConfig[ARBITRUM_MAINNET_CHAIN_ID].supportedTokens.weETH.address]: {
      asset: '0x08D5cf039De35627fD5C0f48B8AF4a1647a462E8',
      decimal: 18,
      symbol: 'weETH',
      name: 'Wrapped eETH',
      vault: '0x', // no vault yet
    },
    [spokeChainConfig[ARBITRUM_MAINNET_CHAIN_ID].supportedTokens.wstETH.address]: {
      asset: '0x2D5A7837D68b0c2CC4b14C2af2a1F0Ef420DDDc5',
      decimal: 18,
      symbol: 'wstETH',
      name: 'Wrapped Staked Ethereum',
      vault: '0x', // no vault yet
    },
    [spokeChainConfig[ARBITRUM_MAINNET_CHAIN_ID].supportedTokens.tBTC.address]: {
      asset: '0x96Fc8540736f1598b7E235e6dE8814062b3b5d3B',
      decimal: 18,
      symbol: 'tBTC',
      name: 'Arbitrum tBTC',
      vault: hubVaults.sodaBTC.address,
    },
    [spokeChainConfig[ARBITRUM_MAINNET_CHAIN_ID].supportedTokens.USDT.address]: {
      asset: '0x3C0a80C6a1110fC80309382b3989eC626c135eE9',
      decimal: 6,
      symbol: 'USDT',
      name: 'Tether USD',
      vault: hubVaults.sodaUSDT.address,
    },
    [spokeChainConfig[ARBITRUM_MAINNET_CHAIN_ID].supportedTokens.USDC.address]: {
      asset: '0xdB7BdA65c3a1C51D64dC4444e418684677334109',
      decimal: 6,
      symbol: 'USDC',
      name: 'USD Coin',
      vault: hubVaults.sodaUSDC.address,
    },
    [spokeChainConfig[ARBITRUM_MAINNET_CHAIN_ID].bnUSD]: {
      asset: '0x419cA9054E44E94ceAb52846eCdC3997439BBcA6',
      decimal: 18,
      symbol: 'bnUSD',
      name: 'bnUSD',
      vault: hubVaults.bnUSD.address,
    },
    [spokeChainConfig[ARBITRUM_MAINNET_CHAIN_ID].supportedTokens.SODA.address]: {
      asset: '0x93a367E5B37a1B9E8D04ef25a6Af40d181a3DfFF',
      decimal: 18,
      symbol: 'SODA',
      name: 'SODAX',
      vault: hubVaults.sodaSODA.address,
    },
  },
  [BASE_MAINNET_CHAIN_ID]: {
    [spokeChainConfig[BASE_MAINNET_CHAIN_ID].nativeToken]: {
      asset: '0x70178089842be7f8e4726b33f0d1569db8021faa',
      decimal: 18,
      symbol: 'ETH',
      name: 'Ethereum',
      vault: hubVaults.sodaETH.address,
    },
    [spokeChainConfig[BASE_MAINNET_CHAIN_ID].supportedTokens.cbBTC.address]: {
      asset: '0x2803a23a3BA6b09e57D1c71deC0D9eFdBB00A27F',
      decimal: 8,
      symbol: 'cbBTC',
      name: 'Coinbase Wrapped BTC',
      vault: hubVaults.sodaBTC.address,
    },
    [spokeChainConfig[BASE_MAINNET_CHAIN_ID].supportedTokens.USDC.address]: {
      asset: '0x72E852545B024ddCbc5b70C1bCBDAA025164259C',
      decimal: 6,
      symbol: 'USDC',
      name: 'USD Coin',
      vault: hubVaults.sodaUSDC.address,
    },
    [spokeChainConfig[BASE_MAINNET_CHAIN_ID].bnUSD]: {
      asset: '0xDF5639D91359866f266b56D60d98edE9fEEDd100',
      decimal: 18,
      symbol: 'bnUSD',
      name: 'bnUSD',
      vault: hubVaults.bnUSD.address,
    },
    [spokeChainConfig[BASE_MAINNET_CHAIN_ID].supportedTokens.weETH.address]: {
      asset: '0x55e0ad45eb97493b3045eee417fb6726cb85dfd4',
      decimal: 18,
      symbol: 'weETH',
      name: 'Wrapped eETH',
      vault: '0x', // no vault yet
    },
    [spokeChainConfig[BASE_MAINNET_CHAIN_ID].supportedTokens.wstETH.address]: {
      asset: '0x494aaeaefdf5964d4ed400174e8c5b98c00957aa',
      decimal: 18,
      symbol: 'wstETH',
      name: 'Wrapped Staked Ethereum',
      vault: '0x', // no vault yet
    },
    [spokeChainConfig[BASE_MAINNET_CHAIN_ID].supportedTokens.SODA.address]: {
      asset: '0x17fF8Ad5EBe6CA8B15751067cD0c89f0E580CD17',
      decimal: 18,
      symbol: 'SODA',
      name: 'SODAX',
      vault: hubVaults.sodaSODA.address,
    },
  },
  [OPTIMISM_MAINNET_CHAIN_ID]: {
    [spokeChainConfig[OPTIMISM_MAINNET_CHAIN_ID].nativeToken]: {
      asset: '0xad332860dd3b6f0e63f4f66e9457900917ac78cd',
      decimal: 18,
      symbol: 'ETH',
      name: 'Ethereum',
      vault: hubVaults.sodaETH.address,
    },
    [spokeChainConfig[OPTIMISM_MAINNET_CHAIN_ID].bnUSD]: {
      asset: '0x238384AE2b4F0EC189ecB5031859bA306B2679c5',
      decimal: 18,
      symbol: 'bnUSD',
      name: 'bnUSD',
      vault: hubVaults.bnUSD.address,
    },
    [spokeChainConfig[OPTIMISM_MAINNET_CHAIN_ID].supportedTokens.USDC.address]: {
      asset: '0xb7C213CbD24967dE9838fa014668FDDB338f724B',
      decimal: 6,
      symbol: 'USDC',
      name: 'USD Coin',
      vault: hubVaults.sodaUSDC.address,
    },
    [spokeChainConfig[OPTIMISM_MAINNET_CHAIN_ID].supportedTokens.wstETH.address]: {
      asset: '0x61e26f611090CdC6bc79A7Bf156b0fD10f1fC212',
      decimal: 18,
      symbol: 'wstETH',
      name: 'Wrapped Staked Ethereum',
      vault: '0x', // no vault yet
    },
    [spokeChainConfig[OPTIMISM_MAINNET_CHAIN_ID].supportedTokens.weETH.address]: {
      asset: '0xE121c0Dc2B33c00ff31ee3D902D248cc3f19Ea50',
      decimal: 18,
      symbol: 'weETH',
      name: 'Wrapped eETH',
      vault: '0x', // no vault yet
    },
    [spokeChainConfig[OPTIMISM_MAINNET_CHAIN_ID].supportedTokens.USDT.address]: {
      asset: '0xc168067d95109003805aC865ae556e8476DC69bc',
      decimal: 6,
      symbol: 'USDT',
      name: 'Tether USD',
      vault: hubVaults.sodaUSDT.address,
    },
    [spokeChainConfig[OPTIMISM_MAINNET_CHAIN_ID].supportedTokens.SODA.address]: {
      asset: '0x0eD0d274dC77ef460DC96b9fBaFF3EDB074e0471',
      decimal: 18,
      symbol: 'SODA',
      name: 'SODAX',
      vault: hubVaults.sodaSODA.address,
    },
  },
  [NIBIRU_MAINNET_CHAIN_ID]: {
    [spokeChainConfig[NIBIRU_MAINNET_CHAIN_ID].nativeToken]: {
      asset: '0xe0064414c2c1a636a9424C7a17D86fbF7FD3f190',
      decimal: 18,
      symbol: 'NIBI',
      name: 'Nibiru',
      vault: hubVaults.sodaNIBI.address,
    },
    [spokeChainConfig[NIBIRU_MAINNET_CHAIN_ID].bnUSD]: {
      asset: '0x11b93C162aABFfD026539bb3B9F9eC22c8b7ef8a',
      decimal: 18,
      symbol: 'bnUSD',
      name: 'bnUSD',
      vault: hubVaults.bnUSD.address,
    },
    [spokeChainConfig[NIBIRU_MAINNET_CHAIN_ID].supportedTokens.SODA.address]: {
      asset: '0x26cd76cB5622Dc8638670A16E0Da5a51394A8DB1',
      decimal: 18,
      symbol: 'SODA',
      name: 'SODAX',
      vault: hubVaults.sodaSODA.address,
    },
  },
  [BSC_MAINNET_CHAIN_ID]: {
    [spokeChainConfig[BSC_MAINNET_CHAIN_ID].nativeToken]: {
      asset: '0x13b70564b1ec12876b20fab5d1bb630311312f4f',
      decimal: 18,
      symbol: 'BNB',
      name: 'BNB',
      vault: hubVaults.sodaBNB.address,
    },
    [spokeChainConfig[BSC_MAINNET_CHAIN_ID].supportedTokens.ETHB.address]: {
      asset: '0x57fC2aC5701e463ae261AdBd6C99FBeB48Ce5293',
      decimal: 18,
      symbol: 'ETHB',
      name: 'Wrapped Ethereum',
      vault: hubVaults.sodaETH.address,
    },
    [spokeChainConfig[BSC_MAINNET_CHAIN_ID].supportedTokens.BTCB.address]: {
      asset: '0xD8A24c71FEa5bB81c66C01e532dE7d9B11e13905',
      decimal: 18,
      symbol: 'BTCB',
      name: 'Wrapped Bitcoin',
      vault: hubVaults.sodaBTC.address,
    },
    [spokeChainConfig[BSC_MAINNET_CHAIN_ID].bnUSD]: {
      asset: '0x5Ce6C1c51ff762cF3acD21396257046f694168b6',
      decimal: 18,
      symbol: 'bnUSD',
      name: 'bnUSD',
      vault: hubVaults.bnUSD.address,
    },
    [spokeChainConfig[BSC_MAINNET_CHAIN_ID].supportedTokens.USDC.address]: {
      asset: '0x9d58508ad10d34048a11640735ca5075bba07b35',
      decimal: 18,
      symbol: 'USDC',
      name: 'USD Coin',
      vault: hubVaults.sodaUSDC.address,
    },
    [spokeChainConfig[BSC_MAINNET_CHAIN_ID].supportedTokens.SODA.address]: {
      asset: '0x4d12c72A8633588097D10e57b559ed642588e4C6',
      decimal: 18,
      symbol: 'SODA',
      name: 'SODAX',
      vault: hubVaults.sodaSODA.address,
    },
  },
  [POLYGON_MAINNET_CHAIN_ID]: {
    [spokeChainConfig[POLYGON_MAINNET_CHAIN_ID].nativeToken]: {
      asset: '0x9ee17486571917837210824b0d4cadfe3b324d12',
      decimal: 18,
      symbol: 'MATIC',
      name: 'Polygon',
      vault: hubVaults.sodaPOL.address,
    },
    [spokeChainConfig[POLYGON_MAINNET_CHAIN_ID].bnUSD]: {
      asset: '0x18f85f9E80ff9496EeBD5979a051AF16Ce751567',
      decimal: 18,
      symbol: 'bnUSD',
      name: 'bnUSD',
      vault: hubVaults.bnUSD.address,
    },
    [spokeChainConfig[POLYGON_MAINNET_CHAIN_ID].supportedTokens.USDC.address]: {
      asset: '0xa36893ba308b332FDEbfa95916D1dF3a2e3CF8B3',
      decimal: 6,
      symbol: 'USDC',
      name: 'USD Coin',
      vault: hubVaults.sodaUSDC.address,
    },
    [spokeChainConfig[POLYGON_MAINNET_CHAIN_ID].supportedTokens.SODA.address]: {
      asset: '0x8D78A620E009Ba751Eb40d77A5e9Db48A3F2016b',
      decimal: 18,
      symbol: 'SODA',
      name: 'SODAX',
      vault: hubVaults.sodaSODA.address,
    },
  },
  [HYPEREVM_MAINNET_CHAIN_ID]: {
    [spokeChainConfig[HYPEREVM_MAINNET_CHAIN_ID].nativeToken]: {
      asset: '0x7288622bc2D39553f34D5b81c88c3F979d91dbc7',
      decimal: 18,
      symbol: 'HYPE',
      name: 'HYPE',
      vault: hubVaults.sodaHYPE.address,
    },
    [spokeChainConfig[HYPEREVM_MAINNET_CHAIN_ID].bnUSD]: {
      asset: '0x19feaf3043dfa69b365d05495630e840a2b9a9dc',
      decimal: 18,
      symbol: 'bnUSD',
      name: 'bnUSD',
      vault: hubVaults.bnUSD.address,
    },
    [spokeChainConfig[HYPEREVM_MAINNET_CHAIN_ID].supportedTokens.SODA.address]: {
      asset: '0x4cf5ce9594aeddc5d3efe9d4cdf0b944b4e73a53',
      decimal: 18,
      symbol: 'SODA',
      name: 'SODAX',
      vault: hubVaults.sodaSODA.address,
    },
  },
  [LIGHTLINK_MAINNET_CHAIN_ID]: {
    [spokeChainConfig[LIGHTLINK_MAINNET_CHAIN_ID].nativeToken]: {
      asset: '0x19920ef8fe1a9d51fdb0914abbb2f970c74dca68',
      decimal: 18,
      symbol: 'ETH',
      name: 'ETH',
      vault: hubVaults.sodaETH.address,
    },
    [spokeChainConfig[LIGHTLINK_MAINNET_CHAIN_ID].bnUSD]: {
      asset: '0x14ab2ab7a76838b9205488efc3f700d0632ce8c7',
      decimal: 18,
      symbol: 'bnUSD',
      name: 'bnUSD',
      vault: hubVaults.bnUSD.address,
    },
    [spokeChainConfig[LIGHTLINK_MAINNET_CHAIN_ID].supportedTokens.SODA.address]: {
      asset: '0xe4faab621fb6716e32057b7ea7356219936519ac',
      decimal: 18,
      symbol: 'SODA',
      name: 'SODAX',
      vault: hubVaults.sodaSODA.address,
    },
    [spokeChainConfig[LIGHTLINK_MAINNET_CHAIN_ID].supportedTokens.USDC.address]: {
      asset: '0xe5159e2a89aeec2fc63d6c25adda3541670af101',
      decimal: 6,
      symbol: 'USDC',
      name: 'USD Coin',
      vault: hubVaults.sodaUSDC.address,
    },
    [spokeChainConfig[LIGHTLINK_MAINNET_CHAIN_ID].supportedTokens['BTC.LL'].address]: {
      asset: '0x54582cdb0c145398b532e34f0851ffc1bbc88b4e',
      decimal: 18,
      symbol: 'BTC.LL',
      name: 'Bitcoin LightLink',
      vault: hubVaults.sodaBTC.address,
    },
    [spokeChainConfig[LIGHTLINK_MAINNET_CHAIN_ID].supportedTokens['AVAX.LL'].address]: {
      asset: '0x415ff3ea8c905ef65cd82665c5534d0e4ff9221a',
      decimal: 18,
      symbol: 'AVAX.LL',
      name: 'Avalanche LightLink',
      vault: hubVaults.sodaAVAX.address,
    },
    [spokeChainConfig[LIGHTLINK_MAINNET_CHAIN_ID].supportedTokens['BNB.LL'].address]: {
      asset: '0xd32e524da9d64db4c37a50f1ee197b591e97dc05',
      decimal: 18,
      symbol: 'BNB.LL',
      name: 'BNB LightLink',
      vault: hubVaults.sodaBNB.address,
    },
    [spokeChainConfig[LIGHTLINK_MAINNET_CHAIN_ID].supportedTokens['SOL.LL'].address]: {
      asset: '0xd70c16f1e2c4207dc4c44bc69c8a1b82b50cf9e2',
      decimal: 18,
      symbol: 'SOL.LL',
      name: 'Solana LightLink',
      vault: hubVaults.sodaSOL.address,
    },
    [spokeChainConfig[LIGHTLINK_MAINNET_CHAIN_ID].supportedTokens['XLM.LL'].address]: {
      asset: '0x18008b18964bc2c90521a7596ff9988743c97fd4',
      decimal: 18,
      symbol: 'XLM.LL',
      name: 'Stellar LightLink',
      vault: hubVaults.sodaXLM.address,
    },
    [spokeChainConfig[LIGHTLINK_MAINNET_CHAIN_ID].supportedTokens['INJ.LL'].address]: {
      asset: '0xb036daab0c772b080babb84b8695c3ca858925b6',
      decimal: 18,
      symbol: 'INJ.LL',
      name: 'Injective LightLink',
      vault: hubVaults.sodaINJ.address,
    },
    [spokeChainConfig[LIGHTLINK_MAINNET_CHAIN_ID].supportedTokens['SUI.LL'].address]: {
      asset: '0x425852cca84e5f44d7b8ebb964b21bde585b4571',
      decimal: 18,
      symbol: 'SUI.LL',
      name: 'Sui LightLink',
      vault: hubVaults.sodaSUI.address,
    },
    [spokeChainConfig[LIGHTLINK_MAINNET_CHAIN_ID].supportedTokens['S.LL'].address]: {
      asset: '0xb592d2631ccf245119532e025d11188cfadb6777',
      decimal: 18,
      symbol: 'S.LL',
      name: 'Sonic LightLink',
      vault: hubVaults.sodaS.address,
    },
    [spokeChainConfig[LIGHTLINK_MAINNET_CHAIN_ID].supportedTokens['POL.LL'].address]: {
      asset: '0x15ba35f87f259b9b50d53a2fec271bb10020b090',
      decimal: 18,
      symbol: 'POL.LL',
      name: 'Polygon LightLink',
      vault: hubVaults.sodaPOL.address,
    },
    [spokeChainConfig[LIGHTLINK_MAINNET_CHAIN_ID].supportedTokens['HYPE.LL'].address]: {
      asset: '0xea7e97b4597f724844426c32248ba80bd29c75f8',
      decimal: 18,
      symbol: 'HYPE.LL',
      name: 'HyperEVM LightLink',
      vault: hubVaults.sodaHYPE.address,
    },
  },
  [ETHEREUM_MAINNET_CHAIN_ID]: {
    [spokeChainConfig[ETHEREUM_MAINNET_CHAIN_ID].supportedTokens.ETH.address]: {
      asset: '0xaeafa26e43f46cd83efe89b1e57c858eb5685a24',
      decimal: 18,
      symbol: 'ETH',
      name: 'ETH',
      vault: hubVaults.sodaETH.address,
    },
    [spokeChainConfig[ETHEREUM_MAINNET_CHAIN_ID].bnUSD]: {
      asset: '0x13df82eb4c6b7d4bb85669d227e6d24342e4f588',
      decimal: 18,
      symbol: 'bnUSD',
      name: 'bnUSD',
      vault: hubVaults.bnUSD.address,
    },
    [spokeChainConfig[ETHEREUM_MAINNET_CHAIN_ID].supportedTokens.USDC.address]: {
      asset: '0x46bd0ce9b2b455ac4377cd142ecb8b719715197d',
      decimal: 6,
      symbol: 'USDC',
      name: 'USD Coin',
      vault: hubVaults.sodaUSDC.address,
    },
    [spokeChainConfig[ETHEREUM_MAINNET_CHAIN_ID].supportedTokens.SODA.address]: {
      asset: '0x12affee59ceb8be6788a25f9b36149a717795a51',
      decimal: 18,
      symbol: 'SODA',
      name: 'SODAX',
      vault: hubVaults.sodaSODA.address,
    },
  },
  [INJECTIVE_MAINNET_CHAIN_ID]: {
    [spokeChainConfig[INJECTIVE_MAINNET_CHAIN_ID].supportedTokens.INJ.address]: {
      asset: '0xd375590b4955f6ea5623f799153f9b787a3bd319',
      decimal: 18,
      symbol: 'INJ',
      name: 'Injective',
      vault: hubVaults.sodaINJ.address,
    },
    [spokeChainConfig[INJECTIVE_MAINNET_CHAIN_ID].bnUSD]: {
      asset: '0x69425FFb14704124A58d6F69d510f74A59D9a5bC',
      decimal: 18,
      symbol: 'bnUSD',
      name: 'bnUSD',
      vault: hubVaults.bnUSD.address,
    },
    [spokeChainConfig[INJECTIVE_MAINNET_CHAIN_ID].supportedTokens.USDC.address]: {
      asset: '0x4bc1211faa06fb50ff61a70331f56167ae511057',
      decimal: 6,
      symbol: 'USDC',
      name: 'USD Coin',
      vault: hubVaults.sodaUSDC.address,
    },
    [spokeChainConfig[INJECTIVE_MAINNET_CHAIN_ID].supportedTokens.SODA.address]: {
      asset: '0x20Ce75CdcEe44B1308365447b91B9c26e2b71Ffd',
      decimal: 18,
      symbol: 'SODA',
      name: 'SODAX',
      vault: hubVaults.sodaSODA.address,
    },
  },
  [STELLAR_MAINNET_CHAIN_ID]: {
    [spokeChainConfig[STELLAR_MAINNET_CHAIN_ID].nativeToken]: {
      asset: '0x8ac68af223907fb1b893086601a3d99e00f2fa9d',
      decimal: 7,
      symbol: 'XLM',
      name: 'Stellar Lumens',
      vault: hubVaults.sodaXLM.address,
    },
    [spokeChainConfig[STELLAR_MAINNET_CHAIN_ID].bnUSD]: {
      asset: '0x23225Ab8E63FCa4070296678cb46566d57E1BBe3',
      decimal: 7,
      symbol: 'bnUSD',
      name: 'bnUSD',
      vault: hubVaults.bnUSD.address,
    },
    [spokeChainConfig[STELLAR_MAINNET_CHAIN_ID].supportedTokens.USDC.address]: {
      asset: '0x348007B53F25A9A857aB8eA81ec9E3CCBCf440f2',
      decimal: 7,
      symbol: 'USDC',
      name: 'USD Coin',
      vault: hubVaults.sodaUSDC.address,
    },
    [spokeChainConfig[STELLAR_MAINNET_CHAIN_ID].supportedTokens.legacybnUSD.address]: {
      asset: '0x1559b52d2e165da1505a542ea37c543c9137f52a',
      decimal: 18,
      symbol: 'legacybnUSD',
      name: 'legacybnUSD',
      vault: hubVaults.IbnUSD.address,
    },
    [spokeChainConfig[STELLAR_MAINNET_CHAIN_ID].supportedTokens.SODA.address]: {
      asset: '0xD749B5FfFED7cEDaa3239abDd16D677179C29AEc',
      decimal: 7,
      symbol: 'SODA',
      name: 'SODAX',
      vault: hubVaults.sodaSODA.address,
    },
  },
  [SUI_MAINNET_CHAIN_ID]: {
    [spokeChainConfig[SUI_MAINNET_CHAIN_ID].nativeToken]: {
      asset: '0x4676b2a551b25c04e235553c1c81019337384673',
      decimal: 9,
      symbol: 'SUI',
      name: 'Sui',
      vault: hubVaults.sodaSUI.address,
    },
    [spokeChainConfig[SUI_MAINNET_CHAIN_ID].bnUSD]: {
      asset: '0xDf23097B9AEb917Bf8fb70e99b6c528fffA35364',
      decimal: 9,
      symbol: 'bnUSD',
      name: 'bnUSD',
      vault: hubVaults.bnUSD.address,
    },
    [spokeChainConfig[SUI_MAINNET_CHAIN_ID].supportedTokens.USDC.address]: {
      asset: '0x5635369c8a29A081d26C2e9e28012FCa548BA0Cb',
      decimal: 6,
      symbol: 'USDC',
      name: 'USD Coin',
      vault: hubVaults.sodaUSDC.address,
    },
    [spokeChainConfig[SUI_MAINNET_CHAIN_ID].supportedTokens.afSUI.address]: {
      asset: '0x039666bd0cbc96a66c40e8541af465beaa81aa7e',
      decimal: 9,
      symbol: 'afSUI',
      name: 'afSUI',
      vault: '0x', // no vault yet
    },
    [spokeChainConfig[SUI_MAINNET_CHAIN_ID].supportedTokens.mSUI.address]: {
      asset: '0xb202c674c9a79b5681e981ba0daa782b3ceeebbe',
      decimal: 9,
      symbol: 'mSUI',
      name: 'mSUI',
      vault: '0x', // no vault yet
    },
    [spokeChainConfig[SUI_MAINNET_CHAIN_ID].supportedTokens.haSUI.address]: {
      asset: '0x67a26d11fce15e8b33ac97230d36cae1c52c35e7',
      decimal: 9,
      symbol: 'haSUI',
      name: 'haSUI',
      vault: '0x', // no vault yet
    },
    [spokeChainConfig[SUI_MAINNET_CHAIN_ID].supportedTokens.vSUI.address]: {
      asset: '0x025715bcda08db06c795cd5bf944e2081468d99a',
      decimal: 9,
      symbol: 'vSUI',
      name: 'vSUI',
      vault: '0x', // no vault yet
    },
    [spokeChainConfig[SUI_MAINNET_CHAIN_ID].supportedTokens.yapSUI.address]: {
      asset: '0xac509404f3a3ca3f7766baf65be45a52b1cfccd7',
      decimal: 9,
      symbol: 'yapSUI',
      name: 'yapSUI',
      vault: '0x', // no vault yet
    },
    [spokeChainConfig[SUI_MAINNET_CHAIN_ID].supportedTokens.trevinSUI.address]: {
      asset: '0x514569c788b096595672e0f68ec72387a22ac67b',
      decimal: 9,
      symbol: 'trevinSUI',
      name: 'trevinSUI',
      vault: '0x', // no vault yet
    },
    [spokeChainConfig[SUI_MAINNET_CHAIN_ID].supportedTokens.legacybnUSD.address]: {
      asset: '0xddf6ad38f9c9451c1f4cdf369040f6869e37393e',
      decimal: 9,
      symbol: 'bnUSD',
      name: 'legacybnUSD',
      vault: hubVaults.IbnUSD.address,
    },
    [spokeChainConfig[SUI_MAINNET_CHAIN_ID].supportedTokens.SODA.address]: {
      asset: '0x5Db9CEc919f40C50809D9490DC3BbA4F05b0a1D7',
      decimal: 9,
      symbol: 'SODA',
      name: 'SODAX',
      vault: hubVaults.sodaSODA.address,
    },
  },
  [SOLANA_MAINNET_CHAIN_ID]: {
    [spokeChainConfig[SOLANA_MAINNET_CHAIN_ID].supportedTokens.SOL.address]: {
      asset: '0x0c09e69a4528945de6d16c7e469dea6996fdf636',
      decimal: 9,
      symbol: 'SOL',
      name: 'Solana',
      vault: hubVaults.sodaSOL.address,
    },
    [spokeChainConfig[SOLANA_MAINNET_CHAIN_ID].bnUSD]: {
      asset: '0x14C65b1CDc0B821569081b1F77342dA0D0CbF439',
      decimal: 9,
      symbol: 'bnUSD',
      name: 'bnUSD',
      vault: hubVaults.bnUSD.address,
    },
    [spokeChainConfig[SOLANA_MAINNET_CHAIN_ID].supportedTokens.USDC.address]: {
      asset: '0xC3f020057510ffE10Ceb882e1B48238b43d78a5e',
      decimal: 6,
      symbol: 'USDC',
      name: 'USD Coin',
      vault: hubVaults.sodaUSDC.address,
    },
    [spokeChainConfig[SOLANA_MAINNET_CHAIN_ID].supportedTokens.SODA.address]: {
      asset: '0x07Db7b1a96ebE474B20F52fF487cEE415adee79e',
      decimal: 9,
      symbol: 'SODA',
      name: 'SODAX',
      vault: hubVaults.sodaSODA.address,
    },
  },
  [ICON_MAINNET_CHAIN_ID]: {
    [spokeChainConfig[ICON_MAINNET_CHAIN_ID].nativeToken]: {
      asset: '0xb66cB7D841272AF6BaA8b8119007EdEE35d2C24F',
      decimal: 18,
      symbol: 'ICX',
      name: 'ICON',
      vault: '0x', // no vault yet
    },
    [spokeChainConfig[ICON_MAINNET_CHAIN_ID].addresses.wICX]: {
      asset: '0xb66cB7D841272AF6BaA8b8119007EdEE35d2C24F',
      decimal: 18,
      symbol: 'wICX',
      name: 'ICON',
      vault: '0x',
    },
    [spokeChainConfig[ICON_MAINNET_CHAIN_ID].bnUSD]: {
      asset: '0x654dddf32a9a2ac53f5fb54bf1e93f66791f8047',
      decimal: 18,
      symbol: 'bnUSD',
      name: 'bnUSD',
      vault: hubVaults.IbnUSD.address,
    },
    [spokeChainConfig[ICON_MAINNET_CHAIN_ID].supportedTokens.BALN.address]: {
      asset: '0xde8e19a099fedf9d617599f62c5f7f020d92b572',
      decimal: 18,
      symbol: 'BALN',
      name: 'BALN',
      vault: '0x', // no vault yet
    },
  },
} as const;

export const DEFAULT_RELAYER_API_ENDPOINT = 'https://xcall-relay.nw.iconblockchain.xyz';

const solverConfig = {
  [SONIC_MAINNET_CHAIN_ID]: {
    intentsContract: '0x6382D6ccD780758C5e8A6123c33ee8F4472F96ef',
    solverApiEndpoint: 'https://sodax-solver.iconblockchain.xyz',
  } satisfies SolverConfig,
};

export const getSolverConfig = (chainId: HubChainId): SolverConfig => solverConfig[chainId];

// currently supported spoke chain tokens for solver
const solverSupportedTokens: Record<SpokeChainId, readonly Token[]> = {
  [SONIC_MAINNET_CHAIN_ID]: [
    spokeChainConfig[SONIC_MAINNET_CHAIN_ID].supportedTokens.S,
    spokeChainConfig[SONIC_MAINNET_CHAIN_ID].supportedTokens.WETH,
    spokeChainConfig[SONIC_MAINNET_CHAIN_ID].supportedTokens.USDC,
    spokeChainConfig[SONIC_MAINNET_CHAIN_ID].supportedTokens.USDT,
    spokeChainConfig[SONIC_MAINNET_CHAIN_ID].supportedTokens.wS,
    spokeChainConfig[SONIC_MAINNET_CHAIN_ID].supportedTokens.bnUSD,
  ] as const satisfies Token[],
  [AVALANCHE_MAINNET_CHAIN_ID]: [
    spokeChainConfig[AVALANCHE_MAINNET_CHAIN_ID].supportedTokens.AVAX,
    spokeChainConfig[AVALANCHE_MAINNET_CHAIN_ID].supportedTokens.USDT,
    spokeChainConfig[AVALANCHE_MAINNET_CHAIN_ID].supportedTokens.USDC,
    spokeChainConfig[AVALANCHE_MAINNET_CHAIN_ID].supportedTokens.bnUSD,
  ] as const satisfies Token[],
  [ARBITRUM_MAINNET_CHAIN_ID]: [
    spokeChainConfig[ARBITRUM_MAINNET_CHAIN_ID].supportedTokens.ETH,
    spokeChainConfig[ARBITRUM_MAINNET_CHAIN_ID].supportedTokens.bnUSD,
    spokeChainConfig[ARBITRUM_MAINNET_CHAIN_ID].supportedTokens.WBTC,
    spokeChainConfig[ARBITRUM_MAINNET_CHAIN_ID].supportedTokens.weETH,
    spokeChainConfig[ARBITRUM_MAINNET_CHAIN_ID].supportedTokens.wstETH,
    spokeChainConfig[ARBITRUM_MAINNET_CHAIN_ID].supportedTokens.tBTC,
    spokeChainConfig[ARBITRUM_MAINNET_CHAIN_ID].supportedTokens.USDC,
    spokeChainConfig[ARBITRUM_MAINNET_CHAIN_ID].supportedTokens.USDT,
  ] as const satisfies Token[],
  [BASE_MAINNET_CHAIN_ID]: [
    spokeChainConfig[BASE_MAINNET_CHAIN_ID].supportedTokens.ETH,
    spokeChainConfig[BASE_MAINNET_CHAIN_ID].supportedTokens.bnUSD,
    spokeChainConfig[BASE_MAINNET_CHAIN_ID].supportedTokens.weETH,
    spokeChainConfig[BASE_MAINNET_CHAIN_ID].supportedTokens.USDC,
    spokeChainConfig[BASE_MAINNET_CHAIN_ID].supportedTokens.wstETH,
    spokeChainConfig[BASE_MAINNET_CHAIN_ID].supportedTokens.cbBTC,
  ] as const satisfies Token[],
  [OPTIMISM_MAINNET_CHAIN_ID]: [
    spokeChainConfig[OPTIMISM_MAINNET_CHAIN_ID].supportedTokens.ETH,
    spokeChainConfig[OPTIMISM_MAINNET_CHAIN_ID].supportedTokens.bnUSD,
    spokeChainConfig[OPTIMISM_MAINNET_CHAIN_ID].supportedTokens.USDC,
    spokeChainConfig[OPTIMISM_MAINNET_CHAIN_ID].supportedTokens.wstETH,
    // spokeChainConfig[OPTIMISM_MAINNET_CHAIN_ID].supportedTokens.weETH, // NOTE: Not Implemented
    spokeChainConfig[OPTIMISM_MAINNET_CHAIN_ID].supportedTokens.USDT,
  ] as const satisfies Token[],
  [POLYGON_MAINNET_CHAIN_ID]: [
    spokeChainConfig[POLYGON_MAINNET_CHAIN_ID].supportedTokens.POL,
    spokeChainConfig[POLYGON_MAINNET_CHAIN_ID].supportedTokens.bnUSD,
    spokeChainConfig[POLYGON_MAINNET_CHAIN_ID].supportedTokens.USDC,
  ] as const satisfies Token[],
  [BSC_MAINNET_CHAIN_ID]: [
    spokeChainConfig[BSC_MAINNET_CHAIN_ID].supportedTokens.BNB,
    spokeChainConfig[BSC_MAINNET_CHAIN_ID].supportedTokens.ETHB,
    spokeChainConfig[BSC_MAINNET_CHAIN_ID].supportedTokens.BTCB,
    spokeChainConfig[BSC_MAINNET_CHAIN_ID].supportedTokens.bnUSD,
    spokeChainConfig[BSC_MAINNET_CHAIN_ID].supportedTokens.USDC,
  ] as const satisfies Token[],
  [HYPEREVM_MAINNET_CHAIN_ID]: [] as const satisfies Token[],
  [LIGHTLINK_MAINNET_CHAIN_ID]: [
    spokeChainConfig[LIGHTLINK_MAINNET_CHAIN_ID].supportedTokens.ETH,
    spokeChainConfig[LIGHTLINK_MAINNET_CHAIN_ID].supportedTokens.bnUSD,
    // spokeChainConfig[LIGHTLINK_MAINNET_CHAIN_ID].supportedTokens.SODA,
    spokeChainConfig[LIGHTLINK_MAINNET_CHAIN_ID].supportedTokens.USDC,
    spokeChainConfig[LIGHTLINK_MAINNET_CHAIN_ID].supportedTokens['BTC.LL'],
    spokeChainConfig[LIGHTLINK_MAINNET_CHAIN_ID].supportedTokens['AVAX.LL'],
    spokeChainConfig[LIGHTLINK_MAINNET_CHAIN_ID].supportedTokens['BNB.LL'],
    spokeChainConfig[LIGHTLINK_MAINNET_CHAIN_ID].supportedTokens['SOL.LL'],
    spokeChainConfig[LIGHTLINK_MAINNET_CHAIN_ID].supportedTokens['XLM.LL'],
    // spokeChainConfig[LIGHTLINK_MAINNET_CHAIN_ID].supportedTokens['INJ.LL'],
    spokeChainConfig[LIGHTLINK_MAINNET_CHAIN_ID].supportedTokens['SUI.LL'],
    spokeChainConfig[LIGHTLINK_MAINNET_CHAIN_ID].supportedTokens['S.LL'],
    spokeChainConfig[LIGHTLINK_MAINNET_CHAIN_ID].supportedTokens['POL.LL'],
    // spokeChainConfig[LIGHTLINK_MAINNET_CHAIN_ID].supportedTokens['HYPE.LL'],
  ] as const satisfies Token[],
  [SOLANA_MAINNET_CHAIN_ID]: [
    spokeChainConfig[SOLANA_MAINNET_CHAIN_ID].supportedTokens.SOL,
    spokeChainConfig[SOLANA_MAINNET_CHAIN_ID].supportedTokens.bnUSD, // NOTE: Not Implemented
    spokeChainConfig[SOLANA_MAINNET_CHAIN_ID].supportedTokens.USDC,
  ] as const satisfies Token[],
  [ICON_MAINNET_CHAIN_ID]: [
    spokeChainConfig[ICON_MAINNET_CHAIN_ID].supportedTokens.ICX,
    // spokeChainConfig[ICON_MAINNET_CHAIN_ID].supportedTokens.wICX,
    spokeChainConfig[ICON_MAINNET_CHAIN_ID].supportedTokens.bnUSD,
    // spokeChainConfig[ICON_MAINNET_CHAIN_ID].supportedTokens.BALN, // NOTE: Not Implemented
    // spokeChainConfig[ICON_MAINNET_CHAIN_ID].supportedTokens.OMM, // NOTE: Not Implemented
  ] as const satisfies Token[],
  [STELLAR_MAINNET_CHAIN_ID]: [
    spokeChainConfig[STELLAR_MAINNET_CHAIN_ID].supportedTokens.XLM,
    spokeChainConfig[STELLAR_MAINNET_CHAIN_ID].supportedTokens.bnUSD, // NOTE: Not Implemented
    spokeChainConfig[STELLAR_MAINNET_CHAIN_ID].supportedTokens.USDC,
  ] as const satisfies Token[],
  [SUI_MAINNET_CHAIN_ID]: [
    spokeChainConfig[SUI_MAINNET_CHAIN_ID].supportedTokens.SUI,
    spokeChainConfig[SUI_MAINNET_CHAIN_ID].supportedTokens.bnUSD, // NOTE: Not Implemented
    spokeChainConfig[SUI_MAINNET_CHAIN_ID].supportedTokens.USDC,
    spokeChainConfig[SUI_MAINNET_CHAIN_ID].supportedTokens.afSUI,
    spokeChainConfig[SUI_MAINNET_CHAIN_ID].supportedTokens.mSUI,
    spokeChainConfig[SUI_MAINNET_CHAIN_ID].supportedTokens.haSUI,
    spokeChainConfig[SUI_MAINNET_CHAIN_ID].supportedTokens.vSUI,
    spokeChainConfig[SUI_MAINNET_CHAIN_ID].supportedTokens.yapSUI,
    spokeChainConfig[SUI_MAINNET_CHAIN_ID].supportedTokens.trevinSUI,
  ] as const satisfies Token[],
  [INJECTIVE_MAINNET_CHAIN_ID]: [
    // spokeChainConfig[INJECTIVE_MAINNET_CHAIN_ID].supportedTokens.INJ,
    // spokeChainConfig[INJECTIVE_MAINNET_CHAIN_ID].supportedTokens.bnUSD, // NOTE: Not Implemented
    // spokeChainConfig[INJECTIVE_MAINNET_CHAIN_ID].supportedTokens.USDC,
  ] as const satisfies Token[],
  [NIBIRU_MAINNET_CHAIN_ID]: [
    // spokeChainConfig[NIBIRU_MAINNET_CHAIN_ID].supportedTokens.NIBI, // NOTE: Not Implemented
    // spokeChainConfig[NIBIRU_MAINNET_CHAIN_ID].supportedTokens.bnUSD, // NOTE: Not Implemented
    // spokeChainConfig[NIBIRU_MAINNET_CHAIN_ID].supportedTokens.USDC, // NOTE: Not Implemented
  ] as const satisfies Token[],
  [ETHEREUM_MAINNET_CHAIN_ID]: [] as const satisfies Token[],
} as const;

// get supported spoke chain tokens for solver
export const getSupportedSolverTokens = (chainId: SpokeChainId): readonly Token[] => solverSupportedTokens[chainId];

// check if token address for given spoke chain id is supported
export const isSolverSupportedToken = (chainId: SpokeChainId, token: string): boolean =>
  solverSupportedTokens[chainId].some(t => t.address.toLowerCase() === token.toLowerCase());

const moneyMarketConfig = {
  [SONIC_MAINNET_CHAIN_ID]: {
    lendingPool: '0x553434896D39F867761859D0FE7189d2Af70514E',
    uiPoolDataProvider: '0xC04d746C38f1E51C8b3A3E2730250bbAC2F271bf',
    poolAddressesProvider: '0x036aDe0aBAA4c82445Cb7597f2d6d6130C118c7b',
    bnUSD: '0x94dC79ce9C515ba4AE4D195da8E6AB86c69BFc38',
    bnUSDVault: '0xE801CA34E19aBCbFeA12025378D19c4FBE250131',
  } satisfies MoneyMarketConfig,
} as const;

export const getMoneyMarketConfig = (chainId: HubChainId): MoneyMarketConfig => moneyMarketConfig[chainId];

// currently supported spoke chain tokens for money market
export const moneyMarketSupportedTokens = {
  [AVALANCHE_MAINNET_CHAIN_ID]: [
    spokeChainConfig[AVALANCHE_MAINNET_CHAIN_ID].supportedTokens.AVAX,
    spokeChainConfig[AVALANCHE_MAINNET_CHAIN_ID].supportedTokens.USDT,
    spokeChainConfig[AVALANCHE_MAINNET_CHAIN_ID].supportedTokens.USDC,
    spokeChainConfig[AVALANCHE_MAINNET_CHAIN_ID].supportedTokens.bnUSD,
    spokeChainConfig[AVALANCHE_MAINNET_CHAIN_ID].supportedTokens.SODA,
  ] as const,
  [ARBITRUM_MAINNET_CHAIN_ID]: [
    spokeChainConfig[ARBITRUM_MAINNET_CHAIN_ID].supportedTokens.ETH,
    spokeChainConfig[ARBITRUM_MAINNET_CHAIN_ID].supportedTokens.bnUSD,
    spokeChainConfig[ARBITRUM_MAINNET_CHAIN_ID].supportedTokens.WBTC,
    // spokeChainConfig[ARBITRUM_MAINNET_CHAIN_ID].supportedTokens.weETH,
    // spokeChainConfig[ARBITRUM_MAINNET_CHAIN_ID].supportedTokens.wstETH,
    spokeChainConfig[ARBITRUM_MAINNET_CHAIN_ID].supportedTokens.tBTC,
    spokeChainConfig[ARBITRUM_MAINNET_CHAIN_ID].supportedTokens.USDT,
    spokeChainConfig[ARBITRUM_MAINNET_CHAIN_ID].supportedTokens.USDC,
    spokeChainConfig[ARBITRUM_MAINNET_CHAIN_ID].supportedTokens.SODA,
  ] as const,
  [BASE_MAINNET_CHAIN_ID]: [
    spokeChainConfig[BASE_MAINNET_CHAIN_ID].supportedTokens.ETH,
    spokeChainConfig[BASE_MAINNET_CHAIN_ID].supportedTokens.bnUSD,
    // spokeChainConfig[BASE_MAINNET_CHAIN_ID].supportedTokens.weETH,
    spokeChainConfig[BASE_MAINNET_CHAIN_ID].supportedTokens.USDC,
    // spokeChainConfig[BASE_MAINNET_CHAIN_ID].supportedTokens.wstETH,
    spokeChainConfig[BASE_MAINNET_CHAIN_ID].supportedTokens.cbBTC,
    spokeChainConfig[BASE_MAINNET_CHAIN_ID].supportedTokens.SODA,
  ] as const,
  [OPTIMISM_MAINNET_CHAIN_ID]: [
    spokeChainConfig[OPTIMISM_MAINNET_CHAIN_ID].supportedTokens.ETH,
    spokeChainConfig[OPTIMISM_MAINNET_CHAIN_ID].supportedTokens.bnUSD,
    spokeChainConfig[OPTIMISM_MAINNET_CHAIN_ID].supportedTokens.USDC,
    // spokeChainConfig[OPTIMISM_MAINNET_CHAIN_ID].supportedTokens.wstETH,
    // spokeChainConfig[OPTIMISM_MAINNET_CHAIN_ID].supportedTokens.weETH,
    spokeChainConfig[OPTIMISM_MAINNET_CHAIN_ID].supportedTokens.USDT,
    spokeChainConfig[OPTIMISM_MAINNET_CHAIN_ID].supportedTokens.SODA,
  ] as const,
  [POLYGON_MAINNET_CHAIN_ID]: [
    spokeChainConfig[POLYGON_MAINNET_CHAIN_ID].supportedTokens.POL,
    spokeChainConfig[POLYGON_MAINNET_CHAIN_ID].supportedTokens.bnUSD,
    spokeChainConfig[POLYGON_MAINNET_CHAIN_ID].supportedTokens.USDC,
    spokeChainConfig[POLYGON_MAINNET_CHAIN_ID].supportedTokens.SODA,
  ] as const,
  [BSC_MAINNET_CHAIN_ID]: [
    spokeChainConfig[BSC_MAINNET_CHAIN_ID].supportedTokens.BNB,
    spokeChainConfig[BSC_MAINNET_CHAIN_ID].supportedTokens.ETHB,
    spokeChainConfig[BSC_MAINNET_CHAIN_ID].supportedTokens.BTCB,
    spokeChainConfig[BSC_MAINNET_CHAIN_ID].supportedTokens.bnUSD,
    spokeChainConfig[BSC_MAINNET_CHAIN_ID].supportedTokens.SODA,
  ] as const,
  [HYPEREVM_MAINNET_CHAIN_ID]: [
    spokeChainConfig[HYPEREVM_MAINNET_CHAIN_ID].supportedTokens.HYPE,
    spokeChainConfig[HYPEREVM_MAINNET_CHAIN_ID].supportedTokens.bnUSD,
    spokeChainConfig[HYPEREVM_MAINNET_CHAIN_ID].supportedTokens.SODA,
  ] as const,
  [LIGHTLINK_MAINNET_CHAIN_ID]: [
    spokeChainConfig[LIGHTLINK_MAINNET_CHAIN_ID].supportedTokens.ETH,
    spokeChainConfig[LIGHTLINK_MAINNET_CHAIN_ID].supportedTokens.bnUSD,
    spokeChainConfig[LIGHTLINK_MAINNET_CHAIN_ID].supportedTokens.USDC,
    spokeChainConfig[LIGHTLINK_MAINNET_CHAIN_ID].supportedTokens['AVAX.LL'],
    spokeChainConfig[LIGHTLINK_MAINNET_CHAIN_ID].supportedTokens['BNB.LL'],
    spokeChainConfig[LIGHTLINK_MAINNET_CHAIN_ID].supportedTokens['SOL.LL'],
    spokeChainConfig[LIGHTLINK_MAINNET_CHAIN_ID].supportedTokens['XLM.LL'],
    spokeChainConfig[LIGHTLINK_MAINNET_CHAIN_ID].supportedTokens['INJ.LL'],
    spokeChainConfig[LIGHTLINK_MAINNET_CHAIN_ID].supportedTokens['SUI.LL'],
    spokeChainConfig[LIGHTLINK_MAINNET_CHAIN_ID].supportedTokens['S.LL'],
    spokeChainConfig[LIGHTLINK_MAINNET_CHAIN_ID].supportedTokens['POL.LL'],
    spokeChainConfig[LIGHTLINK_MAINNET_CHAIN_ID].supportedTokens['HYPE.LL'],
    spokeChainConfig[LIGHTLINK_MAINNET_CHAIN_ID].supportedTokens.SODA,
  ] as const,
  [SOLANA_MAINNET_CHAIN_ID]: [
    spokeChainConfig[SOLANA_MAINNET_CHAIN_ID].supportedTokens.SOL,
    spokeChainConfig[SOLANA_MAINNET_CHAIN_ID].supportedTokens.bnUSD,
    spokeChainConfig[SOLANA_MAINNET_CHAIN_ID].supportedTokens.USDC,
    spokeChainConfig[SOLANA_MAINNET_CHAIN_ID].supportedTokens.SODA,
  ] as const,
  [ICON_MAINNET_CHAIN_ID]: [
    // spokeChainConfig[ICON_MAINNET_CHAIN_ID].supportedTokens.ICX,
    spokeChainConfig[ICON_MAINNET_CHAIN_ID].supportedTokens.bnUSD,
    // spokeChainConfig[ICON_MAINNET_CHAIN_ID].supportedTokens.wICX,
  ] as const,
  [STELLAR_MAINNET_CHAIN_ID]: [
    spokeChainConfig[STELLAR_MAINNET_CHAIN_ID].supportedTokens.XLM,
    spokeChainConfig[STELLAR_MAINNET_CHAIN_ID].supportedTokens.bnUSD,
    spokeChainConfig[STELLAR_MAINNET_CHAIN_ID].supportedTokens.SODA,
  ] as const,
  [SUI_MAINNET_CHAIN_ID]: [
    spokeChainConfig[SUI_MAINNET_CHAIN_ID].supportedTokens.SUI,
    spokeChainConfig[SUI_MAINNET_CHAIN_ID].supportedTokens.bnUSD,
    spokeChainConfig[SUI_MAINNET_CHAIN_ID].supportedTokens.USDC,
    spokeChainConfig[SUI_MAINNET_CHAIN_ID].supportedTokens.SODA,
  ] as const,
  [INJECTIVE_MAINNET_CHAIN_ID]: [
    spokeChainConfig[INJECTIVE_MAINNET_CHAIN_ID].supportedTokens.INJ,
    spokeChainConfig[INJECTIVE_MAINNET_CHAIN_ID].supportedTokens.bnUSD,
    spokeChainConfig[INJECTIVE_MAINNET_CHAIN_ID].supportedTokens.USDC,
    spokeChainConfig[INJECTIVE_MAINNET_CHAIN_ID].supportedTokens.SODA,
  ] as const,
  [NIBIRU_MAINNET_CHAIN_ID]: [] as const,
  [SONIC_MAINNET_CHAIN_ID]: [
    spokeChainConfig[SONIC_MAINNET_CHAIN_ID].supportedTokens.S,
    spokeChainConfig[SONIC_MAINNET_CHAIN_ID].supportedTokens.WETH,
    spokeChainConfig[SONIC_MAINNET_CHAIN_ID].supportedTokens.USDC,
    spokeChainConfig[SONIC_MAINNET_CHAIN_ID].supportedTokens.USDT,
    spokeChainConfig[SONIC_MAINNET_CHAIN_ID].supportedTokens.wS,
    spokeChainConfig[SONIC_MAINNET_CHAIN_ID].supportedTokens.SODA,
  ] as const,
  [ETHEREUM_MAINNET_CHAIN_ID]: [
    spokeChainConfig[ETHEREUM_MAINNET_CHAIN_ID].supportedTokens.ETH,
    spokeChainConfig[ETHEREUM_MAINNET_CHAIN_ID].supportedTokens.bnUSD,
    spokeChainConfig[ETHEREUM_MAINNET_CHAIN_ID].supportedTokens.USDC,
    spokeChainConfig[ETHEREUM_MAINNET_CHAIN_ID].supportedTokens.SODA,
  ] as const,
} as const satisfies Record<SpokeChainId, Readonly<Token[]>>;

export const isMoneyMarketSupportedToken = (chainId: SpokeChainId, token: string): boolean =>
  moneyMarketSupportedTokens[chainId].some(t => t.address.toLowerCase() === token.toLowerCase());

// get supported spoke chain tokens for money market
export const getSupportedMoneyMarketTokens = (chainId: SpokeChainId): readonly Token[] =>
  moneyMarketSupportedTokens[chainId];

export const hubVaultsAddressSet = new Set<Address>(
  Object.values(hubVaults).map(vault => vault.address.toLowerCase() as Address),
);

// all hub assets contained in the money market reserves (supply / borrow assets)
export const moneyMarketReserveHubAssetsSet = new Set<Address>(
  Object.values(hubVaults).flatMap(vault => vault.reserves.map(reserve => reserve.toLowerCase() as Address)),
);

export const isMoneyMarketReserveHubAsset = (hubAsset: Address): boolean =>
  moneyMarketReserveHubAssetsSet.has(hubAsset.toLowerCase() as Address);

export const moneyMarketReserveAssets = [
  ...Object.values(hubVaults).map(vault => vault.address),
  getMoneyMarketConfig(SONIC_MAINNET_CHAIN_ID).bnUSDVault,
] as const;

export const isMoneyMarketReserveAsset = (asset: Address): boolean =>
  moneyMarketReserveAssets.map(a => a.toLowerCase()).includes(asset.toLowerCase());

export const originalAssetTohubAssetMap: Map<SpokeChainId, Map<OriginalAssetAddress, HubAssetInfo>> = new Map(
  Object.entries(hubAssets).map(([chainId, assets]) => [
    chainId as SpokeChainId,
    new Map(Object.entries(assets).map(([asset, info]) => [asset.toLowerCase(), info])),
  ]),
);
export const hubAssetToOriginalAssetMap: Map<SpokeChainId, Map<Address, OriginalAssetAddress>> = new Map(
  Object.entries(hubAssets).map(([chainId, assets]) => [
    chainId as SpokeChainId,
    new Map(Object.entries(assets).map(([asset, info]) => [info.asset.toLowerCase() as Address, asset])),
  ]),
);
export const chainIdToHubAssetsMap: Map<SpokeChainId, Map<Address, HubAssetInfo>> = new Map(
  Object.entries(hubAssets).map(([chainId, assets]) => [
    chainId as SpokeChainId,
    new Map(Object.entries(assets).map(([, info]) => [info.asset.toLowerCase() as Address, info])),
  ]),
);
export const supportedHubAssets: Set<Address> = new Set(
  Object.values(hubAssets).flatMap(assets => Object.values(assets).map(info => info.asset.toLowerCase() as Address)),
);
export const supportedSodaAssets: Set<Address> = new Set(
  Object.values(hubAssets).flatMap(assets => Object.values(assets).map(info => info.vault.toLowerCase() as Address)),
);
export const spokeChainIdsSet = new Set(CHAIN_IDS);

// Returns the first hub asset info for a given chainId whose vault address matches the provided vault address (case-insensitive)
export const getOriginalAssetInfoFromVault = (chainId: SpokeChainId, vault: Address): OriginalAssetAddress[] => {
  const assets = hubAssets[chainId];
  if (!assets) {
    return [];
  }
  const vaultAddress = vault.toLowerCase();
  const result: OriginalAssetAddress[] = [];
  for (const [spokeToken, info] of Object.entries(assets)) {
    if (info.vault.toLowerCase() === vaultAddress) {
      result.push(spokeToken);
    }
  }
  return result;
};
export const getHubAssetInfo = (chainId: SpokeChainId, asset: OriginalAssetAddress): HubAssetInfo | undefined =>
  originalAssetTohubAssetMap.get(chainId)?.get(asset.toLowerCase());
export const isValidOriginalAssetAddress = (chainId: SpokeChainId, asset: OriginalAssetAddress): boolean =>
  originalAssetTohubAssetMap.get(chainId)?.has(asset.toLowerCase()) ?? false;
export const getOriginalAssetAddress = (chainId: SpokeChainId, hubAsset: Address): OriginalAssetAddress | undefined =>
  hubAssetToOriginalAssetMap.get(chainId)?.get(hubAsset.toLowerCase() as Address);
export const getOriginalTokenFromOriginalAssetAddress = (
  chainId: SpokeChainId,
  asset: OriginalAssetAddress,
): XToken | undefined =>
  Object.values(spokeChainConfig[chainId].supportedTokens).find(t => t.address.toLowerCase() === asset.toLowerCase()) ??
  undefined;
export const isValidHubAsset = (hubAsset: Address): boolean =>
  supportedHubAssets.has(hubAsset.toLowerCase() as Address);
export const isValidVault = (vault: Address): boolean => supportedSodaAssets.has(vault.toLowerCase() as Address);
export const isValidChainHubAsset = (chainId: SpokeChainId, hubAsset: Address): boolean =>
  chainIdToHubAssetsMap.get(chainId)?.has(hubAsset.toLowerCase() as Address) ?? false;
export const isValidSpokeChainId = (chainId: SpokeChainId): boolean => spokeChainIdsSet.has(chainId);
export const isValidIntentRelayChainId = (chainId: bigint): boolean =>
  Object.values(ChainIdToIntentRelayChainId).some(id => id === chainId);
export const supportedHubChains: HubChainId[] = Object.keys(hubChainConfig) as HubChainId[];
export const supportedSpokeChains: SpokeChainId[] = Object.keys(spokeChainConfig) as SpokeChainId[];
export const intentRelayChainIdToSpokeChainIdMap: Map<IntentRelayChainId, SpokeChainId> = new Map(
  Object.entries(ChainIdToIntentRelayChainId).map(([chainId, intentRelayChainId]) => [
    intentRelayChainId,
    chainId as SpokeChainId,
  ]),
);
export const supportedTokensPerChain: Map<SpokeChainId, readonly XToken[]> = new Map(
  Object.entries(spokeChainConfig).map(([chainId, config]) => [
    chainId as SpokeChainId,
    Object.values(config.supportedTokens),
  ]),
);

export const getSpokeChainIdFromIntentRelayChainId = (intentRelayChainId: IntentRelayChainId): SpokeChainId => {
  const spokeChainId = intentRelayChainIdToSpokeChainIdMap.get(intentRelayChainId);
  if (!spokeChainId) {
    throw new Error(`Invalid intent relay chain id: ${intentRelayChainId}`);
  }
  return spokeChainId;
};
export const isNativeToken = (chainId: SpokeChainId, token: Token | string): boolean => {
  if (typeof token === 'string') {
    return token.toLowerCase() === spokeChainConfig[chainId].nativeToken.toLowerCase();
  }

  return token.address.toLowerCase() === spokeChainConfig[chainId].nativeToken.toLowerCase();
};
export const findSupportedTokenBySymbol = (chainId: SpokeChainId, symbol: string): XToken | undefined => {
  const supportedTokens = Object.values(spokeChainConfig[chainId].supportedTokens);
  return supportedTokens.find(token => token.symbol.toLowerCase() === symbol.toLowerCase());
};<|MERGE_RESOLUTION|>--- conflicted
+++ resolved
@@ -50,15 +50,12 @@
   SUI_MAINNET_CHAIN_ID,
   STELLAR_MAINNET_CHAIN_ID,
   ICON_MAINNET_CHAIN_ID,
+  ETHEREUM_MAINNET_CHAIN_ID,
   type HubChainId,
   CHAIN_IDS,
   HYPEREVM_MAINNET_CHAIN_ID,
   LIGHTLINK_MAINNET_CHAIN_ID,
-<<<<<<< HEAD
-  ETHEREUM_MAINNET_CHAIN_ID,
-=======
   baseChainInfo,
->>>>>>> 85d833d9
 } from '@sodax/types';
 
 export const DEFAULT_MAX_RETRY = 3;
@@ -79,23 +76,6 @@
 
 export const VAULT_TOKEN_DECIMALS = 18;
 
-<<<<<<< HEAD
-export const EVM_CHAIN_IDS = [
-  AVALANCHE_MAINNET_CHAIN_ID,
-  ARBITRUM_MAINNET_CHAIN_ID,
-  BASE_MAINNET_CHAIN_ID,
-  BSC_MAINNET_CHAIN_ID,
-  SONIC_MAINNET_CHAIN_ID,
-  OPTIMISM_MAINNET_CHAIN_ID,
-  POLYGON_MAINNET_CHAIN_ID,
-  NIBIRU_MAINNET_CHAIN_ID,
-  HYPEREVM_MAINNET_CHAIN_ID,
-  LIGHTLINK_MAINNET_CHAIN_ID,
-  ETHEREUM_MAINNET_CHAIN_ID,
-] as const;
-
-=======
->>>>>>> 85d833d9
 // NOTE: This is not the same as the actual chain ids (wormhole based ids), only used for intent relay
 export const ChainIdToIntentRelayChainId = {
   [AVALANCHE_MAINNET_CHAIN_ID]: 6n,
@@ -971,11 +951,7 @@
     } as const,
   } as const satisfies EvmSpokeChainConfig,
   [ETHEREUM_MAINNET_CHAIN_ID]: {
-    chain: {
-      name: 'Ethereum',
-      id: ETHEREUM_MAINNET_CHAIN_ID,
-      type: 'EVM',
-    },
+    chain: baseChainInfo[ETHEREUM_MAINNET_CHAIN_ID] as BaseSpokeChainInfo<'EVM'>,
     addresses: {
       assetManager: '0x39E77f86C1B1f3fbAb362A82b49D2E86C09659B4',
       connection: '0x4555aC13D7338D9E671584C1D118c06B2a3C88eD',
