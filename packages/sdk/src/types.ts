--- conflicted
+++ resolved
@@ -10,17 +10,7 @@
   StellarSpokeProvider,
   SuiSpokeProvider,
 } from './entities/index.js';
-<<<<<<< HEAD
 import type { bnUSDLegacySpokeChainIds, bnUSDLegacyTokens, newbnUSDSpokeChainIds } from './index.js';
-=======
-import type {
-  bnUSDLegacySpokeChainIds,
-  bnUSDLegacyTokens,
-  newbnUSDSpokeChainIds,
-  spokeChainConfig,
-  ChainIdToIntentRelayChainId,
-} from './index.js';
->>>>>>> 4a4fbe43
 import type { EvmSpokeDepositParams, SonicSpokeDepositParams } from './services/index.js';
 import type { IconSpokeDepositParams } from './services/spoke/IconSpokeService.js';
 import type { SolanaSpokeDepositParams } from './services/spoke/SolanaSpokeService.js';
@@ -39,14 +29,11 @@
   SolanaBase58PublicKey,
   ICON_MAINNET_CHAIN_ID,
   HttpUrl,
-<<<<<<< HEAD
   IconAddress,
   MoneyMarketConfig,
   SolverConfig,
   spokeChainConfig,
-=======
   BaseSpokeChainInfo,
->>>>>>> 4a4fbe43
 } from '@sodax/types';
 import type { InjectiveSpokeDepositParams } from './services/spoke/InjectiveSpokeService.js';
 
@@ -55,13 +42,10 @@
 export type LegacybnUSDToken = (typeof bnUSDLegacyTokens)[number];
 export type NewbnUSDChainId = (typeof newbnUSDSpokeChainIds)[number];
 
-<<<<<<< HEAD
-=======
 export type IntentRelayChainId = (typeof ChainIdToIntentRelayChainId)[keyof typeof ChainIdToIntentRelayChainId];
 
 export type SpokeChainInfo<T extends ChainType> = BaseSpokeChainInfo<T>;
 
->>>>>>> 4a4fbe43
 export type HubChainInfo<T extends ChainType> = {
   name: string;
   id: HubChainId;
