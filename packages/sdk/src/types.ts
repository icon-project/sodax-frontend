--- conflicted
+++ resolved
@@ -315,12 +315,8 @@
             ? SolanaSpokeDepositParams
             : T extends SonicSpokeProvider
               ? SonicSpokeDepositParams
-<<<<<<< HEAD
             : T extends NearSpokeProvider
               ? NearSpokeDepositParams:never;
-=======
-              : never;
->>>>>>> 6a46a467
 
 export type GetAddressType<T extends SpokeProvider> = T extends EvmSpokeProvider
   ? Address
