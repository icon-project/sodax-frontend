<<<<<<< HEAD
import type { HttpOrHttpsUrl, IconRawTransaction } from '../types.js';
=======
import type { HttpUrl } from '@sodax/types';
import type { IconRawTransaction } from '../types.js';
>>>>>>> 7a04f30f
import { hexToBigInt } from './shared-utils.js';

export async function estimateStepCost(rawTx: IconRawTransaction, debugRpcUrl: HttpOrHttpsUrl): Promise<bigint> {
  try {
    const tmpRawTx = { ...rawTx };
    delete tmpRawTx['stepLimit'];

    const response = await fetch(debugRpcUrl, {
      method: 'POST',
      headers: {
        'Content-Type': 'application/json',
      },
      body: JSON.stringify({
        jsonrpc: '2.0',
        method: 'debug_estimateStep',
        id: 1234,
        params: tmpRawTx,
      }),
    });

    if (!response.ok) {
      throw new Error(`Failed to fetch step cost: ${response.statusText}`);
    }

    const data = await response.json();

    return hexToBigInt(data.result);
  } catch (e) {
    console.error('estimateStepCost error:', e);
    throw e;
  }
}<|MERGE_RESOLUTION|>--- conflicted
+++ resolved
@@ -1,12 +1,8 @@
-<<<<<<< HEAD
-import type { HttpOrHttpsUrl, IconRawTransaction } from '../types.js';
-=======
 import type { HttpUrl } from '@sodax/types';
 import type { IconRawTransaction } from '../types.js';
->>>>>>> 7a04f30f
 import { hexToBigInt } from './shared-utils.js';
 
-export async function estimateStepCost(rawTx: IconRawTransaction, debugRpcUrl: HttpOrHttpsUrl): Promise<bigint> {
+export async function estimateStepCost(rawTx: IconRawTransaction, debugRpcUrl: HttpUrl): Promise<bigint> {
   try {
     const tmpRawTx = { ...rawTx };
     delete tmpRawTx['stepLimit'];
