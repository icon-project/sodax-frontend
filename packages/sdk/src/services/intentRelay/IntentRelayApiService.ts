import type { HttpUrl, Result } from '../../types.js';
import invariant from 'tiny-invariant';
import { retry } from '../../utils/shared-utils.js';
import type { IntentSubmitError } from '../solver/SolverService.js';
import { DEFAULT_RELAY_TX_TIMEOUT, getIntentRelayChainId } from '../../constants.js';
import type { SpokeProvider } from '../../entities/Providers.js';

/**
 * The action type for the intent relay service.
 * submit - submit a transaction to the intent relay service
 * get_transaction_packets - get transaction packets from the intent relay service
 * get_packet - get a packet from the intent relay service
 */
export type RelayAction = 'submit' | 'get_transaction_packets' | 'get_packet';

/**
 * The status of the relay transaction.
 * pending - no signatures
 * validating - not enough signatures
 * executing - enough signatures,no confirmed txn-hash
 * executed - has confirmed transaction-hash
 */
export type RelayTxStatus = 'pending' | 'validating' | 'executing' | 'executed';

export type RelayErrorCode = 'UNKNOWN' | 'SUBMIT_TX_FAILED' | 'POST_EXECUTION_FAILED' | 'TIMEOUT';

export type RelayError = {
  code: RelayErrorCode;
  error: unknown;
};

export type SubmitTxParams = {
  chain_id: string; // The ID of the chain where the transaction was submitted
  tx_hash: string; // The transaction hash of the submitted transaction
  data?: { address: Hex; payload: Hex };
};

export type GetTransactionPacketsParams = {
  chain_id: string; // The ID of the chain where the transaction was submitted
  tx_hash: string; // The transaction hash of the submitted transaction
};

export type GetPacketParams = {
  chain_id: string; // The ID of the chain where the transaction was submitted
  tx_hash: string; // The transaction hash of the submitted transaction
  conn_sn: string; // The connection sequence number of the submitted transaction
};

export type SubmitTxResponse = {
  success: boolean;
  message: string;
};

export type PacketData = {
  src_chain_id: number;
  src_tx_hash: string;
  src_address: string;
  status: RelayTxStatus;
  dst_chain_id: number;
  conn_sn: number;
  dst_address: string;
  dst_tx_hash: string;
  signatures: string[];
  payload: string;
};

export type GetTransactionPacketsResponse = {
  success: boolean;
  data: PacketData[];
};

export type GetPacketResponse =
  | {
      success: true;
      data: PacketData;
    }
  | {
      success: false;
      message: string;
    };

export type GetRelayRequestParamType<T extends RelayAction> = T extends 'submit'
  ? SubmitTxParams
  : T extends 'get_transaction_packets'
    ? GetTransactionPacketsParams
    : T extends 'get_packet'
      ? GetPacketParams
      : never;

export type GetRelayResponse<T extends RelayAction> = T extends 'submit'
  ? SubmitTxResponse
  : T extends 'get_transaction_packets'
    ? GetTransactionPacketsResponse
    : T extends 'get_packet'
      ? GetPacketResponse
      : never;

export type IntentRelayRequestParams = SubmitTxParams | GetTransactionPacketsParams | GetPacketParams;

export type WaitUntilIntentExecutedPayload = {
  intentRelayChainId: string;
  spokeTxHash: string;
  timeout: number;
  apiUrl: HttpUrl;
};

/**
 * Represents the request payload for submitting a transaction to the intent relay service.
 * Contains the action type and parameters including chain ID and transaction hash.
 */
export type IntentRelayRequest<T extends RelayAction> = {
  action: T;
  params: GetRelayRequestParamType<T>;
};

async function postRequest<T extends RelayAction>(
  payload: IntentRelayRequest<T>,
  apiUrl: string,
): Promise<GetRelayResponse<T>> {
  const response = await retry(() =>
    fetch(apiUrl, {
      method: 'POST',
      headers: {
        'Content-Type': 'application/json',
      },
      body: JSON.stringify(payload),
    }),
  );

  return response.json();
}

/**
 * Submits a transaction to the intent relay service.
 * @param payload - The request payload containing the 'submit' action type and parameters.
 * @param apiUrl - The URL of the intent relay service.
 * @returns The response from the intent relay service.
 */
export async function submitTransaction(
  payload: IntentRelayRequest<'submit'>,
  apiUrl: HttpUrl,
): Promise<GetRelayResponse<'submit'>> {
  invariant(payload.params.chain_id.length > 0, 'Invalid input parameters. source_chain_id empty');
  invariant(payload.params.tx_hash.length > 0, 'Invalid input parameters. tx_hash empty');

  return postRequest(payload, apiUrl);
}

/**
 * Retrieves transaction packets from the intent relay service.
 * @param payload - The request payload containing the 'get_transaction_packets' action type and parameters.
 * @param apiUrl - The URL of the intent relay service.
 * @returns The response from the intent relay service.
 */
export async function getTransactionPackets(
  payload: IntentRelayRequest<'get_transaction_packets'>,
  apiUrl: HttpUrl,
): Promise<GetRelayResponse<'get_transaction_packets'>> {
  invariant(payload.params.chain_id.length > 0, 'Invalid input parameters. source_chain_id empty');
  invariant(payload.params.tx_hash.length > 0, 'Invalid input parameters. tx_hash empty');

  return postRequest(payload, apiUrl);
}

/**
 * Retrieves a packet from the intent relay service.
 * @param payload - The request payload containing the 'get_packet' action type and parameters.
 * @param apiUrl - The URL of the intent relay service.
 * @returns The response from the intent relay service.
 */
export async function getPacket(
  payload: IntentRelayRequest<'get_packet'>,
  apiUrl: HttpUrl,
): Promise<GetRelayResponse<'get_packet'>> {
  invariant(payload.params.chain_id.length > 0, 'Invalid input parameters. source_chain_id empty');
  invariant(payload.params.tx_hash.length > 0, 'Invalid input parameters. tx_hash empty');
  invariant(payload.params.conn_sn.length > 0, 'Invalid input parameters. conn_sn empty');

  return postRequest(payload, apiUrl);
}

export async function waitUntilIntentExecuted(
  payload: WaitUntilIntentExecutedPayload,
): Promise<Result<PacketData, IntentSubmitError<'TIMEOUT'>>> {
  try {
    const startTime = Date.now();

    while (Date.now() - startTime < payload.timeout) {
      try {
        const txPackets = await getTransactionPackets(
          {
            action: 'get_transaction_packets',
            params: {
              chain_id: payload.intentRelayChainId,
              tx_hash: payload.spokeTxHash,
            },
          },
          payload.apiUrl,
        );

        if (txPackets.success && txPackets.data.length > 0) {
          const packet = txPackets.data.find(
            packet => packet.src_tx_hash.toLowerCase() === payload.spokeTxHash.toLowerCase(),
          );

          if (txPackets.success && txPackets.data.length > 0 && packet && packet.status === 'executed') {
            return {
              ok: true,
              value: packet,
            };
          }
        }
      } catch (e) {
        console.error('Error getting transaction packets', e);
      }
      // wait one second before retrying
      await new Promise(resolve => setTimeout(resolve, 1000));
    }

    return {
      ok: false,
      error: {
        code: 'TIMEOUT',
        data: {
          payload: payload,
          error: {
            payload: payload,
            error: undefined,
          },
        },
      },
    };
  } catch (e) {
    return {
      ok: false,
      error: {
        code: 'TIMEOUT',
        data: {
          payload: payload,
          error: e,
        },
      },
    };
  }
}

/**
 * Submit the transaction to the Solver API and wait for it to be executed
 * @param spokeTxHash - The transaction hash to submit.
 * @param data - The additional data to submit when relaying the transaction on Solana. Due to Solana's 1232 byte transaction
 *               size limit, Solana transactions are split: the on-chain tx contains only a verification hash, while the full
 *               data is submitted off-chain via the relayer. Contains the to address on Hub chain and instruction data.
 * @param spokeProvider - The spoke provider.
 * @param timeout - The timeout in milliseconds for the transaction. Default is 20 seconds.
 * @returns The transaction hash.
 */
export async function relayTxAndWaitPacket<S extends SpokeProvider>(
<<<<<<< HEAD
  spokeTxHash: Hex,
  data: { address: Hex; payload: Hex } | undefined,
=======
  spokeTxHash: string,
>>>>>>> 1f99b8f0
  spokeProvider: S,
  relayerApiEndpoint: HttpUrl,
  timeout = DEFAULT_RELAY_TX_TIMEOUT,
): Promise<Result<PacketData, RelayError>> {
  try {
    const intentRelayChainId = getIntentRelayChainId(spokeProvider.chainConfig.chain.id).toString();

    const submitPayload: IntentRelayRequest<'submit'> = {
      action: 'submit',
      params: data
        ? {
            chain_id: intentRelayChainId,
            tx_hash: spokeTxHash,
            data,
          }
        : {
            chain_id: intentRelayChainId,
            tx_hash: spokeTxHash,
          },
    };

    const submitResult = await submitTransaction(submitPayload, relayerApiEndpoint);

    if (!submitResult.success) {
      return {
        ok: false,
        error: {
          code: 'SUBMIT_TX_FAILED',
          error: submitResult.message,
        },
      };
    }

    const packet = await waitUntilIntentExecuted({
      intentRelayChainId,
      spokeTxHash,
      timeout,
      apiUrl: relayerApiEndpoint,
    });

    if (!packet.ok) {
      return {
        ok: false,
        error: {
          code: 'TIMEOUT',
          error: packet.error,
        },
      };
    }

    return {
      ok: true,
      value: packet.value,
    };
  } catch (error) {
    return {
      ok: false,
      error: {
        code: 'UNKNOWN',
        error: error,
      },
    };
  }
}<|MERGE_RESOLUTION|>--- conflicted
+++ resolved
@@ -4,6 +4,7 @@
 import type { IntentSubmitError } from '../solver/SolverService.js';
 import { DEFAULT_RELAY_TX_TIMEOUT, getIntentRelayChainId } from '../../constants.js';
 import type { SpokeProvider } from '../../entities/Providers.js';
+import type { Hex } from 'viem';
 
 /**
  * The action type for the intent relay service.
@@ -255,12 +256,8 @@
  * @returns The transaction hash.
  */
 export async function relayTxAndWaitPacket<S extends SpokeProvider>(
-<<<<<<< HEAD
-  spokeTxHash: Hex,
+  spokeTxHash: string,
   data: { address: Hex; payload: Hex } | undefined,
-=======
-  spokeTxHash: string,
->>>>>>> 1f99b8f0
   spokeProvider: S,
   relayerApiEndpoint: HttpUrl,
   timeout = DEFAULT_RELAY_TX_TIMEOUT,
