--- conflicted
+++ resolved
@@ -1,9 +1,5 @@
-<<<<<<< HEAD
-import type { HttpOrHttpsUrl, Result } from '../../types.js';
-=======
 import type { HttpUrl } from '@sodax/types';
 import type { Result } from '../../types.js';
->>>>>>> 7a04f30f
 import invariant from 'tiny-invariant';
 import { retry } from '../../utils/shared-utils.js';
 import type { IntentError } from '../solver/SolverService.js';
@@ -117,7 +113,7 @@
   intentRelayChainId: string;
   spokeTxHash: string;
   timeout: number;
-  apiUrl: HttpOrHttpsUrl;
+  apiUrl: HttpUrl;
 };
 
 /**
@@ -154,7 +150,7 @@
  */
 export async function submitTransaction(
   payload: IntentRelayRequest<'submit'>,
-  apiUrl: HttpOrHttpsUrl,
+  apiUrl: HttpUrl,
 ): Promise<GetRelayResponse<'submit'>> {
   invariant(payload.params.chain_id.length > 0, 'Invalid input parameters. source_chain_id empty');
   invariant(payload.params.tx_hash.length > 0, 'Invalid input parameters. tx_hash empty');
@@ -170,7 +166,7 @@
  */
 export async function getTransactionPackets(
   payload: IntentRelayRequest<'get_transaction_packets'>,
-  apiUrl: HttpOrHttpsUrl,
+  apiUrl: HttpUrl,
 ): Promise<GetRelayResponse<'get_transaction_packets'>> {
   invariant(payload.params.chain_id.length > 0, 'Invalid input parameters. source_chain_id empty');
   invariant(payload.params.tx_hash.length > 0, 'Invalid input parameters. tx_hash empty');
@@ -186,7 +182,7 @@
  */
 export async function getPacket(
   payload: IntentRelayRequest<'get_packet'>,
-  apiUrl: HttpOrHttpsUrl,
+  apiUrl: HttpUrl,
 ): Promise<GetRelayResponse<'get_packet'>> {
   invariant(payload.params.chain_id.length > 0, 'Invalid input parameters. source_chain_id empty');
   invariant(payload.params.tx_hash.length > 0, 'Invalid input parameters. tx_hash empty');
@@ -274,7 +270,7 @@
   spokeTxHash: string,
   data: { address: Hex; payload: Hex } | undefined,
   spokeProvider: S,
-  relayerApiEndpoint: HttpOrHttpsUrl,
+  relayerApiEndpoint: HttpUrl,
   timeout = DEFAULT_RELAY_TX_TIMEOUT,
 ): Promise<Result<PacketData, RelayError>> {
   try {
