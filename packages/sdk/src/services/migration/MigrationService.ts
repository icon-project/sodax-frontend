import {
  isLegacybnUSDChainId,
  isLegacybnUSDToken,
  isNewbnUSDChainId,
  isNewbnUSDToken,
  isValidSpokeChainId,
} from './../../constants.js';
import invariant from 'tiny-invariant';
import {
  type EvmHubProvider,
  IconSpokeProvider,
  IcxMigrationService,
  SpokeService,
  type Hex,
  type IcxMigrateParams,
  type Result,
  type TxReturnType,
  type MigrationServiceConfig,
  DEFAULT_RELAYER_API_ENDPOINT,
  relayTxAndWaitPacket,
  DEFAULT_RELAY_TX_TIMEOUT,
  SonicSpokeProvider,
  SonicSpokeService,
  spokeChainConfig,
  type IcxCreateRevertMigrationParams,
  type SpokeProvider,
  Erc20Service,
  encodeAddress,
  type RelayError,
  isIconAddress,
  BnUSDMigrationService,
  type GetSpokeDepositParamsType,
  BalnSwapService,
  type BalnMigrateParams,
  type UnifiedBnUSDMigrateParams,
  isIcxMigrateParams,
  isBalnMigrateParams,
  isUnifiedBnUSDMigrateParams,
  EvmSpokeProvider,
  isIcxCreateRevertMigrationParams,
<<<<<<< HEAD
  StellarSpokeProvider,
=======
  type RelayExtraData,
  SolanaSpokeProvider,
  deriveUserWalletAddress,
>>>>>>> 2047a8b4
} from '../../index.js';
import { ICON_MAINNET_CHAIN_ID, type Address } from '@sodax/types';
import { isAddress } from 'viem';
import { StellarSpokeService } from '../spoke/StellarSpokeService.js';

export type GetMigrationFailedPayload<T extends MigrationErrorCode> = T extends 'CREATE_MIGRATION_INTENT_FAILED'
  ? IcxMigrateParams | UnifiedBnUSDMigrateParams | BalnMigrateParams
  : T extends 'CREATE_REVERT_MIGRATION_INTENT_FAILED'
    ? IcxCreateRevertMigrationParams
    : T extends 'REVERT_MIGRATION_FAILED'
      ? IcxCreateRevertMigrationParams | UnifiedBnUSDMigrateParams
      : T extends 'MIGRATION_FAILED'
        ? IcxMigrateParams | UnifiedBnUSDMigrateParams | BalnMigrateParams
        : never;

export type MigrationFailedErrorData<T extends MigrationErrorCode> = {
  payload: GetMigrationFailedPayload<T>;
  error: unknown;
};

export type MigrationErrorCode =
  | 'MIGRATION_FAILED'
  | 'CREATE_MIGRATION_INTENT_FAILED'
  | 'CREATE_REVERT_MIGRATION_INTENT_FAILED'
  | 'REVERT_MIGRATION_FAILED';

export type MigrationErrorData<T extends MigrationErrorCode> = T extends 'CREATE_MIGRATION_INTENT_FAILED'
  ? MigrationFailedErrorData<T>
  : T extends 'CREATE_REVERT_MIGRATION_INTENT_FAILED'
    ? MigrationFailedErrorData<T>
    : T extends 'REVERT_MIGRATION_FAILED'
      ? MigrationFailedErrorData<T>
      : T extends 'MIGRATION_FAILED'
        ? MigrationFailedErrorData<T>
        : never;

export type MigrationError<T extends MigrationErrorCode> = {
  code: T;
  data: MigrationErrorData<T>;
};

export type MigrationAction = 'migrate' | 'revert';

export type MigrationParams = IcxMigrateParams | UnifiedBnUSDMigrateParams | BalnMigrateParams;
export type MigrationRevertParams = IcxCreateRevertMigrationParams | UnifiedBnUSDMigrateParams;

export const SupportedMigrationTokens = ['ICX', 'bnUSD', 'BALN'] as const;
export type MigrationTokens = (typeof SupportedMigrationTokens)[number];

export class MigrationService {
  readonly icxMigration: IcxMigrationService;
  readonly bnUSDMigrationService: BnUSDMigrationService;
  readonly balnSwapService: BalnSwapService;
  readonly hubProvider: EvmHubProvider;
  readonly config: MigrationServiceConfig;

  constructor(hubProvider: EvmHubProvider, config?: MigrationServiceConfig) {
    this.hubProvider = hubProvider;
    this.icxMigration = new IcxMigrationService(hubProvider);
    this.bnUSDMigrationService = new BnUSDMigrationService(hubProvider);
    this.balnSwapService = new BalnSwapService(hubProvider);
    this.config = config ?? {
      relayerApiEndpoint: DEFAULT_RELAYER_API_ENDPOINT,
    };
  }

  /**
   * Checks if the allowance is valid for the migration transaction.
   * @param params - The parameters for the migration transaction.
   * @param spokeProvider - The spoke provider.
   * @returns {Promise<Result<boolean>>} - Returns the result of the allowance check or error
   *
   * @example
   * const result = await migrationService.isAllowanceValid(
   *   {
   *     token: 'ICX', // Token to migrate
   *     icx: 'cx...', // Address of the ICX or wICX token to migrate
   *     amount: 1000n, // Amount to migrate (in ICX decimals, usually 18)
   *     to: '0x...', // Address to receive the migrated SODA tokens
   *   },
   *   'migrate',
   *   spokeProvider, // IconSpokeProvider instance
   * );
   *
   */
  public async isAllowanceValid<S extends SpokeProvider>(
    params: MigrationParams | MigrationRevertParams,
    action: MigrationAction,
    spokeProvider: S,
  ): Promise<Result<boolean>> {
    try {
      if (action === 'migrate') {
        invariant(params.amount > 0n, 'Amount must be greater than 0');
        invariant(isAddress(params.to) || isIconAddress(params.to), 'To address is required');
        invariant(
          isIcxMigrateParams(params) || isBalnMigrateParams(params) || isUnifiedBnUSDMigrateParams(params),
          'Invalid params',
        );

        if (spokeProvider instanceof IconSpokeProvider && (isIcxMigrateParams(params) || isBalnMigrateParams(params))) {
          // icx and baln migration does not require allowance check since they originate from icon, thus just return true
          return {
            ok: true,
            value: true,
          };
        }

        // bnUSD only requires allowance check for EVM spoke chains
        if (isUnifiedBnUSDMigrateParams(params) && spokeProvider.chainConfig.chain.type === 'EVM') {
          const evmSpokeProvider = spokeProvider as EvmSpokeProvider | SonicSpokeProvider;
          return await Erc20Service.isAllowanceValid(
            params.srcbnUSD as Address,
            params.amount,
            await evmSpokeProvider.walletProvider.getWalletAddress(),
            evmSpokeProvider instanceof EvmSpokeProvider
              ? evmSpokeProvider.chainConfig.addresses.assetManager
              : (evmSpokeProvider.chainConfig.bnUSD as Address),
            evmSpokeProvider,
          );
        }

        if (isUnifiedBnUSDMigrateParams(params) && spokeProvider instanceof StellarSpokeProvider) {
          return {
            ok: true,
            value: await StellarSpokeService.hasSufficientTrustline(params.srcbnUSD, params.amount, spokeProvider),
          };
        }

        return {
          ok: true,
          value: true,
        };
      }

      if (action === 'revert') {
        invariant(params.amount > 0n, 'Amount must be greater than 0');
        invariant(params.to.length > 0, 'To address is required');
        invariant(isIcxCreateRevertMigrationParams(params) || isUnifiedBnUSDMigrateParams(params), 'Invalid params');

        if (isUnifiedBnUSDMigrateParams(params) && spokeProvider.chainConfig.chain.type === 'EVM') {
          const evmSpokeProvider = spokeProvider as EvmSpokeProvider | SonicSpokeProvider;
          let spender: Address;
          const wallet = await spokeProvider.walletProvider.getWalletAddress();
          if (spokeProvider instanceof SonicSpokeProvider) {
            spender = await SonicSpokeService.getUserRouter(wallet as `0x${string}`, spokeProvider);
          } else {
            spender = evmSpokeProvider.chainConfig.addresses.assetManager as Address;
          }
          return await Erc20Service.isAllowanceValid(
            params.srcbnUSD as Address,
            params.amount,
            wallet as `0x${string}`,
            spender,
            evmSpokeProvider,
          );
        }

        if (isUnifiedBnUSDMigrateParams(params) && spokeProvider instanceof StellarSpokeProvider) {
          return {
            ok: true,
            value: await StellarSpokeService.hasSufficientTrustline(params.srcbnUSD, params.amount, spokeProvider),
          };
        }

        if (spokeProvider instanceof SonicSpokeProvider && isIcxCreateRevertMigrationParams(params)) {
          const wallet = await spokeProvider.walletProvider.getWalletAddress();
          const userRouter = await SonicSpokeService.getUserRouter(wallet, spokeProvider);

          return await Erc20Service.isAllowanceValid(
            this.hubProvider.chainConfig.addresses.sodaToken,
            params.amount,
            wallet,
            userRouter,
            spokeProvider,
          );
        }
      }

      return {
        ok: false,
        error: new Error('Invalid action'),
      };
    } catch (error) {
      return {
        ok: false,
        error: error,
      };
    }
  }

  /**
   * Approves the amount spending for the revert migration transaction.
   * @param params - The parameters for the revert migration transaction.
   * @param spokeProvider - The spoke provider.
   * @param raw - Whether to return the raw transaction hash instead of the transaction receipt
   * @returns {Promise<Result<TxReturnType<S, R>>>} - Returns the raw transaction payload or transaction hash
   *
   * @example
   * const result = await migrationService.approve(
   *   {
   *     amount: 1000n, // Amount of SODA tokens to revert
   *     to: 'hx...', // Icon Address to receive the reverted SODA tokens as ICX
   *   },
   *   'revert',
   *   spokeProvider, // SonicSpokeProvider instance
   *   true // Optional raw flag to return the raw transaction hash instead of the transaction receipt
   * );
   *
   */
  public async approve<S extends SpokeProvider, R extends boolean = false>(
    params: IcxCreateRevertMigrationParams | UnifiedBnUSDMigrateParams,
    action: MigrationAction,
    spokeProvider: S,
    raw?: R,
  ): Promise<Result<TxReturnType<S, R>>> {
    try {
      if (action === 'migrate') {
        invariant(params.amount > 0n, 'Amount must be greater than 0');
        invariant(params.to.length > 0, 'To address is required');
        invariant(isUnifiedBnUSDMigrateParams(params), 'Invalid params');

        if (isUnifiedBnUSDMigrateParams(params) && spokeProvider.chainConfig.chain.type === 'EVM') {
          const evmSpokeProvider = spokeProvider as EvmSpokeProvider | SonicSpokeProvider;
          const result = await Erc20Service.approve(
            params.srcbnUSD as Address,
            params.amount,
            evmSpokeProvider instanceof EvmSpokeProvider
              ? evmSpokeProvider.chainConfig.addresses.assetManager
              : (evmSpokeProvider.chainConfig.bnUSD as Address),
            evmSpokeProvider,
            raw,
          );

          return {
            ok: true,
            value: result satisfies TxReturnType<EvmSpokeProvider, R> as TxReturnType<S, R>,
          };
        }

        if (isUnifiedBnUSDMigrateParams(params) && spokeProvider instanceof StellarSpokeProvider) {
          const result = await StellarSpokeService.requestTrustline(params.srcbnUSD, params.amount, spokeProvider, raw);
          return {
            ok: true,
            value: result satisfies TxReturnType<StellarSpokeProvider, R> as TxReturnType<S, R>,
          };
        }

        return {
          ok: false,
          error: new Error('Invalid params for migrate action'),
        };
      }
      if (action === 'revert') {
        invariant(params.amount > 0n, 'Amount must be greater than 0');
        invariant(params.to.length > 0, 'To address is required');
        invariant(isIcxCreateRevertMigrationParams(params) || isUnifiedBnUSDMigrateParams(params), 'Invalid params');

        if (isUnifiedBnUSDMigrateParams(params) && spokeProvider.chainConfig.chain.type === 'EVM') {
          const evmSpokeProvider = spokeProvider as EvmSpokeProvider | SonicSpokeProvider;
          let spender: Address;
          const wallet = await spokeProvider.walletProvider.getWalletAddress();
          if (spokeProvider instanceof SonicSpokeProvider) {
            spender = await SonicSpokeService.getUserRouter(wallet as `0x${string}`, spokeProvider);
          } else {
            spender = evmSpokeProvider.chainConfig.addresses.assetManager as Address;
          }
          const result = await Erc20Service.approve(
            params.srcbnUSD as Address,
            params.amount,
            spender,
            evmSpokeProvider,
            raw,
          );

          return {
            ok: true,
            value: result satisfies TxReturnType<EvmSpokeProvider | SonicSpokeProvider, R> as TxReturnType<S, R>,
          };
        }

        if (isUnifiedBnUSDMigrateParams(params) && spokeProvider instanceof StellarSpokeProvider) {
          const result = await StellarSpokeService.requestTrustline(params.srcbnUSD, params.amount, spokeProvider, raw);
          return {
            ok: true,
            value: result satisfies TxReturnType<StellarSpokeProvider, R> as TxReturnType<S, R>,
          };
        }

        if (spokeProvider instanceof SonicSpokeProvider && isIcxCreateRevertMigrationParams(params)) {
          const wallet = await spokeProvider.walletProvider.getWalletAddress();
          const userRouter = await SonicSpokeService.getUserRouter(wallet, spokeProvider);

          const result = await Erc20Service.approve(
            this.hubProvider.chainConfig.addresses.sodaToken,
            params.amount,
            userRouter,
            spokeProvider,
            raw,
          );

          return {
            ok: true,
            value: result satisfies TxReturnType<SonicSpokeProvider, R> as TxReturnType<S, R>,
          };
        }

        return {
          ok: false,
          error: new Error('Invalid params or chain type for revert action'),
        };
      }

      return {
        ok: false,
        error: new Error('Invalid action'),
      };
    } catch (error) {
      return {
        ok: false,
        error: error,
      };
    }
  }

  /**
   * Migrates bnUSD tokens between legacy and new formats across supported spoke chains via the hub chain (sonic).
   * Handles both legacy-to-new and new-to-legacy bnUSD migrations, enforcing validation and relaying the transaction.
   *
   * @param params - Migration parameters, including source/destination chain IDs, token addresses, amount, and recipient.
   * @param spokeProvider - The SpokeProvider instance for the source chain.
   * @param timeout - Optional timeout in milliseconds for the relay operation (default: 60 seconds).
   * @param unchecked - Optional flag to skip validation checks (default: false).
   * @returns {Promise<Result<[string, Hex], MigrationError<'MIGRATION_FAILED'> | MigrationError<'CREATE_MIGRATION_INTENT_FAILED'> | RelayError>>}
   *   Result containing a tuple: [spokeTxHash, hubTxHash] if successful, or an error describing the failure.
   *
   * @example
   * // Migrate legacy bnUSD to new bnUSD
   * const result = await sodax.migration.migratebnUSD({
   *   srcChainId: '0x1.icon', // Source chain ID (legacy)
   *   dstChainId: 'sonic',    // Destination chain ID (new)
   *   srcbnUSD: 'cx...',      // Legacy bnUSD token address
   *   dstbnUSD: '0x...',      // New bnUSD token address
   *   amount: 1000n,          // Amount to migrate
   *   to: '0x...',            // Recipient address on destination chain
   * }, iconSpokeProvider);
   *
   * // Reverse migration: new bnUSD to legacy bnUSD
   * const result = await sodax.migration.migratebnUSD({
   *   srcChainId: 'sonic',    // Source chain ID (new)
   *   dstChainId: '0x1.icon', // Destination chain ID (legacy)
   *   srcbnUSD: '0x...',      // New bnUSD token address
   *   dstbnUSD: 'cx...',      // Legacy bnUSD token address
   *   amount: 1000n,          // Amount to migrate
   *   to: 'hx...',            // Recipient address on destination chain
   * }, sonicSpokeProvider);
   *
   * if (result.ok) {
   *   // result.value is a tuple: [spokeTxHash, hubTxHash]
   *   const [spokeTxHash, hubTxHash] = result.value;
   *   console.log('[migrateBnUSD] hubTxHash', hubTxHash);
   *   console.log('[migrateBnUSD] spokeTxHash', spokeTxHash);
   * } else {
   *   // Handle migration error
   *   console.error('[migrateBnUSD] error', result.error);
   * }
   */
  async migratebnUSD(
    params: UnifiedBnUSDMigrateParams,
    spokeProvider: SpokeProvider,
    timeout = DEFAULT_RELAY_TX_TIMEOUT,
    unchecked = false,
  ): Promise<
    Result<
      [string, Hex],
      MigrationError<'MIGRATION_FAILED'> | MigrationError<'CREATE_MIGRATION_INTENT_FAILED'> | RelayError
    >
  > {
    try {
      const intentResult = await this.createMigratebnUSDIntent(params, spokeProvider, unchecked);

      if (!intentResult.ok) {
        return {
          ok: false,
          error: intentResult.error,
        };
      }

      const [spokeTxHash, extraData] = intentResult.value;

      const packetResult = await relayTxAndWaitPacket(
        spokeTxHash,
        spokeProvider instanceof SolanaSpokeProvider ? extraData : undefined,
        spokeProvider,
        this.config.relayerApiEndpoint,
        timeout,
      );

      if (!packetResult.ok) {
        return packetResult;
      }

      return { ok: true, value: [spokeTxHash, packetResult.value.dst_tx_hash as Hex] };
    } catch (error) {
      return {
        ok: false,
        error: {
          code: 'MIGRATION_FAILED',
          data: {
            payload: params,
            error: error,
          },
        },
      };
    }
  }

  /**
   * Migrates ICX tokens to SODA tokens on the hub chain (sonic).
   * This function handles the migration of ICX tokens to SODA tokens.
   *
   * @param params - The parameters for the migration transaction.
   * @param spokeProvider - The spoke provider.
   * @param timeout - The timeout in milliseconds for the transaction. Default is 60 seconds.
   * @returns {Promise<Result<[Hex, Hex], MigrationError<'MIGRATION_FAILED'> | MigrationError<'CREATE_MIGRATION_INTENT_FAILED'> | RelayError>>}
   * Returns a Result containing a tuple of [spokeTxHash, hubTxHash] if successful,
   * or an error describing why the migration or relay failed.
   *
   * @example
   * const result = await migrationService.migrateIcxToSoda(
   *   {
   *     address: 'cx...', // Address of the ICX or wICX token to migrate
   *     amount: 1000n, // Amount to migrate (in ICX decimals, usually 18)
   *     to: '0x...', // Address to receive the migrated SODA tokens (i.e. the hub chain address)
   *   },
   *   spokeProvider, // IconSpokeProvider instance
   *   30000 // Optional timeout in milliseconds (default: 60000, i.e. 60 seconds)
   * );
   *
   * if (!result.ok) {
   *   // Handle error
   * }
   *
   * const [
   *  spokeTxHash, // transaction hash on the spoke chain
   *  hubTxHash,   // transaction hash on the hub chain (i.e. the transaction that was relayed to the hub)
   * ] = result.value;
   * console.log('Migration transaction hashes:', { spokeTxHash, hubTxHash });
   */
  async migrateIcxToSoda(
    params: IcxMigrateParams,
    spokeProvider: IconSpokeProvider,
    timeout = DEFAULT_RELAY_TX_TIMEOUT,
  ): Promise<
    Result<
      [Hex, Hex],
      MigrationError<'MIGRATION_FAILED'> | MigrationError<'CREATE_MIGRATION_INTENT_FAILED'> | RelayError
    >
  > {
    try {
      const txResult = await this.createMigrateIcxToSodaIntent(params, spokeProvider);

      if (!txResult.ok) {
        return {
          ok: false,
          error: txResult.error,
        };
      }

      const packetResult = await relayTxAndWaitPacket(
        txResult.value,
        undefined,
        spokeProvider,
        this.config.relayerApiEndpoint,
        timeout,
      );

      if (!packetResult.ok) {
        return packetResult;
      }

      return { ok: true, value: [txResult.value, packetResult.value.dst_tx_hash as Hex] };
    } catch (error) {
      return {
        ok: false,
        error: {
          code: 'MIGRATION_FAILED',
          data: {
            payload: params,
            error: error,
          },
        },
      };
    }
  }

  /**
   * Creates a revert migration (SODA to ICX) intent and submits (relays) it to the spoke chain.
   * @param params - The parameters for the revert migration transaction.
   * @param spokeProvider - The SonicSpokeProvider instance.
   * @param timeout - The timeout in milliseconds for the transaction. Default is 60 seconds.
   *
   * @returns {Promise<Result<[Hex, Hex], MigrationError<'REVERT_MIGRATION_FAILED'> | MigrationError<'CREATE_REVERT_MIGRATION_INTENT_FAILED'> | RelayError>>}
   * Returns a Result containing a tuple of [hubTxHash, spokeTxHash] if successful,
   * or an error describing why the revert migration or relay failed.
   *
   *
   * @example
   * const result = await migrationService.revertMigrateSodaToIcx(
   *   {
   *     amount: 1000n, // Amount of SODA tokens to revert
   *     to: 'hx...', // Icon Address to receive the reverted SODA tokens as ICX
   *   },
   *   spokeProvider, // SonicSpokeProvider instance
   *   30000 // Optional timeout in milliseconds (default: 60000, i.e. 60 seconds)
   * );
   *
   * if (!result.ok) {
   *   // Handle error
   * }
   *
   * const [
   *  hubTxHash,   // transaction hash on the hub chain
   *  spokeTxHash, // transaction hash on the spoke chain (i.e. the transaction that was relayed to the spoke)
   * ] = result.value;
   * console.log('Revert migration transaction hashes:', { hubTxHash, spokeTxHash });
   */
  async revertMigrateSodaToIcx(
    params: Omit<IcxCreateRevertMigrationParams, 'wICX'>,
    spokeProvider: SonicSpokeProvider,
    timeout = DEFAULT_RELAY_TX_TIMEOUT,
  ): Promise<
    Result<
      [Hex, Hex],
      MigrationError<'REVERT_MIGRATION_FAILED'> | MigrationError<'CREATE_REVERT_MIGRATION_INTENT_FAILED'> | RelayError
    >
  > {
    try {
      const txResult = await this.createRevertSodaToIcxMigrationIntent(params, spokeProvider);

      if (!txResult.ok) {
        return txResult;
      }

      const packetResult = await relayTxAndWaitPacket(
        txResult.value,
        undefined,
        spokeProvider,
        this.config.relayerApiEndpoint,
        timeout,
      );

      if (!packetResult.ok) {
        return packetResult;
      }

      return { ok: true, value: [txResult.value, packetResult.value.dst_tx_hash as Hex] };
    } catch (error) {
      return {
        ok: false,
        error: {
          code: 'REVERT_MIGRATION_FAILED',
          data: {
            payload: params,
            error: error,
          },
        },
      };
    }
  }

  /**
   * Migrates BALN tokens to SODA tokens on the hub chain (sonic).
   * This function handles the migration of BALN tokens to SODA tokens.
   *
   * @param params - The parameters for the migration transaction.
   * @param spokeProvider - The spoke provider.
   * @param timeout - The timeout in milliseconds for the transaction. Default is 60 seconds.
   * @returns {Promise<Result<[Hex, Hex], MigrationError<'MIGRATION_FAILED'> | MigrationError<'CREATE_MIGRATION_INTENT_FAILED'> | RelayError>>}
   * Returns a Result containing a tuple of [spokeTxHash, hubTxHash] if successful,
   * or an error describing why the migration or relay failed.
   *
   * @example
   * const result = await migrationService.migrateBaln(
   *   {
   *     amount: 1000n,        // The amount of BALN tokens to swap
   *     lockupPeriod: SIX_MONTHS,      // The lockup period for the swap (see LockupPeriod type)
   *     to: '0x...',          // The hub (sonic) chain address that will receive the swapped BALN tokens
   *     stake: true,         // Whether to stake the BALN tokens
   *   },
   *   spokeProvider, // IconSpokeProvider instance
   *   30000 // Optional timeout in milliseconds (default: 60000, i.e. 60 seconds)
   * );
   *
   * if (!result.ok) {
   *   // Handle error
   * }
   *
   * const [
   *  spokeTxHash, // transaction hash on the spoke chain
   *  hubTxHash,   // transaction hash on the hub chain (i.e. the transaction that was relayed to the hub)
   * ] = result.value;
   * console.log('Migration transaction hashes:', { spokeTxHash, hubTxHash });
   */
  async migrateBaln(
    params: BalnMigrateParams,
    spokeProvider: IconSpokeProvider,
    timeout = DEFAULT_RELAY_TX_TIMEOUT,
  ): Promise<
    Result<
      [Hex, Hex],
      MigrationError<'MIGRATION_FAILED'> | MigrationError<'CREATE_MIGRATION_INTENT_FAILED'> | RelayError
    >
  > {
    try {
      const txResult = await this.createMigrateBalnIntent(params, spokeProvider);

      if (!txResult.ok) {
        return {
          ok: false,
          error: txResult.error,
        };
      }

      const packetResult = await relayTxAndWaitPacket(
        txResult.value,
        undefined,
        spokeProvider,
        this.config.relayerApiEndpoint,
        timeout,
      );

      if (!packetResult.ok) {
        return packetResult;
      }

      return { ok: true, value: [txResult.value, packetResult.value.dst_tx_hash as Hex] };
    } catch (error) {
      return {
        ok: false,
        error: {
          code: 'MIGRATION_FAILED',
          data: {
            payload: params,
            error: error,
          },
        },
      };
    }
  }

  /**
   * Creates a BALN migration intent on spoke chain (icon).
   *
   * @param params - The parameters for the BALN migration transaction.
   * @param spokeProvider - The spoke provider.
   * @param raw - Whether to return the raw transaction hash instead of the transaction receipt
   * @returns {Promise<Result<TxReturnType<IconSpokeProvider, R>, MigrationError<'CREATE_MIGRATION_INTENT_FAILED'>>> } - Returns the raw transaction payload or transaction hash
   *
   * @example
   * const result = await migrationService.createMigrateBalnIntent(
   *   {
   *     amount: 1000n,        // The amount of BALN tokens to swap
   *     lockupPeriod: SIX_MONTHS,      // The lockup period for the swap (see LockupPeriod type)
   *     to: '0x...',          // The hub (sonic) chain address that will receive the swapped BALN tokens
   *     stake: true,         // Whether to stake the BALN tokens
   *   },
   *   spokeProvider, // IconSpokeProvider instance
   *   true // Optional raw flag to return the raw transaction hash instead of the transaction receipt
   * );
   *
   */
  async createMigrateBalnIntent<R extends boolean = false>(
    params: BalnMigrateParams,
    spokeProvider: IconSpokeProvider,
    raw?: R,
  ): Promise<Result<TxReturnType<IconSpokeProvider, R>, MigrationError<'CREATE_MIGRATION_INTENT_FAILED'>>> {
    try {
      const balnToken = spokeChainConfig[ICON_MAINNET_CHAIN_ID].supportedTokens.BALN.address;

      const migrationData = await this.balnSwapService.swapData(balnToken, params);

      const txResult = await SpokeService.deposit(
        {
          from: await spokeProvider.walletProvider.getWalletAddress(),
          token: balnToken,
          amount: params.amount,
          data: migrationData,
        } as GetSpokeDepositParamsType<IconSpokeProvider>,
        spokeProvider,
        this.hubProvider,
        raw,
      );

      return {
        ok: true,
        value: txResult as TxReturnType<IconSpokeProvider, R>,
      };
    } catch (error) {
      return {
        ok: false,
        error: {
          code: 'CREATE_MIGRATION_INTENT_FAILED',
          data: {
            payload: params,
            error: error,
          },
        },
      };
    }
  }

  /**
   * Creates a bnUSD migration or reverse migration (legacy bnUSD to new bnUSD or vice versa) intent on a spoke chain.
   *
   * This function prepares the transaction data for migrating legacy bnUSD to new bnUSD,
   * or for reverting (migrating new bnUSD back to legacy bnUSD), depending on the provided parameters.
   * It performs validation on chain IDs and token addresses unless `unchecked` is set to true.
   *
   * @param params - The parameters for the bnUSD migration or reverse migration transaction.
   * @param spokeProvider - The spoke provider instance for the source chain.
   * @param unchecked - If true, skips input validation (use with caution).
   * @param raw - If true, returns the raw transaction hash instead of the transaction receipt.
   * @returns {Promise<Result<TxReturnType<S, R>, MigrationError<'CREATE_MIGRATION_INTENT_FAILED'>>>}
   *   Returns a Result containing the transaction payload or hash, or an error if creation failed.
   *
   * @example
   * // Migrate legacy bnUSD to new bnUSD
   * const result = await migrationService.createMigratebnUSDIntent(
   *   {
   *     srcChainId: '0x1.icon', // Source chain ID (legacy bnUSD chain)
   *     dstChainId: 'sonic',    // Destination chain ID (new bnUSD chain)
   *     srcbnUSD: 'cx...',      // Legacy bnUSD token address
   *     dstbnUSD: '0x...',      // New bnUSD token address
   *     amount: 1000n,          // Amount to migrate
   *     to: '0x...',            // Recipient address on destination chain
   *   } satisfies UnifiedBnUSDMigrateParams,
   *   spokeProvider, // SpokeProvider instance
   *   false,         // Optional unchecked flag (validation is skipped)
   *   true           // Optional raw flag
   * );
   *
   * // Reverse migration: new bnUSD to legacy bnUSD
   * const result = await migrationService.createMigratebnUSDIntent(
   *   {
   *     srcChainId: 'sonic',    // Source chain ID (new bnUSD chain)
   *     dstChainId: '0x1.icon', // Destination chain ID (legacy bnUSD chain)
   *     srcbnUSD: '0x...',      // New bnUSD token address
   *     dstbnUSD: 'cx...',      // Legacy bnUSD token address
   *     amount: 1000n,          // Amount to migrate
   *     to: 'hx...',            // Recipient address on destination chain
   *   } satisfies UnifiedBnUSDMigrateParams,
   *   spokeProvider
   * );
   */
  async createMigratebnUSDIntent<S extends SpokeProvider, R extends boolean = false>(
    params: UnifiedBnUSDMigrateParams,
    spokeProvider: S,
    unchecked = false,
    raw?: R,
  ): Promise<Result<[TxReturnType<S, R>, RelayExtraData], MigrationError<'CREATE_MIGRATION_INTENT_FAILED'>>> {
    try {
      if (!unchecked) {
        invariant(isValidSpokeChainId(params.srcChainId), 'Invalid spoke source chain ID');
        invariant(isValidSpokeChainId(params.dstChainId), 'Invalid spoke destination chain ID');
        invariant(params.srcbnUSD.length > 0, 'Legacy bnUSD token address is required');
        invariant(params.dstbnUSD.length > 0, 'New bnUSD token address is required');
        invariant(params.amount > 0, 'Amount must be greater than 0');
        invariant(params.to.length > 0, 'Recipient address is required');
        invariant(
          !(isLegacybnUSDToken(params.srcbnUSD) && isLegacybnUSDToken(params.dstbnUSD)),
          'srcbnUSD and dstbnUSD cannot both be legacy bnUSD tokens',
        );
      }

      let migrationData: Hex;
      if (isLegacybnUSDToken(params.srcbnUSD)) {
        // migration from legacy bnUSD to new bnUSD
        if (!unchecked) {
          invariant(
            isLegacybnUSDChainId(params.srcChainId),
            'srcChainId must be a legacy bnUSD chain (icon, sui, stellar) if srcbnUSD is a legacy bnUSD token',
          );
          invariant(
            isNewbnUSDChainId(params.dstChainId),
            'dstChainId must be a new bnUSD chain (all spoke chains besides Icon) if dstbnUSD is a legacy bnUSD token',
          );
        }

        migrationData = this.bnUSDMigrationService.migrateData({
          srcChainId: params.srcChainId,
          legacybnUSD: params.srcbnUSD,
          newbnUSD: params.dstbnUSD,
          dstChainId: params.dstChainId,
          amount: params.amount,
          to: encodeAddress(params.dstChainId, params.to),
        });
      } else if (isLegacybnUSDToken(params.dstbnUSD)) {
        // reverse migration from new bnUSD to legacy bnUSD
        if (!unchecked) {
          invariant(
            isLegacybnUSDChainId(params.dstChainId),
            'dstChainId must be a legacy bnUSD chain (sui, stellar, icon) if dstbnUSD is a legacy bnUSD token',
          );
          invariant(
            isNewbnUSDToken(params.srcbnUSD),
            'srcbnUSD must be a new bnUSD token if dstbnUSD is a legacy bnUSD token',
          );
          invariant(
            isNewbnUSDChainId(params.srcChainId),
            'srcChainId must be a new bnUSD chain (all spoke chains besides Icon) if srcbnUSD is a new bnUSD token',
          );
        }

        migrationData = this.bnUSDMigrationService.revertMigrationData({
          srcChainId: params.srcChainId,
          legacybnUSD: params.dstbnUSD,
          newbnUSD: params.srcbnUSD,
          dstChainId: params.dstChainId,
          amount: params.amount,
          to: encodeAddress(params.dstChainId, params.to),
        });
      } else {
        throw new Error('srcbnUSD or dstbnUSD must be a legacy bnUSD token');
      }

      const walletAddress = await spokeProvider.walletProvider.getWalletAddress();
      const creatorHubWalletAddress = await deriveUserWalletAddress(spokeProvider, this.hubProvider, walletAddress);

      const txResult = await SpokeService.deposit(
        {
          from: walletAddress,
          token: params.srcbnUSD,
          amount: params.amount,
          data: migrationData,
        } as GetSpokeDepositParamsType<S>,
        spokeProvider,
        this.hubProvider,
        raw,
      );

      return {
        ok: true,
        value: [
          txResult as TxReturnType<S, R>,
          {
            address: creatorHubWalletAddress,
            payload: migrationData,
          } satisfies RelayExtraData,
        ],
      };
    } catch (error) {
      return {
        ok: false,
        error: {
          code: 'CREATE_MIGRATION_INTENT_FAILED',
          data: {
            payload: params,
            error: error,
          },
        },
      };
    }
  }

  /**
   * Creates a migration of ICX to SODA intent on spoke chain (icon).
   * This function handles the migration of ICX or wICX tokens to SODA tokens on the hub chain.
   * Note: This function does not relay the transaction to the spoke chain.
   * You should call the `isAllowanceValid` function before calling this function to check if the allowance is valid.
   * You should call the `relayTxAndWaitPacket` function after calling this function to relay the transaction to the spoke chain.
   *
   * @param {MigrationParams} params - The parameters for the migration transaction.
   * @param {IconSpokeProvider} spokeProvider - The spoke provider.
   * @param {boolean} raw - Whether to return the raw transaction hash instead of the transaction receipt
   * @returns {Promise<Result<TxReturnType<IconSpokeProvider, R>, MigrationError<'CREATE_MIGRATION_INTENT_FAILED'>>>} - Returns the raw transaction payload or transaction hash
   *
   * @example
   * const result = await migrationService.createMigrateIcxToSodaIntent(
   *   {
   *     icx: 'cx...', // Address of the ICX or wICX token to migrate
   *     amount: 1000n, // Amount to migrate (in ICX decimals, usually 18)
   *     to: '0x...', // Address to receive the migrated SODA tokens
   *   },
   *   spokeProvider, // IconSpokeProvider instance
   *   true // Optional raw flag to return the raw transaction hash instead of the transaction receipt
   * );
   *
   * if (!result.ok) {
   *   // Handle error
   * }
   */
  async createMigrateIcxToSodaIntent<R extends boolean = false>(
    params: IcxMigrateParams,
    spokeProvider: IconSpokeProvider,
    raw?: boolean,
  ): Promise<Result<TxReturnType<IconSpokeProvider, R>, MigrationError<'CREATE_MIGRATION_INTENT_FAILED'>>> {
    try {
      invariant(params.amount > 0, 'Amount must be greater than 0');
      invariant(isAddress(params.to), 'Recipient address is required');
      invariant(
        params.address.toLowerCase() === spokeProvider.chainConfig.addresses.wICX.toLowerCase() ||
          params.address.toLowerCase() === spokeProvider.chainConfig.nativeToken.toLowerCase(),
        'Token must be wICX or native ICX token',
      );
      invariant(spokeProvider instanceof IconSpokeProvider, 'Spoke provider must be an instance of IconSpokeProvider');

      // Get the available amount for migration
      const availableAmount = await this.icxMigration.getAvailableAmount();

      // Check if there's enough liquidity for migration
      if (availableAmount < params.amount) {
        throw new Error(
          `Insufficient liquidity. Available: ${availableAmount.toString()}, Requested: ${params.amount.toString()}`,
        );
      }

      // Generate migration transaction data
      const migrationData = this.icxMigration.migrateData(params);

      // Get wallet address for the transaction
      const walletAddress = await spokeProvider.walletProvider.getWalletAddress();

      // Execute the migration transaction
      const txResult = await SpokeService.deposit(
        {
          from: walletAddress,
          token: params.address,
          amount: params.amount,
          data: migrationData,
        },
        spokeProvider,
        this.hubProvider,
        raw,
      );

      return {
        ok: true,
        value: txResult as TxReturnType<IconSpokeProvider, R>,
      };
    } catch (error) {
      return {
        ok: false,
        error: {
          code: 'CREATE_MIGRATION_INTENT_FAILED',
          data: {
            payload: params,
            error: error,
          },
        },
      };
    }
  }

  /**
   * Creates a revert migration intent transaction on the hub chain.
   * Note: This function does not relay the transaction to the spoke chain.
   * You should call the `isAllowanceValid` function before calling this function to check if the allowance is valid.
   * You should call the `relayTxAndWaitPacket` function after calling this function to relay the transaction to the spoke chain.
   * @param {IcxCreateRevertMigrationParams} - The parameters for the revert migration transaction.
   * @param {SonicSpokeProvider} spokeProvider - The spoke provider.
   * @param {boolean} raw - Whether to return the raw transaction hash instead of the transaction receipt
   * @returns {Promise<Result<TxReturnType<SonicSpokeProvider, R>, MigrationError<'CREATE_REVERT_MIGRATION_INTENT_FAILED'>>>} - Returns the transaction hash or error
   *
   * @example
   * const result = await migrationService.createRevertSodaToIcxMigrationIntent(
   *   {
   *     amount: 1000n, // Amount of SODA tokens to revert
   *     to: 'hx...', // Icon Address to receive the reverted SODA tokens as ICX
   *     action: 'revert',
   *   },
   */
  async createRevertSodaToIcxMigrationIntent<R extends boolean = false>(
    params: Omit<IcxCreateRevertMigrationParams, 'wICX'>,
    spokeProvider: SonicSpokeProvider,
    raw?: R,
  ): Promise<Result<TxReturnType<SonicSpokeProvider, R>, MigrationError<'CREATE_REVERT_MIGRATION_INTENT_FAILED'>>> {
    try {
      const wallet = await spokeProvider.walletProvider.getWalletAddress();
      const userRouter = await SonicSpokeService.getUserRouter(wallet, spokeProvider);

      const data = this.icxMigration.revertMigration({
        wICX: spokeChainConfig[ICON_MAINNET_CHAIN_ID].addresses.wICX,
        amount: params.amount,
        to: encodeAddress(ICON_MAINNET_CHAIN_ID, params.to),
        userWallet: userRouter,
      });

      const txResult = await SonicSpokeService.deposit(
        {
          from: wallet,
          token: this.hubProvider.chainConfig.addresses.sodaToken,
          amount: params.amount,
          data,
        },
        spokeProvider,
        raw,
      );

      return {
        ok: true,
        value: txResult as TxReturnType<SonicSpokeProvider, R>,
      };
    } catch (error) {
      return {
        ok: false,
        error: {
          code: 'CREATE_REVERT_MIGRATION_INTENT_FAILED',
          data: {
            payload: params,
            error: error,
          },
        },
      };
    }
  }
}<|MERGE_RESOLUTION|>--- conflicted
+++ resolved
@@ -38,13 +38,10 @@
   isUnifiedBnUSDMigrateParams,
   EvmSpokeProvider,
   isIcxCreateRevertMigrationParams,
-<<<<<<< HEAD
-  StellarSpokeProvider,
-=======
   type RelayExtraData,
   SolanaSpokeProvider,
   deriveUserWalletAddress,
->>>>>>> 2047a8b4
+  StellarSpokeProvider,
 } from '../../index.js';
 import { ICON_MAINNET_CHAIN_ID, type Address } from '@sodax/types';
 import { isAddress } from 'viem';
