--- conflicted
+++ resolved
@@ -159,10 +159,7 @@
   {
     intentParams: CreateIntentParams;
     spokeProvider: S;
-<<<<<<< HEAD
-=======
     skipSimulation?: boolean;
->>>>>>> 3aeaac6c
   } & OptionalFee
 >;
 
@@ -483,14 +480,9 @@
     spokeProvider,
     fee = this.config.partnerFee,
     timeout = DEFAULT_RELAY_TX_TIMEOUT,
-<<<<<<< HEAD
-  }: Prettify<SwapParams<S> & OptionalTimeout>): Promise<
-    Result<[SolverExecutionResponse, Intent, Hex], IntentError<IntentErrorCode>>
-=======
     skipSimulation = false,
   }: Prettify<SwapParams<S> & OptionalTimeout>): Promise<
     Result<[SolverExecutionResponse, Intent, IntentDeliveryInfo], IntentError<IntentErrorCode>>
->>>>>>> 3aeaac6c
   > {
     try {
       // first create the deposit with intent data on spoke chain
