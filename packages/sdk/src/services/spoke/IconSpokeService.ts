--- conflicted
+++ resolved
@@ -139,14 +139,7 @@
 
     return spokeProvider.walletProvider.sendTransaction({
       from: walletAddress,
-      to: isNativeToken(spokeProvider.chainConfig.chain.id, token)
-<<<<<<< HEAD
-        ? // wICX address
-          'cx3975b43d260fb8ec802cef6e60c2f4d07486f11d'
-=======
-        ? spokeProvider.chainConfig.addresses.wICX
->>>>>>> f5af38bb
-        : token,
+      to: isNativeToken(spokeProvider.chainConfig.chain.id, token) ? spokeProvider.chainConfig.addresses.wICX : token,
       value: value,
       nid: spokeProvider.chainConfig.nid,
       method: 'transfer',
