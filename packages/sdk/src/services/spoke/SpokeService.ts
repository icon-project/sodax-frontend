--- conflicted
+++ resolved
@@ -35,14 +35,11 @@
   isStellarSpokeProvider,
   isSuiSpokeProvider,
 } from '../../guards.js';
-<<<<<<< HEAD
 import { NearSpokeProvider } from '../../entities/near/NearSpokeProvider.js';
 import { NearSpokeService } from './NearSpokeService.js';
-=======
 import * as rlp from 'rlp';
 import { encodeFunctionData } from 'viem';
 import { getIntentRelayChainId } from '../../constants.js';
->>>>>>> e57973d1
 
 /**
  * SpokeService is a main class that provides functionalities for dealing with spoke chains.
