import { InjectiveSpokeProvider } from '../../entities/injective/InjectiveSpokeProvider.js';
import { IconSpokeProvider } from '../../entities/icon/IconSpokeProvider.js';
import {
  type EvmHubProvider,
  EvmSpokeProvider,
  SolanaSpokeProvider,
  SonicSpokeProvider,
  type SpokeProvider,
  StellarSpokeProvider,
  SuiSpokeProvider,
} from '../../entities/index.js';
import type {
  GetEstimateGasReturnType,
  GetSpokeDepositParamsType,
  PromiseTxReturnType,
  TxReturnType,
  DepositSimulationParams,
  WalletSimulationParams,
} from '../../types.js';
import type { Address, Hex, HubAddress } from '@sodax/types';
import { InjectiveSpokeService } from './InjectiveSpokeService.js';
import { EvmSpokeService } from './EvmSpokeService.js';
import { IconSpokeService } from './IconSpokeService.js';
import { SolanaSpokeService } from './SolanaSpokeService.js';
import { StellarSpokeService } from './StellarSpokeService.js';
import { SuiSpokeService } from './SuiSpokeService.js';
import { SonicSpokeService, type SonicSpokeDepositParams } from './SonicSpokeService.js';
import {
  isInjectiveSpokeProvider,
  isEvmSpokeProvider,
  isIconSpokeProvider,
  isSolanaSpokeProvider,
  isSonicSpokeProvider,
  isStellarSpokeProvider,
  isSuiSpokeProvider,
} from '../../guards.js';
import * as rlp from 'rlp';
import { encodeFunctionData } from 'viem';
import { getIntentRelayChainId } from '../../constants.js';

/**
 * SpokeService is a main class that provides functionalities for dealing with spoke chains.
 * It uses command pattern to execute different spoke chain operations.
 */

export class SpokeService {
  private constructor() {}

  /**
   * Estimate the gas for a raw transaction.
   * @param {TxReturnType<T, true>} params - The parameters for the raw transaction.
   * @param {SpokeProvider} spokeProvider - The provider for the spoke chain.
   * @returns {Promise<GetEstimateGasReturnType<T>>} A promise that resolves to the gas.
   */
  public static async estimateGas<T extends SpokeProvider = SpokeProvider>(
    params: TxReturnType<T, true>,
    spokeProvider: T,
  ): Promise<GetEstimateGasReturnType<T>> {
    if (spokeProvider instanceof EvmSpokeProvider) {
      return EvmSpokeService.estimateGas(
        params as TxReturnType<EvmSpokeProvider, true>,
        spokeProvider,
      ) satisfies Promise<GetEstimateGasReturnType<EvmSpokeProvider>> as Promise<GetEstimateGasReturnType<T>>;
    }
    if (spokeProvider instanceof SonicSpokeProvider) {
      return SonicSpokeService.estimateGas(
        params as TxReturnType<SonicSpokeProvider, true>,
        spokeProvider,
      ) satisfies Promise<GetEstimateGasReturnType<SonicSpokeProvider>> as Promise<GetEstimateGasReturnType<T>>;
    }
    if (spokeProvider instanceof InjectiveSpokeProvider) {
      return InjectiveSpokeService.estimateGas(
        params as TxReturnType<InjectiveSpokeProvider, true>,
        spokeProvider,
      ) satisfies Promise<GetEstimateGasReturnType<InjectiveSpokeProvider>> as Promise<GetEstimateGasReturnType<T>>;
    }
    if (spokeProvider instanceof IconSpokeProvider) {
      return IconSpokeService.estimateGas(
        params as TxReturnType<IconSpokeProvider, true>,
        spokeProvider,
      ) satisfies Promise<GetEstimateGasReturnType<IconSpokeProvider>> as Promise<GetEstimateGasReturnType<T>>;
    }
    if (spokeProvider instanceof SuiSpokeProvider) {
      return SuiSpokeService.estimateGas(
        params as TxReturnType<SuiSpokeProvider, true>,
        spokeProvider,
      ) satisfies Promise<GetEstimateGasReturnType<SuiSpokeProvider>> as Promise<GetEstimateGasReturnType<T>>;
    }
    if (spokeProvider instanceof SolanaSpokeProvider) {
      return SolanaSpokeService.estimateGas(
        params as TxReturnType<SolanaSpokeProvider, true>,
        spokeProvider,
      ) satisfies Promise<GetEstimateGasReturnType<SolanaSpokeProvider>> as Promise<GetEstimateGasReturnType<T>>;
    }
    if (spokeProvider instanceof StellarSpokeProvider) {
      return StellarSpokeService.estimateGas(
        params as TxReturnType<StellarSpokeProvider, true>,
        spokeProvider,
      ) satisfies Promise<GetEstimateGasReturnType<StellarSpokeProvider>> as Promise<GetEstimateGasReturnType<T>>;
    }

    throw new Error('Invalid spoke provider');
  }

  /**
  
  * Encodes transfer data using RLP encoding to match Solidity Transfer struct.
<<<<<<< HEAD
   * @param {string} spokeChainID - The identifier for the spoke chain.
   * @param {Hex} assetManagerAddress - The asset manager contract address.
=======
>>>>>>> 6ec547eb
   * @param {Hex} token - The token contract address.
   * @param {Hex} from - The sender address.
   * @param {Hex} to - The recipient address.
   * @param {bigint} amount - The transfer amount.
   * @param {Hex} data - The encoded data payload.
   * @returns {Promise<Hex>} A promise that resolves to the RLP encoded transfer data.
   */
<<<<<<< HEAD
  public static encodeTransfer(
    spokeChainID: string,
    assetManagerAddress: Hex,
    token: Hex,
    from: Hex,
    to: Hex,
    amount: bigint,
    data: Hex,
  ): Hex {
=======
  public static encodeTransfer(token: Hex, from: Hex, to: Hex, amount: bigint, data: Hex): Hex {
>>>>>>> 6ec547eb
    // Create RLP input array matching Solidity Transfer struct:
    // bytes token, bytes from, bytes to, uint256 amount, bytes data
    const rlpInput: rlp.Input = [
      token, // token (bytes)
      from, // from (bytes)
      to, // to (bytes)
      amount, // amount (uint256)
      data, // data (bytes)
    ];

    const rlpEncodedData = rlp.encode(rlpInput);
<<<<<<< HEAD
    const hexData = `0x${Buffer.from(rlpEncodedData).toString('hex')}` as Hex;

    console.log('Transfer encoding parameters:', {
      spokeChainID,
      assetManagerAddress,
      token,
      from,
      to,
      amount: amount.toString(),
      data,
      encoded: hexData,
    });

    return hexData;
=======

    return `0x${Buffer.from(rlpEncodedData).toString('hex')}`;
>>>>>>> 6ec547eb
  }
  public static async simulateDeposit(
    params: DepositSimulationParams,
    hubProvider: EvmHubProvider,
  ): Promise<{ success: boolean; error?: string }> {
    const chainId = getIntentRelayChainId(params.spokeChainID);
<<<<<<< HEAD
    const hubAssetManager = hubProvider.chainConfig.addresses.assetManager as `0x${string}`;
    const payload = SpokeService.encodeTransfer(
      params.spokeChainID,
      hubProvider.chainConfig.addresses.assetManager,
      params.token,
      params.from,
      params.to,
      params.amount,
      params.data,
    );
=======
    const hubAssetManager = hubProvider.chainConfig.addresses.assetManager;
    const payload = SpokeService.encodeTransfer(params.token, params.from, params.to, params.amount, params.data);

>>>>>>> 6ec547eb
    return SpokeService.simulateRecvMessage(
      { target: hubAssetManager, srcChainId: chainId, srcAddress: params.srcAddress, payload },
      hubProvider,
    );
  }

  /**
   * Simulates receiving a message without signature verification.
   * This function calls simulateRecvMessage which always reverts with 'Simulation completed'.
   * @param {bigint} srcChainId - The chain ID of the originating chain.
   * @param {Hex} srcAddress - The address of the sender on the originating chain.
   * @param {Hex} payload - The encoded payload containing call data (from encodeTransfer).
   * @param {EvmHubProvider} hubProvider - The provider for the hub chain.
   * @returns {Promise<{ success: boolean; error?: string }>} Result of the simulation.
   */
  public static async simulateRecvMessage(
    params: WalletSimulationParams,
    hubProvider: EvmHubProvider,
  ): Promise<{ success: boolean; error?: string }> {
    try {
      // Call simulateRecvMessage using staticCall (read-only)
      const result = await hubProvider.publicClient.call({
        to: params.target,
        data: encodeFunctionData({
          abi: [
            {
              name: 'simulateRecvMessage',
              type: 'function',
              stateMutability: 'nonpayable',
              inputs: [
                { name: 'srcChainId', type: 'uint256' },
                { name: 'srcAddress', type: 'bytes' },
                { name: 'payload', type: 'bytes' },
              ],
              outputs: [],
            },
          ],
          functionName: 'simulateRecvMessage',
          args: [params.srcChainId, params.srcAddress, params.payload],
        }),
      });

      // If we get here, the function didn't revert as expected
      console.warn('simulateRecvMessage did not revert as expected', { result });
      return {
        success: false,
        error: 'Function should have reverted with "Simulation completed"',
      };
    } catch (error: unknown) {
      // Check if it's the expected revert
      if (error instanceof Error && error.message?.includes('Simulation completed')) {
<<<<<<< HEAD
        console.log('simulateRecvMessage completed successfully with expected revert');
=======
        console.warn('simulateRecvMessage completed successfully with expected revert');
>>>>>>> 6ec547eb
        return { success: true };
      }

      // Handle other contract errors
      console.error('simulateRecvMessage failed with unexpected error:', error);
      return {
        success: false,
        error: error instanceof Error ? error.message || 'Unknown simulation error' : 'Unknown simulation error',
      };
    }
  }

  /**
   * Deposit tokens to the spoke chain.
   * @param {GetSpokeDepositParamsType<T extends SpokeProvider>} params - The parameters for the deposit, including the user's address, token address, amount, and additional data.
   * @param {SpokeProvider} spokeProvider - The provider for the spoke chain.
   * @param {EvmHubProvider} hubProvider - The provider for the hub chain.
   * @param {boolean} raw - Whether to return raw transaction data.
   * @param {boolean} skipSimulation - Whether to skip deposit simulation (optional, defaults to false).
   * @returns {Promise<Hash>} A promise that resolves to the transaction hash.
   */
  public static async deposit<T extends SpokeProvider = SpokeProvider, R extends boolean = false>(
    params: GetSpokeDepositParamsType<T>,
    spokeProvider: T,
    hubProvider: EvmHubProvider,
    raw?: R,
<<<<<<< HEAD
    skipSimulation?: boolean,
=======
    skipSimulation = false,
>>>>>>> 6ec547eb
  ): Promise<PromiseTxReturnType<T, R>> {
    if (spokeProvider instanceof SonicSpokeProvider) {
      const _params: SonicSpokeDepositParams = params as GetSpokeDepositParamsType<SonicSpokeProvider>;
      return SonicSpokeService.deposit(_params, spokeProvider, raw) as PromiseTxReturnType<T, R>;
    }
    if (spokeProvider instanceof EvmSpokeProvider) {
<<<<<<< HEAD
      const _params = params as GetSpokeDepositParamsType<EvmSpokeProvider>;
      if (!skipSimulation) {
        const simulationParams = await EvmSpokeService.getSimulateDepositParams(_params, spokeProvider, hubProvider);
        const result = await SpokeService.simulateDeposit(simulationParams, hubProvider);
        if (!result.success) {
          throw new Error('Simulation failed', { cause: result });
        }
      }
      return EvmSpokeService.deposit(_params, spokeProvider, hubProvider, raw) as PromiseTxReturnType<T, R>;
    }
    if (spokeProvider instanceof InjectiveSpokeProvider) {
      const _params = params as GetSpokeDepositParamsType<InjectiveSpokeProvider>;
      if (!skipSimulation) {
        const simulationParams = await InjectiveSpokeService.getSimulateDepositParams(
          _params,
          spokeProvider,
          hubProvider,
        );
        const result = await SpokeService.simulateDeposit(simulationParams, hubProvider);
        if (!result.success) {
          throw new Error('Simulation failed', { cause: result });
        }
      }
      return InjectiveSpokeService.deposit(_params, spokeProvider, hubProvider, raw) as PromiseTxReturnType<T, R>;
    }
    if (spokeProvider instanceof IconSpokeProvider) {
      const _params = params as GetSpokeDepositParamsType<IconSpokeProvider>;
      if (!skipSimulation) {
        const simulationParams = await IconSpokeService.getSimulateDepositParams(_params, spokeProvider, hubProvider);
        const result = await SpokeService.simulateDeposit(simulationParams, hubProvider);
        if (!result.success) {
          throw new Error('Simulation failed', { cause: result });
        }
      }
      return IconSpokeService.deposit(_params, spokeProvider, hubProvider, raw) as PromiseTxReturnType<T, R>;
    }

    if (spokeProvider instanceof SuiSpokeProvider) {
      const _params = params as GetSpokeDepositParamsType<SuiSpokeProvider>;
      if (!skipSimulation) {
        const simulationParams = await SuiSpokeService.getSimulateDepositParams(_params, spokeProvider, hubProvider);
        const result = await SpokeService.simulateDeposit(simulationParams, hubProvider);
        if (!result.success) {
          throw new Error('Simulation failed', { cause: result });
        }
      }
      return SuiSpokeService.deposit(_params, spokeProvider, hubProvider, raw) as PromiseTxReturnType<T, R>;
    }

    if (spokeProvider instanceof SolanaSpokeProvider) {
      const _params = params as GetSpokeDepositParamsType<SolanaSpokeProvider>;
      if (!skipSimulation) {
        const simulationParams = await SolanaSpokeService.getSimulateDepositParams(_params, spokeProvider, hubProvider);
        const result = await SpokeService.simulateDeposit(simulationParams, hubProvider);
        if (!result.success) {
          throw new Error('Simulation failed', { cause: result });
        }
      }
      return SolanaSpokeService.deposit(_params, spokeProvider, hubProvider, raw) as PromiseTxReturnType<T, R>;
    }
    if (spokeProvider instanceof StellarSpokeProvider) {
      const _params = params as GetSpokeDepositParamsType<StellarSpokeProvider>;
      if (!skipSimulation) {
        const simulationParams = await StellarSpokeService.getSimulateDepositParams(
          _params,
          spokeProvider,
          hubProvider,
        );
        const result = await SpokeService.simulateDeposit(simulationParams, hubProvider);
        if (!result.success) {
          throw new Error('Simulation failed', { cause: result });
        }
      }
      return StellarSpokeService.deposit(_params, spokeProvider, hubProvider, raw) as PromiseTxReturnType<T, R>;
=======
      await SpokeService.verifyDepositSimulation(params, spokeProvider, hubProvider, skipSimulation);
      return EvmSpokeService.deposit(
        params as GetSpokeDepositParamsType<EvmSpokeProvider>,
        spokeProvider,
        hubProvider,
        raw,
      ) as PromiseTxReturnType<T, R>;
    }
    if (spokeProvider instanceof InjectiveSpokeProvider) {
      await SpokeService.verifyDepositSimulation(params, spokeProvider, hubProvider, skipSimulation);
      return InjectiveSpokeService.deposit(params, spokeProvider, hubProvider, raw) as PromiseTxReturnType<T, R>;
    }
    if (spokeProvider instanceof IconSpokeProvider) {
      await SpokeService.verifyDepositSimulation(params, spokeProvider, hubProvider, skipSimulation);
      return IconSpokeService.deposit(
        params as GetSpokeDepositParamsType<IconSpokeProvider>,
        spokeProvider,
        hubProvider,
        raw,
      ) as PromiseTxReturnType<T, R>;
    }

    if (spokeProvider instanceof SuiSpokeProvider) {
      await SpokeService.verifyDepositSimulation(params, spokeProvider, hubProvider, skipSimulation);
      return SuiSpokeService.deposit(
        params as GetSpokeDepositParamsType<SuiSpokeProvider>,
        spokeProvider,
        hubProvider,
        raw,
      ) as PromiseTxReturnType<T, R>;
    }

    if (spokeProvider instanceof SolanaSpokeProvider) {
      await SpokeService.verifyDepositSimulation(params, spokeProvider, hubProvider, skipSimulation);
      return SolanaSpokeService.deposit(
        params as GetSpokeDepositParamsType<SolanaSpokeProvider>,
        spokeProvider,
        hubProvider,
        raw,
      ) as PromiseTxReturnType<T, R>;
    }
    if (spokeProvider instanceof StellarSpokeProvider) {
      await SpokeService.verifyDepositSimulation(params, spokeProvider, hubProvider, skipSimulation);
      return StellarSpokeService.deposit(
        params as GetSpokeDepositParamsType<StellarSpokeProvider>,
        spokeProvider,
        hubProvider,
        raw,
      ) as PromiseTxReturnType<T, R>;
>>>>>>> 6ec547eb
    }

    throw new Error('Invalid spoke provider');
  }

  public static getSimulateDepositParams<S extends SpokeProvider>(
    params: GetSpokeDepositParamsType<S>,
    spokeProvider: S,
    hubProvider: EvmHubProvider,
  ): Promise<DepositSimulationParams> {
    if (spokeProvider instanceof EvmSpokeProvider) {
      return EvmSpokeService.getSimulateDepositParams(
        params as GetSpokeDepositParamsType<EvmSpokeProvider>,
        spokeProvider,
        hubProvider,
      );
    }
    if (spokeProvider instanceof InjectiveSpokeProvider) {
      return InjectiveSpokeService.getSimulateDepositParams(
        params as GetSpokeDepositParamsType<InjectiveSpokeProvider>,
        spokeProvider,
        hubProvider,
      );
    }
    if (spokeProvider instanceof IconSpokeProvider) {
      return IconSpokeService.getSimulateDepositParams(
        params as GetSpokeDepositParamsType<IconSpokeProvider>,
        spokeProvider,
        hubProvider,
      );
    }
    if (spokeProvider instanceof SuiSpokeProvider) {
      return SuiSpokeService.getSimulateDepositParams(
        params as GetSpokeDepositParamsType<SuiSpokeProvider>,
        spokeProvider,
        hubProvider,
      );
    }
    if (spokeProvider instanceof SolanaSpokeProvider) {
      return SolanaSpokeService.getSimulateDepositParams(
        params as GetSpokeDepositParamsType<SolanaSpokeProvider>,
        spokeProvider,
        hubProvider,
      );
    }
    if (spokeProvider instanceof StellarSpokeProvider) {
      return StellarSpokeService.getSimulateDepositParams(
        params as GetSpokeDepositParamsType<StellarSpokeProvider>,
        spokeProvider,
        hubProvider,
      );
    }

    throw new Error('Invalid spoke provider');
  }

  public static async verifyDepositSimulation<S extends SpokeProvider>(
    params: GetSpokeDepositParamsType<S>,
    spokeProvider: S,
    hubProvider: EvmHubProvider,
    skipSimulation: boolean,
  ): Promise<void> {
    if (!skipSimulation) {
      const simulationParams = await SpokeService.getSimulateDepositParams(params, spokeProvider, hubProvider);
      const result = await SpokeService.simulateDeposit(simulationParams, hubProvider);

      if (!result.success) {
        throw new Error('Simulation failed', { cause: result });
      }
    }
  }

  /**
   * Get the balance of the token in the spoke chain.
   * @param {Address} token - The address of the token to get the balance of.
   * @param {SpokeProvider} spokeProvider - The spoke provider.
   * @returns {Promise<bigint>} The balance of the token.
   */
  public static getDeposit(token: Address, spokeProvider: SpokeProvider): Promise<bigint> {
    if (spokeProvider instanceof EvmSpokeProvider) {
      return EvmSpokeService.getDeposit(token, spokeProvider);
    }
    if (spokeProvider instanceof InjectiveSpokeProvider) {
      return InjectiveSpokeService.getDeposit(token, spokeProvider);
    }
    if (spokeProvider instanceof StellarSpokeProvider) {
      return StellarSpokeService.getDeposit(token, spokeProvider);
    }
    if (spokeProvider instanceof SuiSpokeProvider) {
      return SuiSpokeService.getDeposit(token, spokeProvider);
    }
    if (spokeProvider instanceof IconSpokeProvider) {
      return IconSpokeService.getDeposit(token, spokeProvider);
    }
    if (spokeProvider instanceof SolanaSpokeProvider) {
      return SolanaSpokeService.getDeposit(token, spokeProvider);
    }
    if (spokeProvider instanceof SonicSpokeProvider) {
      return SonicSpokeService.getDeposit(token, spokeProvider);
    }

    throw new Error('Invalid spoke provider');
  }

  /**
   * Calls a contract on the spoke chain using the user's wallet.
   * @param {HubAddress} from - The address of the user on the hub chain.
   * @param {Hex} payload - The payload to send to the contract.
   * @param {SpokeProvider} spokeProvider - The provider for the spoke chain.
   * @param {EvmHubProvider} hubProvider - The provider for the hub chain.
   * @returns {Promise<Hash>} A promise that resolves to the transaction hash.
   */
  public static async callWallet<T extends SpokeProvider = SpokeProvider, R extends boolean = false>(
    from: HubAddress,
    payload: Hex,
    spokeProvider: T,
    hubProvider: EvmHubProvider,
    raw?: R,
<<<<<<< HEAD
    skipSimulation?: boolean,
=======
    skipSimulation = false,
>>>>>>> 6ec547eb
  ): Promise<TxReturnType<T, R>> {
    if (isSonicSpokeProvider(spokeProvider)) {
      return (await SonicSpokeService.callWallet(payload, spokeProvider, raw)) satisfies TxReturnType<
        SonicSpokeProvider,
        R
      > as TxReturnType<T, R>;
    }

    if (!skipSimulation) {
      const result = await SpokeService.simulateRecvMessage(
        {
          target: from,
          srcChainId: getIntentRelayChainId(spokeProvider.chainConfig.chain.id),
          srcAddress: await spokeProvider.walletProvider.getWalletAddressBytes(),
          payload,
        },
        hubProvider,
      );
      if (!result.success) {
        throw new Error('Simulation failed', { cause: result });
      }
    }
    if (isEvmSpokeProvider(spokeProvider)) {
      await SpokeService.verifySimulation(from, payload, spokeProvider, hubProvider, skipSimulation);
      return (await EvmSpokeService.callWallet(from, payload, spokeProvider, hubProvider)) satisfies TxReturnType<
        EvmSpokeProvider,
        R
      > as TxReturnType<T, R>;
    }
    if (isInjectiveSpokeProvider(spokeProvider)) {
      await SpokeService.verifySimulation(from, payload, spokeProvider, hubProvider, skipSimulation);
      return (await InjectiveSpokeService.callWallet(
        from,
        payload,
        spokeProvider,
        hubProvider,
        raw,
      )) satisfies TxReturnType<InjectiveSpokeProvider, R> as TxReturnType<T, R>;
    }
    if (isIconSpokeProvider(spokeProvider)) {
      await SpokeService.verifySimulation(from, payload, spokeProvider, hubProvider, skipSimulation);
      return (await IconSpokeService.callWallet(from, payload, spokeProvider, hubProvider, raw)) satisfies TxReturnType<
        IconSpokeProvider,
        R
      > as TxReturnType<T, R>;
    }
    if (isSuiSpokeProvider(spokeProvider)) {
      await SpokeService.verifySimulation(from, payload, spokeProvider, hubProvider, skipSimulation);
      return (await SuiSpokeService.callWallet(from, payload, spokeProvider, hubProvider, raw)) satisfies TxReturnType<
        SuiSpokeProvider,
        R
      > as TxReturnType<T, R>;
    }
    if (isSolanaSpokeProvider(spokeProvider)) {
      await SpokeService.verifySimulation(from, payload, spokeProvider, hubProvider, skipSimulation);
      return (await SolanaSpokeService.callWallet(
        from,
        payload,
        spokeProvider,
        hubProvider,
        raw,
      )) satisfies TxReturnType<SolanaSpokeProvider, R> as TxReturnType<T, R>;
    }
    if (isStellarSpokeProvider(spokeProvider)) {
      await SpokeService.verifySimulation(from, payload, spokeProvider, hubProvider, skipSimulation);
      return (await StellarSpokeService.callWallet(from, payload, spokeProvider, hubProvider)) satisfies TxReturnType<
        StellarSpokeProvider,
        R
      > as TxReturnType<T, R>;
    }

    throw new Error('Invalid spoke provider');
  }

  public static async verifySimulation(
    from: HubAddress,
    payload: Hex,
    spokeProvider: SpokeProvider,
    hubProvider: EvmHubProvider,
    skipSimulation: boolean,
  ): Promise<void> {
    if (!skipSimulation) {
      const result = await SpokeService.simulateRecvMessage(
        {
          target: from,
          srcChainId: getIntentRelayChainId(spokeProvider.chainConfig.chain.id),
          srcAddress: await spokeProvider.walletProvider.getWalletAddressBytes(),
          payload,
        },
        hubProvider,
      );

      if (!result.success) {
        throw new Error('Simulation failed', { cause: result });
      }
    }
  }
}<|MERGE_RESOLUTION|>--- conflicted
+++ resolved
@@ -105,11 +105,6 @@
   /**
   
   * Encodes transfer data using RLP encoding to match Solidity Transfer struct.
-<<<<<<< HEAD
-   * @param {string} spokeChainID - The identifier for the spoke chain.
-   * @param {Hex} assetManagerAddress - The asset manager contract address.
-=======
->>>>>>> 6ec547eb
    * @param {Hex} token - The token contract address.
    * @param {Hex} from - The sender address.
    * @param {Hex} to - The recipient address.
@@ -117,19 +112,7 @@
    * @param {Hex} data - The encoded data payload.
    * @returns {Promise<Hex>} A promise that resolves to the RLP encoded transfer data.
    */
-<<<<<<< HEAD
-  public static encodeTransfer(
-    spokeChainID: string,
-    assetManagerAddress: Hex,
-    token: Hex,
-    from: Hex,
-    to: Hex,
-    amount: bigint,
-    data: Hex,
-  ): Hex {
-=======
   public static encodeTransfer(token: Hex, from: Hex, to: Hex, amount: bigint, data: Hex): Hex {
->>>>>>> 6ec547eb
     // Create RLP input array matching Solidity Transfer struct:
     // bytes token, bytes from, bytes to, uint256 amount, bytes data
     const rlpInput: rlp.Input = [
@@ -141,47 +124,17 @@
     ];
 
     const rlpEncodedData = rlp.encode(rlpInput);
-<<<<<<< HEAD
-    const hexData = `0x${Buffer.from(rlpEncodedData).toString('hex')}` as Hex;
-
-    console.log('Transfer encoding parameters:', {
-      spokeChainID,
-      assetManagerAddress,
-      token,
-      from,
-      to,
-      amount: amount.toString(),
-      data,
-      encoded: hexData,
-    });
-
-    return hexData;
-=======
 
     return `0x${Buffer.from(rlpEncodedData).toString('hex')}`;
->>>>>>> 6ec547eb
   }
   public static async simulateDeposit(
     params: DepositSimulationParams,
     hubProvider: EvmHubProvider,
   ): Promise<{ success: boolean; error?: string }> {
     const chainId = getIntentRelayChainId(params.spokeChainID);
-<<<<<<< HEAD
-    const hubAssetManager = hubProvider.chainConfig.addresses.assetManager as `0x${string}`;
-    const payload = SpokeService.encodeTransfer(
-      params.spokeChainID,
-      hubProvider.chainConfig.addresses.assetManager,
-      params.token,
-      params.from,
-      params.to,
-      params.amount,
-      params.data,
-    );
-=======
     const hubAssetManager = hubProvider.chainConfig.addresses.assetManager;
     const payload = SpokeService.encodeTransfer(params.token, params.from, params.to, params.amount, params.data);
 
->>>>>>> 6ec547eb
     return SpokeService.simulateRecvMessage(
       { target: hubAssetManager, srcChainId: chainId, srcAddress: params.srcAddress, payload },
       hubProvider,
@@ -233,11 +186,7 @@
     } catch (error: unknown) {
       // Check if it's the expected revert
       if (error instanceof Error && error.message?.includes('Simulation completed')) {
-<<<<<<< HEAD
-        console.log('simulateRecvMessage completed successfully with expected revert');
-=======
         console.warn('simulateRecvMessage completed successfully with expected revert');
->>>>>>> 6ec547eb
         return { success: true };
       }
 
@@ -264,93 +213,13 @@
     spokeProvider: T,
     hubProvider: EvmHubProvider,
     raw?: R,
-<<<<<<< HEAD
-    skipSimulation?: boolean,
-=======
     skipSimulation = false,
->>>>>>> 6ec547eb
   ): Promise<PromiseTxReturnType<T, R>> {
     if (spokeProvider instanceof SonicSpokeProvider) {
       const _params: SonicSpokeDepositParams = params as GetSpokeDepositParamsType<SonicSpokeProvider>;
       return SonicSpokeService.deposit(_params, spokeProvider, raw) as PromiseTxReturnType<T, R>;
     }
     if (spokeProvider instanceof EvmSpokeProvider) {
-<<<<<<< HEAD
-      const _params = params as GetSpokeDepositParamsType<EvmSpokeProvider>;
-      if (!skipSimulation) {
-        const simulationParams = await EvmSpokeService.getSimulateDepositParams(_params, spokeProvider, hubProvider);
-        const result = await SpokeService.simulateDeposit(simulationParams, hubProvider);
-        if (!result.success) {
-          throw new Error('Simulation failed', { cause: result });
-        }
-      }
-      return EvmSpokeService.deposit(_params, spokeProvider, hubProvider, raw) as PromiseTxReturnType<T, R>;
-    }
-    if (spokeProvider instanceof InjectiveSpokeProvider) {
-      const _params = params as GetSpokeDepositParamsType<InjectiveSpokeProvider>;
-      if (!skipSimulation) {
-        const simulationParams = await InjectiveSpokeService.getSimulateDepositParams(
-          _params,
-          spokeProvider,
-          hubProvider,
-        );
-        const result = await SpokeService.simulateDeposit(simulationParams, hubProvider);
-        if (!result.success) {
-          throw new Error('Simulation failed', { cause: result });
-        }
-      }
-      return InjectiveSpokeService.deposit(_params, spokeProvider, hubProvider, raw) as PromiseTxReturnType<T, R>;
-    }
-    if (spokeProvider instanceof IconSpokeProvider) {
-      const _params = params as GetSpokeDepositParamsType<IconSpokeProvider>;
-      if (!skipSimulation) {
-        const simulationParams = await IconSpokeService.getSimulateDepositParams(_params, spokeProvider, hubProvider);
-        const result = await SpokeService.simulateDeposit(simulationParams, hubProvider);
-        if (!result.success) {
-          throw new Error('Simulation failed', { cause: result });
-        }
-      }
-      return IconSpokeService.deposit(_params, spokeProvider, hubProvider, raw) as PromiseTxReturnType<T, R>;
-    }
-
-    if (spokeProvider instanceof SuiSpokeProvider) {
-      const _params = params as GetSpokeDepositParamsType<SuiSpokeProvider>;
-      if (!skipSimulation) {
-        const simulationParams = await SuiSpokeService.getSimulateDepositParams(_params, spokeProvider, hubProvider);
-        const result = await SpokeService.simulateDeposit(simulationParams, hubProvider);
-        if (!result.success) {
-          throw new Error('Simulation failed', { cause: result });
-        }
-      }
-      return SuiSpokeService.deposit(_params, spokeProvider, hubProvider, raw) as PromiseTxReturnType<T, R>;
-    }
-
-    if (spokeProvider instanceof SolanaSpokeProvider) {
-      const _params = params as GetSpokeDepositParamsType<SolanaSpokeProvider>;
-      if (!skipSimulation) {
-        const simulationParams = await SolanaSpokeService.getSimulateDepositParams(_params, spokeProvider, hubProvider);
-        const result = await SpokeService.simulateDeposit(simulationParams, hubProvider);
-        if (!result.success) {
-          throw new Error('Simulation failed', { cause: result });
-        }
-      }
-      return SolanaSpokeService.deposit(_params, spokeProvider, hubProvider, raw) as PromiseTxReturnType<T, R>;
-    }
-    if (spokeProvider instanceof StellarSpokeProvider) {
-      const _params = params as GetSpokeDepositParamsType<StellarSpokeProvider>;
-      if (!skipSimulation) {
-        const simulationParams = await StellarSpokeService.getSimulateDepositParams(
-          _params,
-          spokeProvider,
-          hubProvider,
-        );
-        const result = await SpokeService.simulateDeposit(simulationParams, hubProvider);
-        if (!result.success) {
-          throw new Error('Simulation failed', { cause: result });
-        }
-      }
-      return StellarSpokeService.deposit(_params, spokeProvider, hubProvider, raw) as PromiseTxReturnType<T, R>;
-=======
       await SpokeService.verifyDepositSimulation(params, spokeProvider, hubProvider, skipSimulation);
       return EvmSpokeService.deposit(
         params as GetSpokeDepositParamsType<EvmSpokeProvider>,
@@ -400,7 +269,6 @@
         hubProvider,
         raw,
       ) as PromiseTxReturnType<T, R>;
->>>>>>> 6ec547eb
     }
 
     throw new Error('Invalid spoke provider');
@@ -519,11 +387,7 @@
     spokeProvider: T,
     hubProvider: EvmHubProvider,
     raw?: R,
-<<<<<<< HEAD
-    skipSimulation?: boolean,
-=======
     skipSimulation = false,
->>>>>>> 6ec547eb
   ): Promise<TxReturnType<T, R>> {
     if (isSonicSpokeProvider(spokeProvider)) {
       return (await SonicSpokeService.callWallet(payload, spokeProvider, raw)) satisfies TxReturnType<
