import { InjectiveSpokeProvider } from '../../entities/injective/InjectiveSpokeProvider.js';
import { IconSpokeProvider } from '../../entities/icon/IconSpokeProvider.js';
import {
  type EvmHubProvider,
  EvmSpokeProvider,
  SolanaSpokeProvider,
  SonicSpokeProvider,
  type SpokeProvider,
  StellarSpokeProvider,
  SuiSpokeProvider,
} from '../../entities/index.js';
import type {
  GetEstimateGasReturnType,
  GetSpokeDepositParamsType,
  PromiseTxReturnType,
  TxReturnType,
  DepositSimulationParams,
  WalletSimulationParams,
  Result,
} from '../../types.js';
import type { Address, Hex, HubAddress } from '@sodax/types';
import { InjectiveSpokeService } from './InjectiveSpokeService.js';
import { EvmSpokeService } from './EvmSpokeService.js';
import { IconSpokeService } from './IconSpokeService.js';
import { SolanaSpokeService } from './SolanaSpokeService.js';
import { StellarSpokeService } from './StellarSpokeService.js';
import { SuiSpokeService } from './SuiSpokeService.js';
import { SonicSpokeService, type SonicSpokeDepositParams } from './SonicSpokeService.js';
import {
  isInjectiveSpokeProvider,
  isEvmSpokeProvider,
  isIconSpokeProvider,
  isSolanaSpokeProvider,
  isSonicSpokeProvider,
  isStellarSpokeProvider,
  isSuiSpokeProvider,
  isNearSpokeProvider,
} from '../../guards.js';
import * as rlp from 'rlp';
import { encodeFunctionData } from 'viem';
import { getIntentRelayChainId } from '../../constants.js';
import { encodeAddress } from '../../utils/shared-utils.js';
import { NearSpokeProvider } from '../../entities/near/NearSpokeProvider.js';
import { NearSpokeService } from './NearSpokeService.js';

/**
 * SpokeService is a main class that provides functionalities for dealing with spoke chains.
 * It uses command pattern to execute different spoke chain operations.
 */

export class SpokeService {
  private constructor() {}

  /**
   * Estimate the gas for a raw transaction.
   * @param {TxReturnType<T, true>} params - The parameters for the raw transaction.
   * @param {SpokeProvider} spokeProvider - The provider for the spoke chain.
   * @returns {Promise<GetEstimateGasReturnType<T>>} A promise that resolves to the gas.
   */
  public static async estimateGas<T extends SpokeProvider = SpokeProvider>(
    params: TxReturnType<T, true>,
    spokeProvider: T,
  ): Promise<GetEstimateGasReturnType<T>> {
    if (spokeProvider instanceof EvmSpokeProvider) {
      return EvmSpokeService.estimateGas(
        params as TxReturnType<EvmSpokeProvider, true>,
        spokeProvider,
      ) satisfies Promise<GetEstimateGasReturnType<EvmSpokeProvider>> as Promise<GetEstimateGasReturnType<T>>;
    }
    if (spokeProvider instanceof SonicSpokeProvider) {
      return SonicSpokeService.estimateGas(
        params as TxReturnType<SonicSpokeProvider, true>,
        spokeProvider,
      ) satisfies Promise<GetEstimateGasReturnType<SonicSpokeProvider>> as Promise<GetEstimateGasReturnType<T>>;
    }
    if (spokeProvider instanceof InjectiveSpokeProvider) {
      return InjectiveSpokeService.estimateGas(
        params as TxReturnType<InjectiveSpokeProvider, true>,
        spokeProvider,
      ) satisfies Promise<GetEstimateGasReturnType<InjectiveSpokeProvider>> as Promise<GetEstimateGasReturnType<T>>;
    }
    if (spokeProvider instanceof IconSpokeProvider) {
      return IconSpokeService.estimateGas(
        params as TxReturnType<IconSpokeProvider, true>,
        spokeProvider,
      ) satisfies Promise<GetEstimateGasReturnType<IconSpokeProvider>> as Promise<GetEstimateGasReturnType<T>>;
    }
    if (spokeProvider instanceof SuiSpokeProvider) {
      return SuiSpokeService.estimateGas(
        params as TxReturnType<SuiSpokeProvider, true>,
        spokeProvider,
      ) satisfies Promise<GetEstimateGasReturnType<SuiSpokeProvider>> as Promise<GetEstimateGasReturnType<T>>;
    }
    if (spokeProvider instanceof SolanaSpokeProvider) {
      return SolanaSpokeService.estimateGas(
        params as TxReturnType<SolanaSpokeProvider, true>,
        spokeProvider,
      ) satisfies Promise<GetEstimateGasReturnType<SolanaSpokeProvider>> as Promise<GetEstimateGasReturnType<T>>;
    }
    if (spokeProvider instanceof StellarSpokeProvider) {
      return StellarSpokeService.estimateGas(
        params as TxReturnType<StellarSpokeProvider, true>,
        spokeProvider,
      ) satisfies Promise<GetEstimateGasReturnType<StellarSpokeProvider>> as Promise<GetEstimateGasReturnType<T>>;
    }

    throw new Error('Invalid spoke provider');
  }

  /**
  
  * Encodes transfer data using RLP encoding to match Solidity Transfer struct.
   * @param {Hex} token - The token contract address.
   * @param {Hex} from - The sender address.
   * @param {Hex} to - The recipient address.
   * @param {bigint} amount - The transfer amount.
   * @param {Hex} data - The encoded data payload.
   * @returns {Promise<Hex>} A promise that resolves to the RLP encoded transfer data.
   */
  public static encodeTransfer(token: Hex, from: Hex, to: Hex, amount: bigint, data: Hex): Hex {
    // Create RLP input array matching Solidity Transfer struct:
    // bytes token, bytes from, bytes to, uint256 amount, bytes data
    const rlpInput: rlp.Input = [
      token, // token (bytes)
      from, // from (bytes)
      to, // to (bytes)
      amount, // amount (uint256)
      data, // data (bytes)
    ];

    const rlpEncodedData = rlp.encode(rlpInput);

    return `0x${Buffer.from(rlpEncodedData).toString('hex')}`;
  }
  public static async simulateDeposit(
    params: DepositSimulationParams,
    hubProvider: EvmHubProvider,
  ): Promise<{ success: boolean; error?: string }> {
    const chainId = getIntentRelayChainId(params.spokeChainID);
    const hubAssetManager = hubProvider.chainConfig.addresses.assetManager;
    const payload = SpokeService.encodeTransfer(params.token, params.from, params.to, params.amount, params.data);

    return SpokeService.simulateRecvMessage(
      { target: hubAssetManager, srcChainId: chainId, srcAddress: params.srcAddress, payload },
      hubProvider,
    );
  }

  /**
   * Simulates receiving a message without signature verification.
   * This function calls simulateRecvMessage which always reverts with 'Simulation completed'.
   * @param {bigint} srcChainId - The chain ID of the originating chain.
   * @param {Hex} srcAddress - The address of the sender on the originating chain.
   * @param {Hex} payload - The encoded payload containing call data (from encodeTransfer).
   * @param {EvmHubProvider} hubProvider - The provider for the hub chain.
   * @returns {Promise<{ success: boolean; error?: string }>} Result of the simulation.
   */
  public static async simulateRecvMessage(
    params: WalletSimulationParams,
    hubProvider: EvmHubProvider,
  ): Promise<{ success: boolean; error?: string }> {
    try {
      // Call simulateRecvMessage using staticCall (read-only)
      const result = await hubProvider.publicClient.call({
        to: params.target,
        data: encodeFunctionData({
          abi: [
            {
              name: 'simulateRecvMessage',
              type: 'function',
              stateMutability: 'nonpayable',
              inputs: [
                { name: 'srcChainId', type: 'uint256' },
                { name: 'srcAddress', type: 'bytes' },
                { name: 'payload', type: 'bytes' },
              ],
              outputs: [],
            },
          ],
          functionName: 'simulateRecvMessage',
          args: [params.srcChainId, params.srcAddress, params.payload],
        }),
      });

      // If we get here, the function didn't revert as expected
      console.warn('simulateRecvMessage did not revert as expected', { result });
      return {
        success: false,
        error: 'Function should have reverted with "Simulation completed"',
      };
    } catch (error: unknown) {
      // Check if it's the expected revert
      if (error instanceof Error && error.message?.includes('Simulation completed')) {
        console.warn('simulateRecvMessage completed successfully with expected revert');
        return { success: true };
      }

      // Handle other contract errors
      console.error('simulateRecvMessage failed with unexpected error:', error);
      return {
        success: false,
        error: error instanceof Error ? error.message || 'Unknown simulation error' : 'Unknown simulation error',
      };
    }
  }

  /**
   * Deposit tokens to the spoke chain.
   * @param {GetSpokeDepositParamsType<T extends SpokeProvider>} params - The parameters for the deposit, including the user's address, token address, amount, and additional data.
   * @param {SpokeProvider} spokeProvider - The provider for the spoke chain.
   * @param {EvmHubProvider} hubProvider - The provider for the hub chain.
   * @param {boolean} raw - Whether to return raw transaction data.
   * @param {boolean} skipSimulation - Whether to skip deposit simulation (optional, defaults to false).
   * @returns {Promise<Hash>} A promise that resolves to the transaction hash.
   */
  public static async deposit<T extends SpokeProvider = SpokeProvider, R extends boolean = false>(
    params: GetSpokeDepositParamsType<T>,
    spokeProvider: T,
    hubProvider: EvmHubProvider,
    raw?: R,
    skipSimulation = false,
  ): Promise<PromiseTxReturnType<T, R>> {
    if (spokeProvider instanceof SonicSpokeProvider) {
      const _params: SonicSpokeDepositParams = params as GetSpokeDepositParamsType<SonicSpokeProvider>;
      return SonicSpokeService.deposit(_params, spokeProvider, raw) as PromiseTxReturnType<T, R>;
    }
    if (spokeProvider instanceof EvmSpokeProvider) {
      await SpokeService.verifyDepositSimulation(params, spokeProvider, hubProvider, skipSimulation);
      return EvmSpokeService.deposit(
        params as GetSpokeDepositParamsType<EvmSpokeProvider>,
        spokeProvider,
        hubProvider,
        raw,
      ) as PromiseTxReturnType<T, R>;
    }
    if (spokeProvider instanceof InjectiveSpokeProvider) {
      await SpokeService.verifyDepositSimulation(params, spokeProvider, hubProvider, skipSimulation);
      return InjectiveSpokeService.deposit(params, spokeProvider, hubProvider, raw) as PromiseTxReturnType<T, R>;
    }
    if (spokeProvider instanceof IconSpokeProvider) {
      await SpokeService.verifyDepositSimulation(params, spokeProvider, hubProvider, skipSimulation);
      return IconSpokeService.deposit(
        params as GetSpokeDepositParamsType<IconSpokeProvider>,
        spokeProvider,
        hubProvider,
        raw,
      ) as PromiseTxReturnType<T, R>;
    }

    if (spokeProvider instanceof SuiSpokeProvider) {
      await SpokeService.verifyDepositSimulation(params, spokeProvider, hubProvider, skipSimulation);
      return SuiSpokeService.deposit(
        params as GetSpokeDepositParamsType<SuiSpokeProvider>,
        spokeProvider,
        hubProvider,
        raw,
      ) as PromiseTxReturnType<T, R>;
    }

    if (spokeProvider instanceof SolanaSpokeProvider) {
      await SpokeService.verifyDepositSimulation(params, spokeProvider, hubProvider, skipSimulation);
      return SolanaSpokeService.deposit(
        params as GetSpokeDepositParamsType<SolanaSpokeProvider>,
        spokeProvider,
        hubProvider,
        raw,
      ) as PromiseTxReturnType<T, R>;
    }
    if (spokeProvider instanceof StellarSpokeProvider) {
      await SpokeService.verifyDepositSimulation(params, spokeProvider, hubProvider, skipSimulation);
      return StellarSpokeService.deposit(
        params as GetSpokeDepositParamsType<StellarSpokeProvider>,
        spokeProvider,
        hubProvider,
        raw,
      ) as PromiseTxReturnType<T, R>;
    }
    if (spokeProvider instanceof NearSpokeProvider) {
      return NearSpokeService.deposit(
        params as GetSpokeDepositParamsType<NearSpokeProvider>,
        spokeProvider,
        hubProvider,
        raw,
      ) as PromiseTxReturnType<T, R>;
    }

    throw new Error('Invalid spoke provider');
  }

  public static getSimulateDepositParams<S extends SpokeProvider>(
    params: GetSpokeDepositParamsType<S>,
    spokeProvider: S,
    hubProvider: EvmHubProvider,
  ): Promise<DepositSimulationParams> {
    if (spokeProvider instanceof EvmSpokeProvider) {
      return EvmSpokeService.getSimulateDepositParams(
        params as GetSpokeDepositParamsType<EvmSpokeProvider>,
        spokeProvider,
        hubProvider,
      );
    }
    if (spokeProvider instanceof InjectiveSpokeProvider) {
      return InjectiveSpokeService.getSimulateDepositParams(
        params as GetSpokeDepositParamsType<InjectiveSpokeProvider>,
        spokeProvider,
        hubProvider,
      );
    }
    if (spokeProvider instanceof IconSpokeProvider) {
      return IconSpokeService.getSimulateDepositParams(
        params as GetSpokeDepositParamsType<IconSpokeProvider>,
        spokeProvider,
        hubProvider,
      );
    }
    if (spokeProvider instanceof SuiSpokeProvider) {
      return SuiSpokeService.getSimulateDepositParams(
        params as GetSpokeDepositParamsType<SuiSpokeProvider>,
        spokeProvider,
        hubProvider,
      );
    }
    if (spokeProvider instanceof SolanaSpokeProvider) {
      return SolanaSpokeService.getSimulateDepositParams(
        params as GetSpokeDepositParamsType<SolanaSpokeProvider>,
        spokeProvider,
        hubProvider,
      );
    }
    if (spokeProvider instanceof StellarSpokeProvider) {
      return StellarSpokeService.getSimulateDepositParams(
        params as GetSpokeDepositParamsType<StellarSpokeProvider>,
        spokeProvider,
        hubProvider,
      );
    }

    throw new Error('Invalid spoke provider');
  }

  public static async verifyDepositSimulation<S extends SpokeProvider>(
    params: GetSpokeDepositParamsType<S>,
    spokeProvider: S,
    hubProvider: EvmHubProvider,
    skipSimulation: boolean,
  ): Promise<void> {
    if (!skipSimulation) {
      const simulationParams = await SpokeService.getSimulateDepositParams(params, spokeProvider, hubProvider);
      const result = await SpokeService.simulateDeposit(simulationParams, hubProvider);

      if (!result.success) {
        throw new Error('Simulation failed', { cause: result });
      }
    }
  }

  /**
   * Get the balance of the token in the spoke chain.
   * @param {Address} token - The address of the token to get the balance of.
   * @param {SpokeProvider} spokeProvider - The spoke provider.
   * @returns {Promise<bigint>} The balance of the token.
   */
  public static getDeposit(token: Address, spokeProvider: SpokeProvider): Promise<bigint> {
    if (spokeProvider instanceof EvmSpokeProvider) {
      return EvmSpokeService.getDeposit(token, spokeProvider);
    }
    if (spokeProvider instanceof InjectiveSpokeProvider) {
      return InjectiveSpokeService.getDeposit(token, spokeProvider);
    }
    if (spokeProvider instanceof StellarSpokeProvider) {
      return StellarSpokeService.getDeposit(token, spokeProvider);
    }
    if (spokeProvider instanceof SuiSpokeProvider) {
      return SuiSpokeService.getDeposit(token, spokeProvider);
    }
    if (spokeProvider instanceof IconSpokeProvider) {
      return IconSpokeService.getDeposit(token, spokeProvider);
    }
    if (spokeProvider instanceof SolanaSpokeProvider) {
      return SolanaSpokeService.getDeposit(token, spokeProvider);
    }
    if (spokeProvider instanceof SonicSpokeProvider) {
      return SonicSpokeService.getDeposit(token, spokeProvider);
    }

      if (spokeProvider instanceof NearSpokeProvider) {
      return NearSpokeService.getDeposit(token, spokeProvider);
    }

    throw new Error('Invalid spoke provider');
  }

  /**
   * Calls a contract on the spoke chain using the user's wallet.
   * @param {HubAddress} from - The address of the user on the hub chain.
   * @param {Hex} payload - The payload to send to the contract.
   * @param {SpokeProvider} spokeProvider - The provider for the spoke chain.
   * @param {EvmHubProvider} hubProvider - The provider for the hub chain.
   * @returns {Promise<Hash>} A promise that resolves to the transaction hash.
   */
  public static async callWallet<T extends SpokeProvider = SpokeProvider, R extends boolean = false>(
    from: HubAddress,
    payload: Hex,
    spokeProvider: T,
    hubProvider: EvmHubProvider,
    raw?: R,
    skipSimulation = false,
  ): Promise<TxReturnType<T, R>> {
    if (isSonicSpokeProvider(spokeProvider)) {
      return (await SonicSpokeService.callWallet(
        payload,
        spokeProvider as SonicSpokeProvider,
        raw,
      )) satisfies TxReturnType<SonicSpokeProvider, R> as TxReturnType<T, R>;
    }

    if (!skipSimulation) {
      const result = await SpokeService.simulateRecvMessage(
        {
          target: from,
          srcChainId: getIntentRelayChainId(spokeProvider.chainConfig.chain.id),
          srcAddress: encodeAddress(spokeProvider.chainConfig.chain.id, await spokeProvider.walletProvider.getWalletAddress()),
          payload,
        },
        hubProvider,
      );
      if (!result.success) {
        throw new Error('Simulation failed', { cause: result });
      }
    }
    if (isEvmSpokeProvider(spokeProvider)) {
      await SpokeService.verifySimulation(from, payload, spokeProvider, hubProvider, skipSimulation);
      return (await EvmSpokeService.callWallet(from, payload, spokeProvider, hubProvider, raw)) satisfies TxReturnType<
        EvmSpokeProvider,
        R
      > as TxReturnType<T, R>;
    }
    if (isInjectiveSpokeProvider(spokeProvider)) {
      await SpokeService.verifySimulation(from, payload, spokeProvider, hubProvider, skipSimulation);
      return (await InjectiveSpokeService.callWallet(
        from,
        payload,
        spokeProvider,
        hubProvider,
        raw,
      )) satisfies TxReturnType<InjectiveSpokeProvider, R> as TxReturnType<T, R>;
    }
    if (isIconSpokeProvider(spokeProvider)) {
      await SpokeService.verifySimulation(from, payload, spokeProvider, hubProvider, skipSimulation);
      return (await IconSpokeService.callWallet(from, payload, spokeProvider, hubProvider, raw)) satisfies TxReturnType<
        IconSpokeProvider,
        R
      > as TxReturnType<T, R>;
    }
    if (isSuiSpokeProvider(spokeProvider)) {
      await SpokeService.verifySimulation(from, payload, spokeProvider, hubProvider, skipSimulation);
      return (await SuiSpokeService.callWallet(from, payload, spokeProvider, hubProvider, raw)) satisfies TxReturnType<
        SuiSpokeProvider,
        R
      > as TxReturnType<T, R>;
    }
    if (isSolanaSpokeProvider(spokeProvider)) {
      await SpokeService.verifySimulation(from, payload, spokeProvider, hubProvider, skipSimulation);
      return (await SolanaSpokeService.callWallet(
        from,
        payload,
        spokeProvider,
        hubProvider,
        raw,
      )) satisfies TxReturnType<SolanaSpokeProvider, R> as TxReturnType<T, R>;
    }
    if (isStellarSpokeProvider(spokeProvider)) {
      await SpokeService.verifySimulation(from, payload, spokeProvider, hubProvider, skipSimulation);
      return (await StellarSpokeService.callWallet(from, payload, spokeProvider, hubProvider, raw)) satisfies TxReturnType<
        StellarSpokeProvider,
        R
      > as TxReturnType<T, R>;
    }

    if (isNearSpokeProvider(spokeProvider)) {
      return (await NearSpokeService.callWallet(from, payload, spokeProvider, hubProvider)) satisfies TxReturnType<
        NearSpokeProvider,
        R
      > as TxReturnType<T, R>;
    }

    throw new Error('Invalid spoke provider');
  }

  public static async verifySimulation(
    from: HubAddress,
    payload: Hex,
    spokeProvider: SpokeProvider,
    hubProvider: EvmHubProvider,
    skipSimulation: boolean,
  ): Promise<void> {
    if (!skipSimulation) {
      const result = await SpokeService.simulateRecvMessage(
        {
          target: from,
          srcChainId: getIntentRelayChainId(spokeProvider.chainConfig.chain.id),
          srcAddress: encodeAddress(spokeProvider.chainConfig.chain.id, await spokeProvider.walletProvider.getWalletAddress()),
          payload,
        },
        hubProvider,
      );

      if (!result.success) {
        throw new Error('Simulation failed', { cause: result });
      }
    }
  }

  /**
<<<<<<< HEAD
   * Get max withdrawable balance for token.
   * @param {string| Address} token - The address of the token to get the balance of.
   * @param {SpokeProvider} spokeProvider - The spoke provider.
   * @returns {Promise<bigint>} The max limit allowed for token.
   */
  public static getLimit(token: string | Address, spokeProvider: SpokeProvider): Promise<bigint> {
    if (spokeProvider instanceof NearSpokeProvider) {
      return NearSpokeService.getLimit(token as string, spokeProvider);
    }

    throw new Error('Invalid spoke provider');
  }

  /**
   * Get available withdrawable amount.
   * @param {string| Address} token - The address of the token to get the balance of.
   * @param {SpokeProvider} spokeProvider - The spoke provider.
   * @returns {Promise<bigint>} The available withdrawable amount for token.
   */
  public static getAvailable(token: string | Address, spokeProvider: SpokeProvider): Promise<bigint> {
    if (spokeProvider instanceof NearSpokeProvider) {
      return NearSpokeService.getAvailable(token as string, spokeProvider);
    }


    throw new Error('Invalid spoke provider');
=======
   * Verifies the transaction hash for the spoke chain to exist on chain.
   * Only stellar and solana need to be verified. For other chains, we assume the transaction exists on chain.
   * @param txHash - The transaction hash to verify.
   * @param spokeProvider - The spoke provider.
   * @returns {Promise<Result<boolean>>} A promise that resolves to the result of the verification.
   */
  public static async verifyTxHash(txHash: string, spokeProvider: SpokeProvider): Promise<Result<boolean>> {
    if (isSolanaSpokeProvider(spokeProvider)) {
      return SolanaSpokeService.waitForConfirmation(spokeProvider, txHash);
    }
    if (isStellarSpokeProvider(spokeProvider)) {
      return StellarSpokeService.waitForTransaction(spokeProvider, txHash);
    }

    // only stellar and solana need to be verified
    return {
      ok: true,
      value: true,
    }
>>>>>>> a6a48583
  }
}<|MERGE_RESOLUTION|>--- conflicted
+++ resolved
@@ -383,7 +383,7 @@
       return SonicSpokeService.getDeposit(token, spokeProvider);
     }
 
-      if (spokeProvider instanceof NearSpokeProvider) {
+    if (spokeProvider instanceof NearSpokeProvider) {
       return NearSpokeService.getDeposit(token, spokeProvider);
     }
 
@@ -419,7 +419,10 @@
         {
           target: from,
           srcChainId: getIntentRelayChainId(spokeProvider.chainConfig.chain.id),
-          srcAddress: encodeAddress(spokeProvider.chainConfig.chain.id, await spokeProvider.walletProvider.getWalletAddress()),
+          srcAddress: encodeAddress(
+            spokeProvider.chainConfig.chain.id,
+            await spokeProvider.walletProvider.getWalletAddress(),
+          ),
           payload,
         },
         hubProvider,
@@ -471,10 +474,13 @@
     }
     if (isStellarSpokeProvider(spokeProvider)) {
       await SpokeService.verifySimulation(from, payload, spokeProvider, hubProvider, skipSimulation);
-      return (await StellarSpokeService.callWallet(from, payload, spokeProvider, hubProvider, raw)) satisfies TxReturnType<
-        StellarSpokeProvider,
-        R
-      > as TxReturnType<T, R>;
+      return (await StellarSpokeService.callWallet(
+        from,
+        payload,
+        spokeProvider,
+        hubProvider,
+        raw,
+      )) satisfies TxReturnType<StellarSpokeProvider, R> as TxReturnType<T, R>;
     }
 
     if (isNearSpokeProvider(spokeProvider)) {
@@ -499,7 +505,10 @@
         {
           target: from,
           srcChainId: getIntentRelayChainId(spokeProvider.chainConfig.chain.id),
-          srcAddress: encodeAddress(spokeProvider.chainConfig.chain.id, await spokeProvider.walletProvider.getWalletAddress()),
+          srcAddress: encodeAddress(
+            spokeProvider.chainConfig.chain.id,
+            await spokeProvider.walletProvider.getWalletAddress(),
+          ),
           payload,
         },
         hubProvider,
@@ -512,7 +521,6 @@
   }
 
   /**
-<<<<<<< HEAD
    * Get max withdrawable balance for token.
    * @param {string| Address} token - The address of the token to get the balance of.
    * @param {SpokeProvider} spokeProvider - The spoke provider.
@@ -537,9 +545,9 @@
       return NearSpokeService.getAvailable(token as string, spokeProvider);
     }
 
-
-    throw new Error('Invalid spoke provider');
-=======
+    throw new Error('Invalid spoke provider');
+  }
+  /**
    * Verifies the transaction hash for the spoke chain to exist on chain.
    * Only stellar and solana need to be verified. For other chains, we assume the transaction exists on chain.
    * @param txHash - The transaction hash to verify.
@@ -558,7 +566,6 @@
     return {
       ok: true,
       value: true,
-    }
->>>>>>> a6a48583
+    };
   }
 }