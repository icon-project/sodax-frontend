import type { ChainType } from '@sodax/types';
import type { XAccount } from '../types';

/**
 * Base class for wallet provider connectors that handles connection management and wallet interactions
 * 
 * @abstract
 * @class XConnector
 * @property {XChainType} xChainType - The blockchain type this connector supports
 * @property {string} name - Display name of the wallet provider
 * @property {string} _id - Unique identifier for the connector
 * @property {string | undefined} _icon - Optional icon URL for the wallet provider
 */

export abstract class XConnector {
<<<<<<< HEAD
  /** The blockchain type this connector supports */
  public readonly xChainType: XChainType;

  /** Display name of the wallet provider */
  public readonly name: string;

  /** Unique identifier for the connector */
  private readonly _id: string;

  /** Optional icon URL for the wallet provider */
  private readonly _icon?: string;
=======
  xChainType: ChainType;
  name: string;
  _id: string;
  _icon: string | undefined;
>>>>>>> 07c16682

  constructor(xChainType: ChainType, name: string, id: string) {
    this.xChainType = xChainType;
    this.name = name;
    this._id = id;
  }

  /**
   * Connects to the wallet provider
   * @returns Promise resolving to the connected account, or undefined if connection fails
   */
  abstract connect(): Promise<XAccount | undefined>;

  /**
   * Disconnects from the wallet provider
   */
  abstract disconnect(): Promise<void>;

  /** Get the unique identifier for this connector */
  public get id(): string {
    return this._id;
  }

  /** Get the optional icon URL for this wallet provider */
  public get icon(): string | undefined {
    return this._icon;
  }
}<|MERGE_RESOLUTION|>--- conflicted
+++ resolved
@@ -3,19 +3,18 @@
 
 /**
  * Base class for wallet provider connectors that handles connection management and wallet interactions
- * 
+ *
  * @abstract
  * @class XConnector
- * @property {XChainType} xChainType - The blockchain type this connector supports
+ * @property {ChainType} xChainType - The blockchain type this connector supports
  * @property {string} name - Display name of the wallet provider
  * @property {string} _id - Unique identifier for the connector
  * @property {string | undefined} _icon - Optional icon URL for the wallet provider
  */
 
 export abstract class XConnector {
-<<<<<<< HEAD
   /** The blockchain type this connector supports */
-  public readonly xChainType: XChainType;
+  public readonly xChainType: ChainType;
 
   /** Display name of the wallet provider */
   public readonly name: string;
@@ -25,12 +24,6 @@
 
   /** Optional icon URL for the wallet provider */
   private readonly _icon?: string;
-=======
-  xChainType: ChainType;
-  name: string;
-  _id: string;
-  _icon: string | undefined;
->>>>>>> 07c16682
 
   constructor(xChainType: ChainType, name: string, id: string) {
     this.xChainType = xChainType;
