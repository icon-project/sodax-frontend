--- conflicted
+++ resolved
@@ -13,18 +13,18 @@
  * Clears connection state from XWagmiStore.
  *
  * @param {void} - No parameters required
- * @returns {(xChainType: XChainType) => Promise<void>} Async function that disconnects from the specified chain
+ * @returns {(xChainType: ChainType) => Promise<void>} Async function that disconnects from the specified chain
  *
  * @example
  * ```ts
  * const disconnect = useXDisconnect();
  *
- * const handleDisconnect = async (xChainType: XChainType) => {
+ * const handleDisconnect = async (xChainType: ChainType) => {
  *   await disconnect(xChainType);
  * };
  * ```
  */
-export function useXDisconnect(): (xChainType: XChainType) => Promise<void> {
+export function useXDisconnect(): (xChainType: ChainType) => Promise<void> {
   // Get connection state and disconnect handler from store
   const xConnections = useXWagmiStore(state => state.xConnections);
   const unsetXConnection = useXWagmiStore(state => state.unsetXConnection);
@@ -34,14 +34,9 @@
   const { mutateAsync: suiDisconnectAsync } = useDisconnectWallet();
   const solanaWallet = useWallet();
 
-<<<<<<< HEAD
   return useCallback(
-    async (xChainType: XChainType) => {
+    async (xChainType: ChainType) => {
       // Handle disconnection based on chain type
-=======
-  const disconnect = useCallback(
-    async (xChainType: ChainType) => {
->>>>>>> 07c16682
       switch (xChainType) {
         case 'EVM':
           await disconnectAsync();
