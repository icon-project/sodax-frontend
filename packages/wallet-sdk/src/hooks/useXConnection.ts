--- conflicted
+++ resolved
@@ -6,14 +6,13 @@
 import type { XConnection } from '../types';
 import { useXWagmiStore } from '../useXWagmiStore';
 
-<<<<<<< HEAD
 /**
  * Hook for accessing connection details for a specific blockchain
  *
  * Retrieves the current connection state for the specified chain type,
  * including the connected account and connector ID.
  *
- * @param {XChainType} xChainType - The type of blockchain to get connection details for
+ * @param {ChainType} xChainType - The type of blockchain to get connection details for
  * @returns {XConnection | undefined} Connection details including account and connector ID, or undefined if not connected
  *
  * @example
@@ -26,10 +25,7 @@
  * }
  * ```
  */
-export function useXConnection(xChainType: XChainType | undefined): XConnection | undefined {
-=======
 export function useXConnection(xChainType: ChainType | undefined): XConnection | undefined {
->>>>>>> 07c16682
   const xConnection = useXWagmiStore(state => (xChainType ? state.xConnections?.[xChainType] : undefined));
 
   const evmConnections = useConnections();
