import type { Config } from 'wagmi';
import type { ChainType } from '@sodax/types';

export type XAccount = {
  address: string | undefined;
  xChainType: ChainType | undefined;
};

export type XConnection = {
  xAccount: XAccount;
  xConnectorId: string;
};

export type CurrencyKey = string;

export enum WalletId {
  METAMASK = 'metamask',
  HANA = 'hana',
  PHANTOM = 'phantom',
  SUI = 'sui',
  KEPLR = 'keplr',
  HAVAH = 'havah',
}

export type EVMConfig = {
  wagmiConfig: Config;
};

export type SuiConfig = {
  isMainnet: boolean;
};

export type SolanaConfig = {
  endpoint: string;
};

export type XConfig = {
<<<<<<< HEAD
  EVM: EVMConfig;
  SUI: SuiConfig;
  SOLANA: SolanaConfig;
};

export type XToken = {
  xChainId: XChainId;
  address: string;
  symbol: string;
  name: string;
  decimals: number;
=======
  [key in ChainType]: key extends 'EVM'
    ? EVMConfig
    : key extends 'SUI'
      ? SuiConfig
      : key extends 'SOLANA'
        ? SolanaConfig
        : any;
>>>>>>> 07c16682
};<|MERGE_RESOLUTION|>--- conflicted
+++ resolved
@@ -35,25 +35,7 @@
 };
 
 export type XConfig = {
-<<<<<<< HEAD
   EVM: EVMConfig;
   SUI: SuiConfig;
   SOLANA: SolanaConfig;
-};
-
-export type XToken = {
-  xChainId: XChainId;
-  address: string;
-  symbol: string;
-  name: string;
-  decimals: number;
-=======
-  [key in ChainType]: key extends 'EVM'
-    ? EVMConfig
-    : key extends 'SUI'
-      ? SuiConfig
-      : key extends 'SOLANA'
-        ? SolanaConfig
-        : any;
->>>>>>> 07c16682
 };